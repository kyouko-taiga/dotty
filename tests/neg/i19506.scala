--- conflicted
+++ resolved
@@ -1,8 +1,4 @@
-<<<<<<< HEAD
-//> using options -source 3.4-migration
-=======
 //> using options "-source:3.4-migration"
->>>>>>> fb50b1e3
 
 trait Reader[T]
 def read[T: Reader](s: String, trace: Boolean = false): T = ???
