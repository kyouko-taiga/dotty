--- conflicted
+++ resolved
@@ -134,9 +134,6 @@
 Object
 <empty>.Test$
 main
-<<<<<<< HEAD
-229
-=======
 195
 199
 9
@@ -174,7 +171,6 @@
 <empty>.Test$
 main
 229
->>>>>>> 22193a39
 244
 10
 zipWithIndex
@@ -185,9 +181,6 @@
 xs.zipWithIndex
  
-<<<<<<< HEAD
-7
-=======
 9
 interpolation/test.scala
 <empty>
@@ -207,7 +200,6 @@
  
 10
->>>>>>> 22193a39
 interpolation/test.scala
 <empty>
 Test$
@@ -225,27 +217,16 @@
 s"$i: $s"
  
-<<<<<<< HEAD
-8
-=======
 11
->>>>>>> 22193a39
-interpolation/test.scala
-<empty>
-Test$
-Object
-<empty>.Test$
-<<<<<<< HEAD
-$anonfun
-259
-277
-10
-=======
+interpolation/test.scala
+<empty>
+Test$
+Object
+<empty>.Test$
 main
 284
 309
 12
->>>>>>> 22193a39
 println
 Apply
 false
@@ -254,28 +235,17 @@
 println(simple(1, "abc"))
  
-<<<<<<< HEAD
-9
-=======
 12
->>>>>>> 22193a39
-interpolation/test.scala
-<empty>
-Test$
-Object
-<empty>.Test$
-main
-<<<<<<< HEAD
-229
-278
-10
-map
-=======
+interpolation/test.scala
+<empty>
+Test$
+Object
+<empty>.Test$
+main
 292
 308
 12
 simple
->>>>>>> 22193a39
 Apply
 false
 0
@@ -283,60 +253,25 @@
 simple(1, "abc")
  
-<<<<<<< HEAD
-10
-=======
 13
->>>>>>> 22193a39
-interpolation/test.scala
-<empty>
-Test$
-Object
-<empty>.Test$
-main
-<<<<<<< HEAD
-292
-308
-12
-simple
-Apply
-false
-0
-false
-simple(1, "abc")
--
-11
-interpolation/test.scala
-<empty>
-Test$
-Object
-<empty>.Test$
-main
-284
-309
-12
-=======
+interpolation/test.scala
+<empty>
+Test$
+Object
+<empty>.Test$
+main
 314
 332
 13
->>>>>>> 22193a39
 println
 Apply
 false
 0
 false
-<<<<<<< HEAD
-println(simple(1, "abc"))
--
-12
-=======
 println(hexa(127))
  
 14
->>>>>>> 22193a39
 interpolation/test.scala
 <empty>
 Test$
@@ -354,42 +289,25 @@
 hexa(127)
  
-<<<<<<< HEAD
-13
-=======
 15
->>>>>>> 22193a39
-interpolation/test.scala
-<empty>
-Test$
-Object
-<empty>.Test$
-main
-<<<<<<< HEAD
-314
-332
-13
-=======
+interpolation/test.scala
+<empty>
+Test$
+Object
+<empty>.Test$
+main
 337
 355
 14
->>>>>>> 22193a39
 println
 Apply
 false
 0
 false
-<<<<<<< HEAD
-println(hexa(127))
--
-14
-=======
 println(raw"a\\nb")
  
 16
->>>>>>> 22193a39
 interpolation/test.scala
 <empty>
 Test$
@@ -404,35 +322,10 @@
 false
 0
 false
-<<<<<<< HEAD
-raw"a\nb"
--
-15
-interpolation/test.scala
-<empty>
-Test$
-Object
-<empty>.Test$
-main
-337
-355
-14
-println
-Apply
-false
-0
-false
-println(raw"a\nb")
--
-16
-=======
 raw"a\\nb"
  
 17
->>>>>>> 22193a39
 interpolation/test.scala
 <empty>
 Test$
