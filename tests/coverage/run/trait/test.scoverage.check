--- conflicted
+++ resolved
@@ -116,33 +116,9 @@
 Object
 <empty>.test$package$
 Test
-<<<<<<< HEAD
-178
-187
-11
-x
-Select
-false
-0
-false
-Impl1().x
--
-6
-trait/test.scala
-<empty>
-test$package$
-Object
-<empty>.test$package$
-Test
-170
-188
-11
-=======
 196
 214
 12
->>>>>>> 22193a39
 println
 Apply
 false
@@ -151,7 +127,7 @@
 println(Impl2().p)
  
-7
+6
 trait/test.scala
 <empty>
 test$package$
@@ -169,7 +145,7 @@
 Impl2()
  
-8
+7
 trait/test.scala
 <empty>
 test$package$
@@ -187,7 +163,7 @@
 println(Impl3().p)
  
-9
+8
 trait/test.scala
 <empty>
 test$package$
@@ -205,34 +181,13 @@
 Impl3()
  
-10
-trait/test.scala
-<empty>
-test$package$
-Object
-<empty>.test$package$
-Test
-<<<<<<< HEAD
-225
-243
-13
-println
-Apply
-false
-0
-false
-println(Impl3().p)
--
-11
-trait/test.scala
-<empty>
-test$package$
-Object
-<empty>.test$package$
-Test
-=======
->>>>>>> 22193a39
+9
+trait/test.scala
+<empty>
+test$package$
+Object
+<empty>.test$package$
+Test
 145
 159
 10
