--- conflicted
+++ resolved
@@ -2,14 +2,7 @@
 19 |    val l2 = l.map(_.m()) // error
    |             ^^^^^^^^^^^^
    |             Call method method map on an uninitialized (Cold) object. Calling trace:
-<<<<<<< HEAD
-   |             -> class leakWarm {	[ leak-warm.scala:1 ]
-   |                ^
-   |             -> val l2 = l.map(_.m()) // error	[ leak-warm.scala:19 ]
-   |                         ^^^^^^^^^^^^
-=======
-   |             ├── object leakWarm {	[ leak-warm.scala:1 ]
+   |             ├── class leakWarm {	[ leak-warm.scala:1 ]
    |             │   ^
    |             └── val l2 = l.map(_.m()) // error	[ leak-warm.scala:19 ]
-   |                          ^^^^^^^^^^^^
->>>>>>> b1b0372c
+   |                          ^^^^^^^^^^^^