package dotty.communitybuild

import java.nio.file._
import java.io.{PrintWriter, File}
import java.nio.charset.StandardCharsets.UTF_8
import org.junit.{Ignore, Test}
import org.junit.Assert.{assertEquals, fail}
import org.junit.experimental.categories.Category


lazy val communitybuildDir: Path = Paths.get(sys.props("user.dir"))

lazy val compilerVersion: String =
  val file = communitybuildDir.resolve("dotty-bootstrapped.version")
  new String(Files.readAllBytes(file), UTF_8)

lazy val sbtPluginFilePath: String =
  // Workaround for https://github.com/sbt/sbt/issues/4395
  new File(sys.props("user.home") + "/.sbt/1.0/plugins").mkdirs()
  communitybuildDir.resolve("sbt-dotty-sbt").toAbsolutePath().toString()

def log(msg: String) = println(Console.GREEN + msg + Console.RESET)

/** Executes shell command, returns false in case of error. */
def exec(projectDir: Path, binary: String, arguments: String*): Int =
  val command = binary +: arguments
  log(command.mkString(" "))
  val builder = new ProcessBuilder(command: _*).directory(projectDir.toFile).inheritIO()
  val process = builder.start()
  val exitCode = process.waitFor()
  exitCode


sealed trait CommunityProject:
  private var published = false

  val project: String
  val updateCommand: String
  val testCommand: String
  val publishCommand: String
  val dependencies: List[CommunityProject]
  val binaryName: String
  val runCommandsArgs: List[String] = Nil

  final val projectDir = communitybuildDir.resolve("community-projects").resolve(project)

  /** Is this project running in the test or update mode in the
   *  context of the given suite? @see `run` for more details.
   */
  final def isUpdateMode(given suite: CommunityBuildTest) =
    suite.isInstanceOf[CommunityBuildUpdate]

  /** Depending on the mode of operation, either
   *  runs the test or updates the project. Updating
   *  means that all the dependencies are fetched but
   *  minimal other extra other work is done. Updating
   *  is necessary since we run tests each time on a fresh
   *  Docker container. We run the update on Docker container
   *  creation time to create the cache of the dependencies
   *  and avoid network overhead. See https://github.com/lampepfl/dotty-drone
   *  for more infrastructural details.
   */
  final def run()(given suite: CommunityBuildTest) =
    val runCmd = if isUpdateMode then updateCommand else testCommand
    if !isUpdateMode then dependencies.foreach(_.publish())
    suite.test(project, binaryName, runCommandsArgs :+ runCmd)

  /** Publish this project to the local Maven repository */
  final def publish(): Unit =
    if !published
      log(s"Publishing $project")
      if publishCommand eq null
        throw RuntimeException(s"Publish command is not specified for $project. Project details:\n$this")
      val exitCode = exec(projectDir, binaryName, (runCommandsArgs :+ publishCommand): _*)
      if exitCode != 0
        throw RuntimeException(s"Publish command exited with code $exitCode for project $project. Project details:\n$this")
      published = true
end CommunityProject

final case class MillCommunityProject(
    project: String,
    baseCommand: String,
    dependencies: List[CommunityProject] = Nil) extends CommunityProject:
  override val binaryName: String = "./mill"
  override val updateCommand = s"$baseCommand.compileClasspath"
  override val testCommand = s"$baseCommand.test"
  override val publishCommand = s"$baseCommand.publishLocal"
  override val runCommandsArgs = List("-i", "-D", s"dottyVersion=$compilerVersion")

final case class SbtCommunityProject(
    project: String,
    sbtTestCommand: String,
    sbtUpdateCommand: String,
    extraSbtArgs: List[String] = Nil,
    dependencies: List[CommunityProject] = Nil,
    sbtPublishCommand: String = null) extends CommunityProject:
  override val binaryName: String = "sbt"
  private val baseCommand = s";clean ;set updateOptions in Global ~= (_.withLatestSnapshots(false)) ;++$compilerVersion! "
  override val testCommand = s"$baseCommand$sbtTestCommand"
  override val updateCommand = s"$baseCommand$sbtUpdateCommand"
  override val publishCommand = s"$baseCommand$sbtPublishCommand"

  override val runCommandsArgs: List[String] =
    // Run the sbt command with the compiler version and sbt plugin set in the build
    val sbtProps = Option(System.getProperty("sbt.ivy.home")) match
      case Some(ivyHome) => List(s"-Dsbt.ivy.home=$ivyHome")
      case _ => Nil
    extraSbtArgs ++ sbtProps ++ List(
      "-sbt-version", "1.3.6",
      s"--addPluginSbtFile=$sbtPluginFilePath")

object projects:
  lazy val utest = MillCommunityProject(
    project = "utest",
    baseCommand = s"utest.jvm[$compilerVersion]",
  )

  lazy val sourcecode = MillCommunityProject(
    project = "sourcecode",
    baseCommand = s"sourcecode.jvm[$compilerVersion]",
  )

  lazy val oslib = MillCommunityProject(
    project = "os-lib",
    baseCommand = s"os[$compilerVersion]",
    dependencies = List(utest, sourcecode)
  )

  lazy val oslibWatch = MillCommunityProject(
    project = "os-lib",
    baseCommand = s"os.watch[$compilerVersion]",
    dependencies = List(utest, sourcecode)
  )

  lazy val ujson = MillCommunityProject(
    project = "upickle",
    baseCommand = s"ujson.jvm[$compilerVersion]",
    dependencies = List(scalatest, scalacheck, scalatestplusScalacheck)
  )

  lazy val intent = SbtCommunityProject(
    project       = "intent",
    sbtTestCommand   = "test",
    sbtUpdateCommand = "update"
  )

  lazy val algebra = SbtCommunityProject(
    project       = "algebra",
    sbtTestCommand   = "coreJVM/compile",
    sbtUpdateCommand = "coreJVM/update"
  )

  lazy val scalacheck = SbtCommunityProject(
    project       = "scalacheck",
    sbtTestCommand   = "jvm/test",
    sbtUpdateCommand = "jvm/test:update",
    sbtPublishCommand = ";set jvm/publishArtifact in (Compile, packageDoc) := false ;jvm/publishLocal"
  )

  lazy val scalatest = SbtCommunityProject(
    project       = "scalatest",
    sbtTestCommand   = ";scalacticDotty/clean;scalacticTestDotty/test;scalatestTestDotty/test",
    sbtUpdateCommand = "scalatest/update",
    sbtPublishCommand = ";scalacticDotty/publishLocal; scalatestDotty/publishLocal"
  )

  lazy val scalatestplusScalacheck = SbtCommunityProject(
    project = "scalatestplus-scalacheck",
    sbtTestCommand = "scalatestPlusScalaCheckJVM/test",
    sbtUpdateCommand = "scalatestPlusScalaCheckJVM/update",
    sbtPublishCommand = "scalatestPlusScalaCheckJVM/publishLocal",
    dependencies = List(scalatest, scalacheck)
  )

  lazy val scalaXml = SbtCommunityProject(
    project       = "scala-xml",
    sbtTestCommand   = "xml/test",
    sbtUpdateCommand = "xml/update"
  )

  lazy val scopt = SbtCommunityProject(
    project       = "scopt",
    sbtTestCommand   = "scoptJVM/compile",
    sbtUpdateCommand = "scoptJVM/update"
  )

  lazy val scalap = SbtCommunityProject(
    project       = "scalap",
    sbtTestCommand   = "scalap/compile",
    sbtUpdateCommand = "scalap/update"
  )

  lazy val squants = SbtCommunityProject(
    project       = "squants",
    sbtTestCommand   = "squantsJVM/compile",
    sbtUpdateCommand = "squantsJVM/update"
  )

  lazy val betterfiles = SbtCommunityProject(
    project       = "betterfiles",
    sbtTestCommand   = "dotty-community-build/compile",
    sbtUpdateCommand = "dotty-community-build/update"
  )

  lazy val ScalaPB = SbtCommunityProject(
    project       = "ScalaPB",
    sbtTestCommand   = "dotty-community-build/compile",
    sbtUpdateCommand = "dotty-community-build/update"
  )

  lazy val minitest = SbtCommunityProject(
    project       = "minitest",
    sbtTestCommand   = "dotty-community-build/compile",
    sbtUpdateCommand = "dotty-community-build/update"
  )

  lazy val fastparse = SbtCommunityProject(
    project       = "fastparse",
    sbtTestCommand   = "dotty-community-build/compile;dotty-community-build/test:compile",
    sbtUpdateCommand = "dotty-community-build/update"
  )

  lazy val stdLib213 = SbtCommunityProject(
    project       = "stdLib213",
    sbtTestCommand   = """;set scalacOptions in Global += "-Yerased-terms" ;library/compile""",
    sbtUpdateCommand = "library/update",
    extraSbtArgs  = List("-Dscala.build.compileWithDotty=true")
  )

  lazy val shapeless = SbtCommunityProject(
    project       = "shapeless",
    sbtTestCommand   = "test",
    sbtUpdateCommand = "update"
  )

  lazy val xmlInterpolator = SbtCommunityProject(
    project       = "xml-interpolator",
    sbtTestCommand   = "test",
    sbtUpdateCommand = "update"
  )

  lazy val effpi = SbtCommunityProject(
    project       = "effpi",
    // We set `useEffpiPlugin := false` because we don't want to run their
    // compiler plugin since it relies on external binaries (from the model
    // checker mcrl2), however we do compile the compiler plugin.

    // We have to drop the plugin and some akka tests for now, the plugin depends on github.com/bmc/scalasti which
    // has not been updated since 2018, so no 2.13 compat. Some akka tests are dropped due to MutableBehaviour being
    // dropped in the 2.13 compatible release

    // sbtTestCommand   = ";set ThisBuild / useEffpiPlugin := false; effpi/test:compile; plugin/test:compile; benchmarks/test:compile; examples/test:compile; pluginBenchmarks/test:compile",
    // sbtUpdateCommand = ";set ThisBuild / useEffpiPlugin := false; effpi/test:update; plugin/test:update; benchmarks/test:update; examples/test:update; pluginBenchmarks/test:update"

    sbtTestCommand   = ";set ThisBuild / useEffpiPlugin := false; effpi/test:compile; benchmarks/test:compile; examples/test:compile; pluginBenchmarks/test:compile",
    sbtUpdateCommand = ";set ThisBuild / useEffpiPlugin := false; effpi/test:update; benchmarks/test:update; examples/test:update; pluginBenchmarks/test:update"
  )

  // TODO @odersky? It got broken by #5458
  // val pdbp = test(
  //   project       = "pdbp",
  //   sbtTestCommand   = "compile",
  //   sbtUpdateCommand = "update"
  // )

  lazy val sconfig = SbtCommunityProject(
    project       = "sconfig",
    sbtTestCommand   = "sconfigJVM/test",
    sbtUpdateCommand = "sconfigJVM/update"
  )

  lazy val zio = SbtCommunityProject(
    project = "zio",
    sbtTestCommand = "testJVMDotty",
    sbtUpdateCommand = "update"
  )
end projects

@Category(Array(classOf[TestCategory]))
class CommunityBuildTest:
  given CommunityBuildTest = this

  /** Build the given project with the published local compiler and sbt plugin.
   *
   *  This test reads the compiler version from community-build/dotty-bootstrapped.version
   *  and expects community-build/sbt-dotty-sbt to set the compiler plugin.
   *
   *  @param project    The project name, should be a git submodule in community-build/
   *  @param command    The binary file of the program used to test the project – usually
   *                    a build tool like SBT or Mill
   *  @param arguments  Arguments to pass to the testing program
   */
  def test(project: String, command: String, arguments: Seq[String]): Unit = {
    log(s"Building $project with dotty-bootstrapped $compilerVersion...")

    val projectDir = communitybuildDir.resolve("community-projects").resolve(project)

    if (!Files.exists(projectDir.resolve(".git"))) {
      fail(s"""
        |
        |Missing $project submodule. You can initialize this module using
        |
        |    git submodule update --init community-build/community-projects/$project
        |
        |""".stripMargin)
    }

    val exitCode = exec(projectDir, command, arguments: _*)

    if (exitCode != 0) {
      fail(s"""
          |
          |$command exited with an error code. To reproduce without JUnit, use:
          |
          |    sbt community-build/prepareCommunityBuild
          |    cd community-build/community-projects/$project
          |    $command ${arguments.init.mkString(" ")} "${arguments.last}"
          |
          |For a faster feedback loop on SBT projects, one can try to extract a direct call to dotc
          |using the sbt export command. For instance, for scalacheck, use
          |    sbt export jvm/test:compileIncremental
          |
          |""".stripMargin)
    }
  }

  @Test def intent = projects.intent.run()
  @Test def algebra = projects.algebra.run()
  @Test def scalacheck = projects.scalacheck.run()
  @Test def scalatest = projects.scalatest.run()
  @Test def scalatestplusScalacheck = projects.scalatestplusScalacheck.run()
  @Test def scalaXml = projects.scalaXml.run()
  @Test def scopt = projects.scopt.run()
  @Test def scalap = projects.scalap.run()
  @Test def squants = projects.squants.run()
  @Test def betterfiles = projects.betterfiles.run()
  @Test def ScalaPB = projects.ScalaPB.run()
  @Test def minitest = projects.minitest.run()
  @Test def fastparse = projects.fastparse.run()
  @Test def utest = projects.utest.run()
  @Test def sourcecode = projects.sourcecode.run()
  @Test def oslib = projects.oslib.run()
  @Test def ujson = projects.ujson.run()
  // @Test def oslibWatch = projects.oslibWatch.run()
  @Test def stdLib213 = projects.stdLib213.run()
  @Test def shapeless = projects.shapeless.run()
  @Test def xmlInterpolator = projects.xmlInterpolator.run()
  @Test def effpi = projects.effpi.run()
  @Test def sconfig = projects.sconfig.run()
<<<<<<< HEAD
  @Test def zio = projects.zio.run()
}
=======
end CommunityBuildTest
>>>>>>> 898d62bc

class TestCategory
class UpdateCategory

@Category(Array(classOf[UpdateCategory]))
class CommunityBuildUpdate extends CommunityBuildTest<|MERGE_RESOLUTION|>--- conflicted
+++ resolved
@@ -347,12 +347,8 @@
   @Test def xmlInterpolator = projects.xmlInterpolator.run()
   @Test def effpi = projects.effpi.run()
   @Test def sconfig = projects.sconfig.run()
-<<<<<<< HEAD
   @Test def zio = projects.zio.run()
-}
-=======
 end CommunityBuildTest
->>>>>>> 898d62bc
 
 class TestCategory
 class UpdateCategory
