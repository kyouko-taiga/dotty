--- conflicted
+++ resolved
@@ -178,7 +178,6 @@
 
 
   private def mkFrame(link: Link, parents: Vector[Link], content: => PageContent): AppliedTag =
-<<<<<<< HEAD
     val projectLogoElem =
       projectLogo.flatMap {
         case Resource.File(path, _) =>
@@ -193,8 +192,6 @@
         case _ => None
       }.orElse(projectLogoElem)
 
-=======
->>>>>>> b330a695
     val parentsHtml =
       val innerTags = parents.flatMap[TagArg](b => Seq(
           a(href := pathToPage(link.dri, b.dri))(b.name),
@@ -214,16 +211,12 @@
     div(id := "container")(
       div(id := "header")(
         div(cls := "header-container-left")(
-<<<<<<< HEAD
           projectLogoElem.toSeq,
           darkProjectLogoElem.toSeq,
-=======
->>>>>>> b330a695
           span(onclick := "dropdownHandler(event)", cls := "text-button with-arrow", id := "dropdown-trigger")(
             a()(
               args.projectVersion.map(v => div(cls:="projectVersion")(v)).getOrElse("")
             ),
-<<<<<<< HEAD
           ),
           div(id := "version-dropdown", cls := "dropdown-menu") ()
         ),
@@ -279,33 +272,6 @@
             "Light mode"
           )
         )
-=======
-          ),
-          div(id := "version-dropdown", cls := "dropdown-menu") ()
-        ),
-         div(cls:="header-container-right")(
-          button(id := "search-toggle", cls := "icon-button"),
-            a(href := "https://www.scala-lang.org/download/", cls := "text-button") (
-              "Download",
-            ),
-            a(href := "https://docs.scala-lang.org/", cls := "text-button") (
-              "Documentation",
-            ),
-            a(href := "https://index.scala-lang.org", cls := "text-button") (
-              "Libraries",
-            ),
-            a(href := "https://www.scala-lang.org/contribute/", cls := "text-button") (
-              "Contribute",
-            ),
-            a(href := "https://www.scala-lang.org/contribute/", cls := "text-button") (
-              "Blog",
-            ),
-            a(href := "https://www.scala-lang.org/blog/", cls := "text-button") (
-              "Community",
-            ),
-          button(id := "theme-toggle", cls := "icon-button"),
-        ),
->>>>>>> b330a695
       ),
       button(id := "mobile-sidebar-toggle", cls := "floating-button"),
       div(id := "leftColumn", cls := "body-small")(
