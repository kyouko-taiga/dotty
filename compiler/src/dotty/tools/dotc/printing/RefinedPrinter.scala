--- conflicted
+++ resolved
@@ -640,13 +640,8 @@
           try changePrec(GlobalPrec)(toText(arg) ~ "^" ~ toTextCaptureSet(captureSet))
           catch case ex: IllegalCaptureRef => toTextAnnot
         if annot.symbol.maybeOwner == defn.RetainsAnnot
-<<<<<<< HEAD
             && Feature.ccEnabled && !printDebug
-=======
-            && Feature.ccEnabled
-            && Config.printCaptureSetsAsPrefix && !printDebug
             && Phases.checkCapturesPhase.exists // might be missing on -Ytest-pickler
->>>>>>> 10a2b83d
         then toTextRetainsAnnot
         else toTextAnnot
       case EmptyTree =>
