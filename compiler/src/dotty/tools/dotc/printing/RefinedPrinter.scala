package dotty.tools
package dotc
package printing

import core._
import Texts._
import Types._
import Flags._
import Names._
import Symbols._
import NameOps._
import TypeErasure.ErasedValueType
import Contexts._
import Annotations.Annotation
import Denotations._
import SymDenotations._
import StdNames.{nme, tpnme}
import ast.{Trees, tpd, untpd}
import typer.{Implicits, Namer, Applications}
import typer.ProtoTypes._
import Trees._
import TypeApplications._
import NameKinds.{WildcardParamName, DefaultGetterName}
import util.Chars.isOperatorPart
import transform.TypeUtils._
import transform.SymUtils._
import config.{Config, Feature}

import dotty.tools.dotc.util.SourcePosition
import dotty.tools.dotc.ast.untpd.{MemberDef, Modifiers, PackageDef, RefTree, Template, TypeDef, ValOrDefDef}
import cc.{CaptureSet, toCaptureSet, IllegalCaptureRef}

class RefinedPrinter(_ctx: Context) extends PlainPrinter(_ctx) {

  /** A stack of enclosing DefDef, TypeDef, or ClassDef, or ModuleDefs nodes */
  private var enclosingDef: untpd.Tree = untpd.EmptyTree
  private var myCtx: Context = super.printerContext
  private var printPos = ctx.settings.YprintPos.value
  private val printLines = ctx.settings.printLines.value

  override def printerContext: Context = myCtx

  def withEnclosingDef(enclDef: Tree[?])(op: => Text): Text = {
    val savedCtx = myCtx
    if (enclDef.hasType && enclDef.symbol.exists)
      myCtx = ctx.withOwner(enclDef.symbol)
    val savedDef = enclosingDef
    enclosingDef = enclDef
    try op finally {
      myCtx = savedCtx
      enclosingDef = savedDef
    }
  }

  def inPattern(op: => Text): Text = {
    val savedCtx = myCtx
    myCtx = ctx.addMode(Mode.Pattern)
    try op finally myCtx = savedCtx
  }

  inline def inContextBracket(inline op: Text): Text =
    val savedCtx = myCtx
    try op finally myCtx = savedCtx

  def withoutPos(op: => Text): Text = {
    val savedPrintPos = printPos
    printPos = false
    try op finally printPos = savedPrintPos
  }

  protected def enclDefIsClass: Boolean = enclosingDef match {
    case owner: TypeDef => owner.isClassDef
    case owner: untpd.ModuleDef => true
    case _ => false
  }

  protected def PrintableFlags(isType: Boolean): FlagSet = {
    val fs =
      if (isType) TypeSourceModifierFlags | Module | Local  // DOTTY problem: cannot merge these two statements
      else TermSourceModifierFlags | Module | Local
    fs.toCommonFlags
  }

  override def nameString(name: Name): String =
    def strippedName = if printDebug then name else name.stripModuleClassSuffix
    if ctx.settings.YdebugNames.value then strippedName.debugString
    else if name.isTypeName && name.is(WildcardParamName) && !printDebug then "_"
    else super.nameString(strippedName)

  override protected def simpleNameString(sym: Symbol): String =
    nameString(if (ctx.property(XprintMode).isEmpty) sym.initial.name else sym.name)

  override def fullNameString(sym: Symbol): String =
    if !sym.exists || isEmptyPrefix(sym.effectiveOwner) then nameString(sym)
    else super.fullNameString(sym)

  override protected def fullNameOwner(sym: Symbol): Symbol = {
    val owner = super.fullNameOwner(sym)
    if (owner.is(ModuleClass)) owner.sourceModule else owner
  }

  override def toTextRef(tp: SingletonType): Text = controlled {
    tp match {
      case tp: ThisType if !printDebug =>
        if (tp.cls.isAnonymousClass) keywordStr("this")
        if (tp.cls.is(ModuleClass)) fullNameString(tp.cls.sourceModule)
        else super.toTextRef(tp)
      case _ =>
        super.toTextRef(tp)
    }
  }

  override def toTextPrefix(tp: Type): Text = controlled {
    def isOmittable(sym: Symbol) =
      if printDebug then false
      else if homogenizedView then isEmptyPrefix(sym) // drop <root> and anonymous classes, but not scala, Predef.
      else if sym.isPackageObject then isOmittablePrefix(sym.owner)
      else isOmittablePrefix(sym)
    tp match {
      case tp: ThisType if isOmittable(tp.cls) =>
        ""
      case tp @ TermRef(pre, _) =>
        val sym = tp.symbol
        if sym.isPackageObject && !homogenizedView && !printDebug then toTextPrefix(pre)
        else if (isOmittable(sym)) ""
        else super.toTextPrefix(tp)
      case _ => super.toTextPrefix(tp)
    }
  }

  override protected def toTextParents(parents: List[Type]): Text =
    Text(parents.map(toTextLocal).map(typeText), keywordStr(" with "))

  override protected def refinementNameString(tp: RefinedType): String =
    if (tp.parent.isInstanceOf[WildcardType] || tp.refinedName == nme.WILDCARD)
      super.refinementNameString(tp)
    else {
      val tsym = tp.parent.member(tp.refinedName).symbol
      if (!tsym.exists) super.refinementNameString(tp)
      else simpleNameString(tsym)
    }

  private def arrow(isGiven: Boolean, isPure: Boolean): String =
    (if isGiven then "?" else "") + (if isPure then "->" else "=>")

  override def toText(tp: Type): Text = controlled {
    def toTextTuple(args: List[Type]): Text =
      "(" ~ argsText(args) ~ ")"

    def toTextFunction(args: List[Type], isGiven: Boolean, isErased: Boolean, isPure: Boolean): Text =
      changePrec(GlobalPrec) {
        val argStr: Text =
          if args.length == 2
             && !defn.isTupleNType(args.head)
             && !isGiven && !isErased
          then
            atPrec(InfixPrec) { argText(args.head) }
          else
            "("
            ~ keywordText("erased ").provided(isErased)
            ~ argsText(args.init)
            ~ ")"
        argStr ~ " " ~ arrow(isGiven, isPure) ~ " " ~ argText(args.last)
      }

    def toTextMethodAsFunction(info: Type, isPure: Boolean): Text = info match
      case info: MethodType =>
        changePrec(GlobalPrec) {
          "("
          ~ keywordText("erased ").provided(info.isErasedMethod)
          ~ paramsText(info)
          ~ ") "
          ~ arrow(info.isImplicitMethod, isPure)
          ~ " "
          ~ toTextMethodAsFunction(info.resultType, isPure)
        }
      case info: PolyType =>
        changePrec(GlobalPrec) {
          "["
          ~ paramsText(info)
          ~ "] => "
          ~ toTextMethodAsFunction(info.resultType, isPure)
        }
      case _ =>
        toText(info)

    def isInfixType(tp: Type): Boolean = tp match
      case AppliedType(tycon, args) =>
        args.length == 2
        && {
          val sym = tycon.typeSymbol
          sym.is(Infix)
          || sym.getAnnotation(defn.ShowAsInfixAnnot)
              .exists(_.argumentConstant(0).forall(_.booleanValue))
          || !Character.isUnicodeIdentifierStart(tycon.typeSymbol.name.toString.head)
        }
      case _ => false

    def tyconName(tp: Type): Name = tp.typeSymbol.name
    def checkAssocMismatch(tp: Type, isRightAssoc: Boolean) = tp match {
      case AppliedType(tycon, _) => isInfixType(tp) && tyconName(tycon).endsWith(":") != isRightAssoc
      case AndType(_, _) => isRightAssoc
      case OrType(_, _) => isRightAssoc
      case _ => false
    }

    def toTextInfixType(opName: Name, l: Type, r: Type)(op: => Text): Text = {
      val isRightAssoc = opName.endsWith(":")
      val opPrec = parsing.precedence(opName)

      changePrec(opPrec) {
        val leftPrec = if (isRightAssoc || checkAssocMismatch(l, isRightAssoc)) opPrec + 1 else opPrec
        val rightPrec = if (!isRightAssoc || checkAssocMismatch(r, isRightAssoc)) opPrec + 1 else opPrec

        atPrec(leftPrec) { argText(l) }  ~ " " ~ op ~ " " ~ atPrec(rightPrec) { argText(r) }
      }
    }

    def appliedText(tp: Type): Text = tp match
      case tp @ AppliedType(tycon, args) =>
        tp.tupleElementTypes match
          case Some(types) if types.size >= 2 && !printDebug => toTextTuple(types)
          case _ =>
            val tsym = tycon.typeSymbol
            if tycon.isRepeatedParam then toTextLocal(args.head) ~ "*"
            else if tp.isConvertibleParam then "into " ~ toText(args.head)
            else if defn.isFunctionSymbol(tsym) then
              toTextFunction(args, tsym.name.isContextFunction, tsym.name.isErasedFunction,
                isPure = Feature.pureFunsEnabled && !tsym.name.isImpureFunction)
            else if isInfixType(tp) then
              val l :: r :: Nil = args: @unchecked
              val opName = tyconName(tycon)
              toTextInfixType(tyconName(tycon), l, r) { simpleNameString(tycon.typeSymbol) }
            else Str("")
      case _ =>
        Str("")

    homogenize(tp) match {
      case tp: AppliedType =>
        val refined = appliedText(tp)
        if refined.isEmpty then super.toText(tp) else refined
      // Since RefinedPrinter, unlike PlainPrinter, can output right-associative type-operators, we must override handling
      // of AndType and OrType to account for associativity
      case AndType(tp1, tp2) =>
        toTextInfixType(tpnme.raw.AMP, tp1, tp2) { toText(tpnme.raw.AMP) }
      case tp @ OrType(tp1, tp2) =>
        toTextInfixType(tpnme.raw.BAR, tp1, tp2) {
          if tp.isSoft && printDebug then toText(tpnme.ZOR) else toText(tpnme.raw.BAR)
        }
      case tp @ EtaExpansion(tycon)
      if !printDebug && appliedText(tp.asInstanceOf[HKLambda].resType).isEmpty =>
        // don't eta contract if the application would be printed specially
        toText(tycon)
      case tp: RefinedType if defn.isFunctionOrPolyType(tp) && !printDebug =>
        toTextMethodAsFunction(tp.refinedInfo,
          isPure = Feature.pureFunsEnabled && !tp.typeSymbol.name.isImpureFunction)
      case tp: TypeRef =>
        if (tp.symbol.isAnonymousClass && !showUniqueIds)
          toText(tp.info)
        else if (tp.symbol.is(Param))
          tp.prefix match {
            case pre: ThisType if pre.cls == tp.symbol.owner =>
              nameString(tp.symbol)
            case _ => super.toText(tp)
          }
        else super.toText(tp)
      case ErasedValueType(tycon, underlying) =>
        "ErasedValueType(" ~ toText(tycon) ~ ", " ~ toText(underlying) ~ ")"
      case tp: ClassInfo =>
        if tp.cls.derivesFrom(defn.PolyFunctionClass) then
          tp.member(nme.apply).info match
            case info: PolyType => toTextMethodAsFunction(info, isPure = false)
            case _ => toTextParents(tp.parents) ~~ "{...}"
        else toTextParents(tp.parents) ~~ "{...}"
      case JavaArrayType(elemtp) =>
        toText(elemtp) ~ "[]"
      case tp: LazyRef if !printDebug =>
        try toText(tp.ref)
        catch case ex: Throwable => "..."
      case AnySelectionProto =>
        "a type that can be selected or applied"
      case tp: SelectionProto =>
        "?{ " ~ toText(tp.name) ~
           (Str(" ") provided !tp.name.toSimpleName.last.isLetterOrDigit) ~
           ": " ~ toText(tp.memberProto) ~ " }"
      case tp: ViewProto =>
        toText(tp.argType) ~ " ?=>? " ~ toText(tp.resultType)
      case tp @ FunProto(args, resultType) =>
        val argsText = args match {
          case dummyTreeOfType(tp) :: Nil if !(tp isRef defn.NullClass) => "null: " ~ toText(tp)
          case _ => toTextGlobal(args, ", ")
        }
        "[applied to ("
        ~ keywordText("using ").provided(tp.isContextualMethod)
        ~ keywordText("erased ").provided(tp.isErasedMethod)
        ~ argsText
        ~ ") returning "
        ~ toText(resultType)
        ~ "]"
      case IgnoredProto(ignored) =>
        "?" ~ (("(ignored: " ~ toText(ignored) ~ ")") provided printDebug)
      case tp @ PolyProto(targs, resType) =>
        "[applied to [" ~ toTextGlobal(targs, ", ") ~ "] returning " ~ toText(resType)
      case _ =>
        super.toText(tp)
    }
  }

  protected def exprToText(tp: ExprType): Text =
    "=> " ~ toText(tp.resType)

  protected def blockToText[T <: Untyped](block: Block[T]): Text =
    blockText(block.stats :+ block.expr)

<<<<<<< HEAD
  protected def blockText[T >: Untyped](trees: List[Tree[T]]): Text =
=======
  protected def blockText[T <: Untyped](trees: List[Tree[T]]): Text =
>>>>>>> d6cc1010
    inContextBracket {
      ("{" ~ toText(trees, "\n") ~ "}").close
    }

  protected def typeApplyText[T <: Untyped](tree: TypeApply[T]): Text = {
    val funText = toTextLocal(tree.fun)
    tree.fun match {
      case Select(New(tpt), nme.CONSTRUCTOR) if tpt.typeOpt.dealias.isInstanceOf[AppliedType] =>
        funText  // type was already printed by toText(new)
      case _ =>
        funText ~ "[" ~ toTextGlobal(tree.args, ", ") ~ "]"
    }
  }

  protected def toTextCore[T <: Untyped](tree: Tree[T]): Text = {
    import untpd._

    def isLocalThis(tree: Tree) = tree.typeOpt match {
      case tp: ThisType => tp.cls == ctx.owner.enclosingClass
      case _ => false
    }

    def optDotPrefix(tree: This) = optText(tree.qual)(_ ~ ".") provided !isLocalThis(tree)

    def caseBlockText(tree: Tree): Text = tree match {
      case Block(stats, expr) => toText(stats :+ expr, "\n")
      case expr => toText(expr)
    }

    // Dotty deviation: called with an untpd.Tree, so cannot be a untpd.Tree[T] (seems to be a Scala2 problem to allow this)
    // More deviations marked below as // DD
    def enumText(tree: untpd.Tree) = tree match { // DD
      case _: untpd.GenFrom | _: untpd.GenAlias => toText(tree)
      case _ => keywordStr("if ") ~ toText(tree)
    }

    def forText(enums: List[untpd.Tree], expr: untpd.Tree, sep: String): Text = // DD
      changePrec(GlobalPrec) { keywordStr("for ") ~ Text(enums map enumText, "; ") ~ sep ~ toText(expr) }

    def cxBoundToText(bound: untpd.Tree): Text = bound match { // DD
      case AppliedTypeTree(tpt, _) => " : " ~ toText(tpt)
      case untpd.Function(_, tpt) => " <% " ~ toText(tpt)
    }

    def varianceText(mods: untpd.Modifiers) =
      if (mods.is(Covariant)) "+"
      else if (mods.is(Contravariant)) "-"
      else ""

    def argText(arg: Tree): Text = arg match {
      case arg: TypeBoundsTree => "?" ~ toTextGlobal(arg)
      case arg: TypeTree =>
        arg.typeOpt match {
          case tp: TypeBounds => "?" ~ toTextGlobal(arg)
          case _ => toTextGlobal(arg)
        }
      case _ => toTextGlobal(arg)
    }

    def dropBlock(tree: Tree): Tree = tree match {
      case Block(Nil, expr) => expr
      case _ => tree
    }

    def importText(expr: Tree, selectors: List[untpd.ImportSelector]) =

      def selectorText(sel: untpd.ImportSelector): Text =
        val id: Text =
          if sel.isGiven then keywordText("given")
          else sel.imported.name match
            case nme.WILDCARD => "*"
            case nme.raw.STAR => "`*`"
            case name => toText(name)
        val rename: Text =
          if sel.renamed.isEmpty then "" else Str(" as ") ~ toText(sel.renamed)
        val bound: Text =
          if sel.bound.isEmpty then ""
          else if sel.isGiven then Str(" ") ~ toText(sel.bound)
          else Str(" : ") ~ toText(sel.bound)
        id ~ rename ~ bound

      val selectorsText: Text = selectors match
        case (sel @ untpd.ImportSelector(name, EmptyTree, EmptyTree)) :: Nil =>
          selectorText(sel)
        case _ =>
          "{" ~ Text(selectors.map(selectorText), ", ") ~ "}"

      toTextLocal(expr) ~ "." ~ selectorsText

    tree match {
      case id: Trees.SearchFailureIdent[?] =>
        tree.typeOpt match {
          case reason: Implicits.SearchFailureType =>
            Str(id.explanation)
            ~ ("summon[" ~ toText(reason.clarify(reason.expectedType)) ~ "]").close
          case _ =>
            Str(id.explanation)
        }
      case id @ Ident(name) =>
        val txt = tree.typeOpt match {
          case tp: NamedType if name != nme.WILDCARD =>
            val pre = if (tp.symbol.is(JavaStatic)) tp.prefix.widen else tp.prefix
            toTextPrefix(pre) ~ withPos(selectionString(tp), tree.sourcePos)
          case _ =>
            toText(name)
        }
        if (isBackquoted(tree) && !homogenizedView) "`" ~ toText(name) ~ "`"
        else if (name.isTypeName) typeText(txt)
        else txt
      case tree @ Select(qual, name) =>
        if (qual.isType) toTextLocal(qual) ~ "#" ~ typeText(toText(name))
        else toTextLocal(qual) ~ ("." ~ nameIdText(tree) provided (name != nme.CONSTRUCTOR || printDebug))
      case tree: This =>
        optDotPrefix(tree) ~ keywordStr("this") ~ idText(tree)
      case Super(qual: This, mix) =>
        optDotPrefix(qual) ~ keywordStr("super") ~ optText(mix)("[" ~ _ ~ "]")
      case app @ Apply(fun, args) =>
        if (fun.hasType && fun.symbol == defn.throwMethod)
          changePrec (GlobalPrec) {
            keywordStr("throw ") ~ toText(args.head)
          }
        else if (!printDebug && fun.hasType && fun.symbol == defn.QuotedRuntime_exprQuote)
          keywordStr("'{") ~ toTextGlobal(args, ", ") ~ keywordStr("}")
        else if (!printDebug && fun.hasType && fun.symbol.isExprSplice)
          keywordStr("${") ~ toTextGlobal(args, ", ") ~ keywordStr("}")
        else
          toTextLocal(fun)
          ~ "("
          ~ Str("using ").provided(app.applyKind == ApplyKind.Using && !homogenizedView)
          ~ toTextGlobal(args, ", ")
          ~ ")"
      case tree: TypeApply =>
        typeApplyText(tree)
      case Literal(c) =>
        tree.typeOpt match {
          case ConstantType(tc) => withPos(toText(tc), tree.sourcePos)
          case _ => withPos(toText(c), tree.sourcePos)
        }
      case New(tpt) =>
        keywordStr("new ") ~ {
          tpt match {
            case tpt: Template => toTextTemplate(tpt, ofNew = true)
            case _ => toTextLocal(tpt)
          }
        }
      case Typed(expr, tpt) =>
        changePrec(InfixPrec) {
          if isWildcardStarArg(tree) then
            expr match
              case Ident(nme.WILDCARD_STAR) =>
              	// `_*` is used as a wildcard name to indicate a vararg splice pattern;
              	// avoid the double `*` in this case.
              	toText(expr)
              case _ =>
                toText(expr) ~ "*"
          else
            val exprText = toText(expr)
            val line = exprText.lastLine
            val colon = if !line.isEmpty && isOperatorPart(line.last) then " :" else ":"
            exprText ~ colon ~ toText(tpt)
        }
      case NamedArg(name, arg) =>
        toText(name) ~ " = " ~ toText(arg)
      case Assign(lhs, rhs) =>
        changePrec(GlobalPrec) { toTextLocal(lhs) ~ " = " ~ toText(rhs) }
      case block: Block =>
        blockToText(block)
      case If(cond, thenp, elsep) =>
        val isInline = tree.isInstanceOf[Trees.InlineIf[?]]
        changePrec(GlobalPrec) {
          keywordStr(if (isInline) "inline if " else "if ") ~
          toText(cond) ~ (keywordText(" then") provided !cond.isInstanceOf[Parens]) ~~
          toText(thenp) ~ optText(elsep)(keywordStr(" else ") ~ _)
        }
      case Closure(env, ref, target) =>
        "closure(" ~ (toTextGlobal(env, ", ") ~ " | " provided env.nonEmpty) ~
        toTextGlobal(ref) ~ (":" ~ toText(target) provided !target.isEmpty) ~ ")"
      case Match(sel, cases) =>
        val isInline = tree.isInstanceOf[Trees.InlineMatch[?]]
        if (sel.isEmpty && !isInline) blockText(cases)
        else changePrec(GlobalPrec) {
          val selTxt: Text =
            if (isInline)
              if (sel.isEmpty) keywordStr("implicit")
              else keywordStr("inline ") ~ toText(sel)
            else toText(sel)
          selTxt ~ keywordStr(" match ") ~ blockText(cases)
        }
      case CaseDef(pat, guard, body) =>
        keywordStr("case ") ~ inPattern(toText(pat)) ~ optText(guard)(keywordStr(" if ") ~ _) ~ " => " ~ caseBlockText(body)
      case Labeled(bind, expr) =>
        changePrec(GlobalPrec) { toText(bind.name) ~ keywordStr("[") ~ toText(bind.symbol.info) ~ keywordStr("]: ") ~ toText(expr) }
      case Return(expr, from) =>
        val sym = from.symbol
        if (sym.is(Label))
          changePrec(GlobalPrec) { keywordStr("return[") ~ toText(sym.name) ~ keywordStr("]") ~ optText(expr)(" " ~ _) }
        else
          changePrec(GlobalPrec) { keywordStr("return") ~ optText(expr)(" " ~ _) }
      case WhileDo(cond, body) =>
        changePrec(GlobalPrec) { keywordStr("while ") ~ toText(cond) ~ keywordStr(" do ") ~ toText(body) }
      case Try(expr, cases, finalizer) =>
        changePrec(GlobalPrec) {
          keywordStr("try ") ~ toText(expr) ~ optText(cases)(keywordStr(" catch ") ~ _) ~ optText(finalizer)(keywordStr(" finally ") ~ _)
        }
      case Throw(expr) =>
        changePrec(GlobalPrec) {
          keywordStr("throw ") ~ toText(expr)
        }
      case SeqLiteral(elems, elemtpt) =>
        "[" ~ toTextGlobal(elems, ",") ~ " : " ~ toText(elemtpt) ~ "]"
      case tree @ Inlined(call, bindings, body) =>
        val bodyText = if bindings.isEmpty then toText(body) else blockText(bindings :+ body)
        if homogenizedView || !ctx.settings.XprintInline.value then bodyText
        else if call.isEmpty then stringText("{{") ~ stringText("/* inlined from outside */") ~ bodyText ~ stringText("}}")
        else keywordText("{{") ~ keywordText("/* inlined from ") ~ toText(call) ~ keywordText(" */") ~ bodyText ~ keywordText("}}")
      case tpt: untpd.DerivedTypeTree =>
        "<derived typetree watching " ~ tpt.watched.showSummary() ~ ">"
      case TypeTree() =>
        typeText(toText(tree.typeOpt))
        ~ Str("(inf)").provided(tree.isInstanceOf[InferredTypeTree] && printDebug)
      case SingletonTypeTree(ref) =>
        toTextLocal(ref) ~ "." ~ keywordStr("type")
      case RefinedTypeTree(tpt, refines) =>
        toTextLocal(tpt) ~ " " ~ blockText(refines)
      case AppliedTypeTree(tpt, args) =>
        if (tpt.symbol == defn.orType && args.length == 2)
          changePrec(OrTypePrec) { toText(args(0)) ~ " | " ~ atPrec(OrTypePrec + 1) { toText(args(1)) } }
        else if (tpt.symbol == defn.andType && args.length == 2)
          changePrec(AndTypePrec) { toText(args(0)) ~ " & " ~ atPrec(AndTypePrec + 1) { toText(args(1)) } }
        else if defn.isFunctionSymbol(tpt.symbol)
            && tpt.isInstanceOf[TypeTree] && tree.hasType && !printDebug
        then changePrec(GlobalPrec) { toText(tree.typeOpt) }
        else args match
          case arg :: _ if arg.isTerm =>
            toTextLocal(tpt) ~ "(" ~ Text(args.map(argText), ", ") ~ ")"
          case _ =>
            toTextLocal(tpt) ~ "[" ~ Text(args.map(argText), ", ") ~ "]"
      case LambdaTypeTree(tparams, body) =>
        changePrec(GlobalPrec) {
          paramsText(tparams) ~ " =>> " ~ toText(body)
        }
      case TermLambdaTypeTree(params, body) =>
        changePrec(GlobalPrec) {
          paramsText(params) ~ " =>> " ~ toText(body)
        }
      case MatchTypeTree(bound, sel, cases) =>
        changePrec(GlobalPrec) {
          toText(sel) ~ keywordStr(" match ") ~ blockText(cases) ~
          (" <: " ~ toText(bound) provided !bound.isEmpty)
        }
      case ByNameTypeTree(tpt) =>
        (if Feature.pureFunsEnabled then "-> " else "=> ")
        ~ toTextLocal(tpt)
      case TypeBoundsTree(lo, hi, alias) =>
        if (lo eq hi) && alias.isEmpty then optText(lo)(" = " ~ _)
        else optText(lo)(" >: " ~ _) ~ optText(hi)(" <: " ~ _) ~ optText(alias)(" = " ~ _)
      case bind @ Bind(name, body) =>
        keywordText("given ").provided(tree.symbol.isOneOf(GivenOrImplicit) && !homogenizedView) ~ // Used for scala.quoted.Type in quote patterns (not pickled)
        changePrec(InfixPrec) { nameIdText(bind) ~ " @ " ~ toText(body) }
      case Alternative(trees) =>
        changePrec(OrPrec) { toText(trees, " | ") }
      case UnApply(fun, implicits, patterns) =>
        val extractor = fun match {
          case Select(extractor, name) if name.isUnapplyName => extractor
          case _ => fun
        }
        toTextLocal(extractor) ~
        "(" ~ toTextGlobal(patterns, ", ") ~ ")" ~
        ("(" ~ toTextGlobal(implicits, ", ") ~ ")" provided implicits.nonEmpty)
      case tree @ ValDef(_, _, _) =>
        valDefToText(tree)
      case tree @ DefDef(_, _, _, _) =>
        defDefToText(tree)
      case tree @ TypeDef(name, rhs) =>
        def typeDefText(tparamsText: => Text, rhsText: => Text) =
          dclTextOr(tree) {
            modText(tree.mods, tree.symbol, keywordStr("type"), isType = true) ~~
            (varianceText(tree.mods) ~ typeText(nameIdText(tree))) ~
            withEnclosingDef(tree) { tparamsText ~ rhsText }
          }
        def recur(rhs: Tree, tparamsTxt: => Text, printMemberArgs: Boolean): Text = rhs match {
          case impl: Template =>
            templateText(tree, impl)
          case rhs: TypeBoundsTree =>
            typeDefText(tparamsTxt, toText(rhs))
          case LambdaTypeTree(tparams, body) if printMemberArgs =>
            recur(body, paramsText(tparams), false)
          case rhs: TypeTree if isBounds(rhs.typeOpt) =>
            typeDefText(tparamsTxt, toText(rhs))
          case rhs =>
            typeDefText(tparamsTxt, optText(rhs)(" = " ~ _))
        }
        recur(rhs, "", true)
      case tree @ Import(expr, selectors) =>
        myCtx = myCtx.importContext(tree, tree.symbol)
        keywordText("import ") ~ importText(expr, selectors)
      case Export(expr, selectors) =>
        keywordText("export ") ~ importText(expr, selectors)
      case ExtMethods(paramss, mdefs) =>
        addParamssText(keywordText("extension "), paramss)
        ~ " " ~ (if mdefs.length == 1 then toText(mdefs.head) else blockText(mdefs))
      case packageDef: PackageDef =>
        packageDefText(packageDef)
      case tree: Template =>
        toTextTemplate(tree)
      case Annotated(arg, annot) =>
        def captureSet =
          annot.asInstanceOf[tpd.Tree].toCaptureSet
        def toTextAnnot =
          toTextLocal(arg) ~~ annotText(annot.symbol.enclosingClass, annot)
        def toTextRetainsAnnot =
          try changePrec(GlobalPrec)(toText(captureSet) ~ " " ~ toText(arg))
          catch case ex: IllegalCaptureRef => toTextAnnot
        if annot.symbol.maybeOwner == defn.RetainsAnnot
            && Feature.ccEnabled && Config.printCaptureSetsAsPrefix && !printDebug
        then toTextRetainsAnnot
        else toTextAnnot
      case EmptyTree =>
        "<empty>"
      case TypedSplice(t) =>
        if (printDebug) "[" ~ toText(t) ~ "]#TS#"
        else toText(t)
      case tree @ ModuleDef(name, impl) =>
        withEnclosingDef(tree) {
          modText(tree.mods, NoSymbol, keywordStr("object"), isType = false) ~~
          nameIdText(tree) ~ toTextTemplate(impl)
        }
      case SymbolLit(str) =>
        "'" + str
      case InterpolatedString(id, segments) =>
        def strText(str: Literal) = withPos(escapedString(str.const.stringValue), tree.sourcePos)
        def segmentText(segment: Tree) = segment match {
          case Thicket(List(str: Literal, expr)) => strText(str) ~ "{" ~ toTextGlobal(expr) ~ "}"
          case str: Literal => strText(str)
        }
        toText(id) ~ "\"" ~ Text(segments map segmentText, "") ~ "\""
      case Function(args, body) =>
        var implicitSeen: Boolean = false
        var isGiven: Boolean = false
        var isErased: Boolean = false
        def argToText(arg: Tree) = arg match {
          case arg @ ValDef(name, tpt, _) =>
            val implicitText =
              if ((arg.mods.is(Given))) { isGiven = true; "" }
              else if ((arg.mods.is(Erased))) { isErased = true; "" }
              else if ((arg.mods.is(Implicit)) && !implicitSeen) { implicitSeen = true; keywordStr("implicit ") }
              else ""
            implicitText ~ toText(name) ~ optAscription(tpt)
          case _ =>
            toText(arg)
        }
        val argsText = args match {
          case (arg @ ValDef(_, tpt, _)) :: Nil if tpt.isEmpty => argToText(arg)
          case _ =>
            "("
            ~ keywordText("erased ").provided(isErased)
            ~ Text(args.map(argToText), ", ")
            ~ ")"
        }
        val isPure =
          Feature.pureFunsEnabled
          && tree.match
            case tree: FunctionWithMods => !tree.mods.is(Impure)
            case _ => true
        argsText ~ " " ~ arrow(isGiven, isPure) ~ " " ~ toText(body)
      case PolyFunction(targs, body) =>
        val targsText = "[" ~ Text(targs.map((arg: Tree) => toText(arg)), ", ") ~ "]"
        changePrec(GlobalPrec) {
          targsText ~ " => " ~ toText(body)
        }
      case InfixOp(l, op, r) =>
        val opPrec = parsing.precedence(op.name)
        changePrec(opPrec) { toText(l) ~ " " ~ toText(op) ~ " " ~ toText(r) }
      case PostfixOp(l, op) =>
        changePrec(InfixPrec) { toText(l) ~ " " ~ toText(op) }
      case PrefixOp(op, r) =>
        changePrec(DotPrec) { toText(op) ~ " " ~ toText(r) }
      case Parens(t) =>
        "(" ~ toTextGlobal(t) ~ ")"
      case Tuple(ts) =>
        "(" ~ toTextGlobal(ts, ", ") ~ ")"
      case ForYield(enums, expr) =>
        forText(enums, expr, keywordStr(" yield "))
      case ForDo(enums, expr) =>
        forText(enums, expr, keywordStr(" do "))
      case GenFrom(pat, expr, checkMode) =>
        (Str("case ") provided checkMode == untpd.GenCheckMode.FilterAlways) ~
        toText(pat) ~ " <- " ~ toText(expr)
      case GenAlias(pat, expr) =>
        toText(pat) ~ " = " ~ toText(expr)
      case ContextBounds(bounds, cxBounds) =>
        cxBounds.foldLeft(toText(bounds)) {(t, cxb) =>
          t ~ cxBoundToText(cxb)
        }
      case PatDef(mods, pats, tpt, rhs) =>
        modText(mods, NoSymbol, keywordStr("val"), isType = false) ~~
        toText(pats, ", ") ~ optAscription(tpt) ~ optText(rhs)(" = " ~ _)
      case ParsedTry(expr, handler, finalizer) =>
        changePrec(GlobalPrec) {
          keywordStr("try ") ~ toText(expr) ~ " " ~ keywordStr("catch") ~ " {" ~ toText(handler) ~ "}" ~ optText(finalizer)(keywordStr(" finally ") ~ _)
        }
      case Number(digits, kind) =>
        digits
      case Quote(tree) if tree.isTerm =>
        keywordStr("'{") ~ toTextGlobal(dropBlock(tree)) ~ keywordStr("}")
      case Splice(tree) =>
        keywordStr("${") ~ toTextGlobal(dropBlock(tree)) ~ keywordStr("}")
      case Thicket(trees) =>
        "Thicket {" ~~ toTextGlobal(trees, "\n") ~~ "}"
      case MacroTree(call) =>
        keywordStr("macro ") ~ toTextGlobal(call)
      case Hole(isTermHole, idx, args, content, tpt) =>
        val (prefix, postfix) = if isTermHole then ("{{{", "}}}") else ("[[[", "]]]")
        val argsText = toTextGlobal(args, ", ")
        val contentText = toTextGlobal(content)
        val tptText = toTextGlobal(tpt)
        prefix ~~ idx.toString ~~ "|" ~~ tptText ~~ "|" ~~ argsText ~~ "|" ~~ contentText ~~ postfix
      case CapturingTypeTree(refs, parent) =>
        parent match
          case ImpureByNameTypeTree(bntpt) =>
            "=> " ~ toTextLocal(bntpt)
          case _ =>
            changePrec(GlobalPrec)("{" ~ Text(refs.map(toText), ", ") ~ "} " ~ toText(parent))
      case _ =>
        tree.fallbackToText(this)
    }
  }

  override def toText[T <: Untyped](tree: Tree[T]): Text = controlled {
    import untpd._

    var txt = toTextCore(tree)

    def suppressTypes =
      tree.isType || tree.isDef || // don't print types of types or defs
      homogenizedView && ctx.mode.is(Mode.Pattern)
        // When comparing pickled info, disregard types of patterns.
        // The reason is that GADT matching can rewrite types of pattern trees
        // without changing the trees themselves. (see Typer.typedCase.indexPatterns.transform).
        // But then pickling and unpickling the original trees will yield trees
        // with the original types before they are rewritten, which causes a discrepancy.

    def suppressPositions = tree match {
      case _: WithoutTypeOrPos[?] | _: TypeTree => true // TypeTrees never have an interesting position
      case _ => false
    }

    if (ctx.settings.XprintTypes.value && tree.hasType) {
      // add type to term nodes; replace type nodes with their types unless -Yprint-pos is also set.
      val tp1 = tree.typeOpt match {
        case tp: TermRef if tree.isInstanceOf[RefTree] && !tp.denot.isOverloaded => tp.underlying
        case tp => tp
      }
      val tp2 = {
        val tp = tp1.tryNormalize
        if (tp != NoType) tp else tp1
      }
      val tp3 =
        if (homogenizedView && tree.isInstanceOf[If | Match | Annotated | Block | CaseDef]) {
          // Types of non-leaf trees are not pickled but reconstructed when
          // unpickled using the TypeAssigner. Sometimes, this requires choosing
          // arbitrarily between two =:= types (e.g., when typing an `if`, where
          // one branch is typed with a type alias and the other with a
          // dealiased version of the same type) and we cannot guarantee that
          // the same choice was made by the original Typer (e.g., because the
          // original choice involved type variables). So we need to get rid of
          // any alias in these types to make -Ytest-pickler work (the list of
          // types in the isInstanceOf check above is conservative and might
          // need to be expanded).
          val dealiasMap = new TypeMap {
            def apply(tp: Type) = mapOver(tp.dealias)
          }
          dealiasMap(tp2)
        }
        else tp2

      if (!suppressTypes)
        txt = ("<" ~ txt ~ ":" ~ toText(tp3) ~ ">").close
      else if (tree.isType && !homogenizedView)
        txt = toText(tp3)
    }
    if (!suppressPositions) {
      if (printPos) {
        val posStr =
          if (homogenizedView || debugPos)
            if (tree.isInstanceOf[MemberDef]) Str(s"${tree.source}${tree.span}")
            else Str(s"${tree.source}${tree.span.toSynthetic}")
          else
            "<" ~ toText(tree.sourcePos) ~ ">"
        val clsStr = ""//if (tree.isType) tree.getClass.toString else ""
        txt = (txt ~ "@" ~ posStr ~ clsStr).close
      }
      if (ctx.settings.YprintPosSyms.value && tree.isDef)
        txt = (txt ~
          s"@@(${tree.symbol.name}=" ~ tree.symbol.sourcePos.toString ~ ")").close
    }
    if (ctx.settings.YshowTreeIds.value)
      txt = (txt ~ "#" ~ tree.uniqueId.toString).close
    tree match {
      case Block(_, _) | Template(_, _, _, _) => txt
      case _ => txt.close
    }
  }

  /** Print modifiers from symbols if tree has type, overriding the behavior in Trees. */
  extension (mdef: untpd.DefTree) def mods: untpd.Modifiers =
    if mdef.hasType then Modifiers(mdef.symbol) else mdef.rawMods

  private def Modifiers(sym: Symbol): Modifiers = untpd.Modifiers(
    sym.flagsUNSAFE & (if (sym.isType) ModifierFlags | VarianceFlags else ModifierFlags),
    if (sym.privateWithin.exists) sym.privateWithin.asType.name else tpnme.EMPTY,
    sym.annotationsUNSAFE.filterNot(ann => dropAnnotForModText(ann.symbol)).map(_.tree))

  protected def dropAnnotForModText(sym: Symbol): Boolean = sym == defn.BodyAnnot

  protected def optAscription[T <: Untyped](tpt: Tree[T]): Text = optText(tpt)(": " ~ _)

  private def idText(tree: untpd.Tree): Text =
    (if showUniqueIds && tree.hasType && tree.symbol.exists then s"#${tree.symbol.id}" else "") ~
    (if showNestingLevel then tree.typeOpt match
      case tp: NamedType if !tp.symbol.isStatic => s"%${tp.symbol.nestingLevel}"
      case tp: TypeVar => s"%${tp.nestingLevel}"
      case tp: TypeParamRef => ctx.typerState.constraint.typeVarOfParam(tp) match
        case tvar: TypeVar => s"%${tvar.nestingLevel}"
        case _ => ""
      case _ => ""
     else "")

  private def useSymbol(tree: untpd.Tree) =
    tree.hasType && tree.symbol.exists && ctx.settings.YprintSyms.value

  protected def nameIdText[T <: Untyped](tree: NameTree[T]): Text =
    if (tree.hasType && tree.symbol.exists) {
      val str = nameString(tree.symbol)
      tree match {
        case tree: RefTree => withPos(str, tree.sourcePos)
        case tree: MemberDef => withPos(str, tree.sourcePos.withSpan(tree.nameSpan))
        case _ => str
      }
    }
    else toText(tree.name) ~ idText(tree)

  private def toTextOwner(tree: Tree[?]) =
    "[owner = " ~ tree.symbol.maybeOwner.show ~ "]" provided ctx.settings.YprintDebugOwners.value

  protected def dclTextOr[T <: Untyped](tree: Tree[T])(treeText: => Text): Text =
    toTextOwner(tree) ~ {
      if (useSymbol(tree)) annotsText(tree.symbol) ~~ dclText(tree.symbol)
      else treeText
    }

  def paramsText[T <: Untyped](params: ParamClause[T]): Text = (params: @unchecked) match
    case Nil =>
      "()"
    case untpd.ValDefs(vparams @ (vparam :: _)) =>
      "(" ~ keywordText("using ").provided(vparam.mods.is(Given))
          ~ keywordText("erased ").provided(vparam.mods.is(Erased))
          ~ toText(vparams, ", ") ~ ")"
    case untpd.TypeDefs(tparams) =>
      "[" ~ toText(tparams, ", ") ~ "]"

  def addParamssText[T <: Untyped](leading: Text, paramss: List[ParamClause[T]]): Text =
    paramss.foldLeft(leading)((txt, params) => txt ~ paramsText(params))

  protected def valDefToText[T <: Untyped](tree: ValDef[T]): Text = {
    dclTextOr(tree) {
      modText(tree.mods, tree.symbol, keywordStr(if (tree.mods.is(Mutable)) "var" else "val"), isType = false) ~~
        valDefText(nameIdText(tree)) ~ optAscription(tree.tpt) ~
        withEnclosingDef(tree) { optText(tree.rhs)(" = " ~ _) }
    }
  }

  protected def defDefToText[T <: Untyped](tree: DefDef[T]): Text = {
    import untpd._
    dclTextOr(tree) {
      val defKeyword = modText(tree.mods, tree.symbol, keywordStr("def"), isType = false)
      val isExtension = tree.hasType && tree.symbol.is(ExtensionMethod)
      withEnclosingDef(tree) {
        val coreSig =
          if isExtension then
            val paramss =
              if tree.name.isRightAssocOperatorName then
                // we have the following encoding of tree.paramss:
                //   (leadingTyParamss ++ leadingUsing
                //      ++ rightTyParamss ++ rightParamss
                //      ++ leftParamss ++ trailingUsing ++ rest)
                //   e.g.
                //     extension [A](using B)(c: C)(using D)
                //       def %:[E](f: F)(g: G)(using H): Res = ???
                //   will have the following values:
                //   - leadingTyParamss = List(`[A]`)
                //   - leadingUsing = List(`(using B)`)
                //   - rightTyParamss = List(`[E]`)
                //   - rightParamss = List(`(f: F)`)
                //   - leftParamss = List(`(c: C)`)
                //   - trailingUsing = List(`(using D)`)
                //   - rest = List(`(g: G)`, `(using H)`)
                // we need to swap (rightTyParams ++ rightParamss) with (leftParamss ++ trailingUsing)
                val (leadingTyParamss, rest1) = tree.paramss.span(isTypeParamClause)
                val (leadingUsing, rest2) = rest1.span(isUsingClause)
                val (rightTyParamss, rest3) = rest2.span(isTypeParamClause)
                val (rightParamss, rest4) = rest3.splitAt(1)
                val (leftParamss, rest5) = rest4.splitAt(1)
                val (trailingUsing, rest6) = rest5.span(isUsingClause)
                if leftParamss.nonEmpty then
                  leadingTyParamss ::: leadingUsing ::: leftParamss ::: trailingUsing ::: rightTyParamss ::: rightParamss ::: rest6
                else
                  tree.paramss // it wasn't a binary operator, after all.
              else
                tree.paramss
            val trailingParamss = paramss
              .dropWhile(isUsingOrTypeParamClause)
              .drop(1)
              .dropWhile(isUsingClause)
            val leadingParamss = paramss.take(paramss.length - trailingParamss.length)
            addParamssText(
              addParamssText(keywordStr("extension "), leadingParamss)
              ~~ (defKeyword ~~ valDefText(nameIdText(tree))).close,
             trailingParamss)
          else
            addParamssText(defKeyword ~~ valDefText(nameIdText(tree)), tree.paramss)

        coreSig
        ~ optAscription(tree.tpt)
        ~ optText(tree.rhs)(" = " ~ keywordText("macro ").provided(tree.symbol.isScala2Macro) ~ _)
      }
    }
  }

  protected def toTextTemplate(impl: Template, ofNew: Boolean = false): Text = {
    val Template(constr @ DefDef(_, paramss, _, _), _, self, _) = impl
    val tparamsTxt = withEnclosingDef(constr) {
      paramsText(constr.leadingTypeParams) provided constr.leadingTypeParams.nonEmpty
    }
    val primaryConstrs = if (constr.rhs.isEmpty) Nil else constr :: Nil
    val prefix: Text =
      if (constr.trailingParamss.isEmpty || primaryConstrs.nonEmpty) tparamsTxt
      else {
        var modsText = modText(constr.mods, constr.symbol, "", isType = false)
        if (!modsText.isEmpty) modsText = " " ~ modsText
        if (constr.mods.hasAnnotations && !constr.mods.hasFlags) modsText = modsText ~~ " this"
        withEnclosingDef(constr) { addParamssText(tparamsTxt ~~ modsText, constr.trailingParamss) }
      }
    val parentsText = Text(impl.parents.map(constrText), if (ofNew) keywordStr(" with ") else ", ")
    val derivedText = Text(impl.derived.map(toText(_)), ", ")
    val selfText = {
      val selfName = if (self.name == nme.WILDCARD) keywordStr("this") else self.name.toString
      (selfName ~ optText(self.tpt)(": " ~ _) ~ " =>").close
    }.provided(!self.isEmpty)
    val body = if (ctx.settings.YtestPickler.value) {
      // Pickling/unpickling reorders the body members, so we need to homogenize
      val (params, rest) = impl.body partition {
        case stat: TypeDef => stat.symbol.is(Param)
        case stat: ValOrDefDef =>
          stat.symbol.is(ParamAccessor) && !stat.symbol.isSetter
        case _ => false
      }
      params ::: rest
    }
    else impl.body

    val bodyText = inContextBracket(
      " {" ~~ selfText ~ toTextGlobal(primaryConstrs ::: body, "\n") ~ "}")

    prefix ~
    keywordText(" extends").provided(!ofNew && impl.parents.nonEmpty) ~~ parentsText ~
    keywordText(" derives").provided(impl.derived.nonEmpty) ~~ derivedText ~
    bodyText
  }

  protected def templateText(tree: TypeDef, impl: Template): Text = {
    val kw = if tree.mods.is(Trait) then "trait" else "class"
    val decl = modText(tree.mods, tree.symbol, keywordStr(kw), isType = true)
    ( decl ~~ typeText(nameIdText(tree)) ~ withEnclosingDef(tree) { toTextTemplate(impl) }
    // ~ (if (tree.hasType && printDebug) i"[decls = ${tree.symbol.info.decls}]" else "") // uncomment to enable
    )
  }

  protected def toTextPackageId[T <: Untyped](pid: Tree[T]): Text =
    if (homogenizedView && pid.hasType) toTextLocal(pid.typeOpt)
    else toTextLocal(pid)

  protected def packageDefText(tree: PackageDef): Text = {
    val statsText = tree.stats match {
      case (pdef: PackageDef) :: Nil => toText(pdef)
      case _ => inContextBracket(toTextGlobal(tree.stats, "\n"))
    }
    val bodyText =
      if (currentPrecedence == TopLevelPrec) "\n" ~ statsText else " {" ~ statsText ~ "}"
    keywordStr("package ") ~ toTextPackageId(tree.pid) ~ bodyText
  }

  /** Textual representation of an instance creation expression without the leading `new` */
  protected def constrText(tree: untpd.Tree): Text = toTextLocal(tree).stripPrefix(keywordStr("new ")) // DD

  protected def annotText(sym: Symbol, tree: untpd.Tree): Text =
    def recur(t: untpd.Tree): Text = t match
      case Apply(fn, Nil) => recur(fn)
      case Apply(fn, args) =>
        val explicitArgs = args.filterNot(_.symbol.name.is(DefaultGetterName))
        recur(fn) ~ "(" ~ toTextGlobal(explicitArgs, ", ") ~ ")"
      case TypeApply(fn, args) => recur(fn) ~ "[" ~ toTextGlobal(args, ", ") ~ "]"
      case Select(qual, nme.CONSTRUCTOR) => recur(qual)
      case New(tpt) => recur(tpt)
      case _ =>
        val annotSym = sym.orElse(tree.symbol.enclosingClass)
        s"@${if annotSym.exists then annotSym.name.toString else t.show}"
    recur(tree)

  protected def modText(mods: untpd.Modifiers, sym: Symbol, kw: String, isType: Boolean): Text = { // DD
    val suppressKw = if (enclDefIsClass) mods.isAllOf(LocalParam) else mods.is(Param)
    var flagMask =
      if (ctx.settings.YdebugFlags.value) AnyFlags
      else if (suppressKw) PrintableFlags(isType) &~ Private
      else PrintableFlags(isType)
    if (homogenizedView && mods.flags.isTypeFlags) flagMask &~= GivenOrImplicit // drop implicit/given from classes
    val rawFlags = if (sym.exists) sym.flagsUNSAFE else mods.flags
    if (rawFlags.is(Param)) flagMask = flagMask &~ Given &~ Erased
    val flags = rawFlags & flagMask
    var flagsText = toTextFlags(sym, flags)
    val annotTexts =
      if sym.exists then
        sym.annotationsUNSAFE.filterNot(ann => dropAnnotForModText(ann.symbol)).map(toText)
      else
        mods.annotations.filterNot(tree => dropAnnotForModText(tree.symbol)).map(annotText(NoSymbol, _))
    Text(annotTexts, " ") ~~ flagsText ~~ (Str(kw) provided !suppressKw)
  }

  override def annotText(annot: Annotation): Text = annotText(annot.symbol, annot.tree)

  def optText(name: Name)(encl: Text => Text): Text =
    if (name.isEmpty) "" else encl(toText(name))

  def optText[T <: Untyped](tree: Tree[T])(encl: Text => Text): Text =
    if (tree.isEmpty) "" else encl(toText(tree))

  def optText[T <: Untyped](tree: List[Tree[T]])(encl: Text => Text): Text =
    if (tree.exists(!_.isEmpty)) encl(blockText(tree)) else ""

  override protected def treatAsTypeParam(sym: Symbol): Boolean = sym.is(TypeParam)

  override protected def treatAsTypeArg(sym: Symbol): Boolean =
    sym.isType && (sym.isAllOf(ProtectedLocal)) &&
      (sym.allOverriddenSymbols exists (_.is(TypeParam)))

  override def toText(sym: Symbol): Text = {
    if (sym.isImport)
      sym.infoOrCompleter match {
        case info: Namer#Completer => return info.original.show
        case info: ImportType => return s"import ${info.expr.show}"
        case _ =>
      }
    def name =
      if (printDebug)
        nameString(sym)
      else if sym.is(Package) then
        fullNameString(sym)
      else if (sym.is(ModuleClass) && sym.isPackageObject && sym.name.stripModuleClassSuffix == tpnme.PACKAGE)
        nameString(sym.owner.name)
      else if (sym.is(ModuleClass))
        nameString(sym.name.stripModuleClassSuffix) + idString(sym)
      else if (hasMeaninglessName(sym))
        simpleNameString(sym.owner) + idString(sym)
      else
        nameString(sym)
    (keywordText(kindString(sym)) ~~ {
      if (sym.isAnonymousClass)
        toTextParents(sym.info.parents) ~~ "{...}"
      else
        typeText(name)
    }).close
  }

  /** String representation of symbol's kind. */
  override def kindString(sym: Symbol): String = {
    val flags = sym.flagsUNSAFE
    if (flags.is(Package)) "package"
    else if (sym.isPackageObject) "package object"
    else if (flags.is(Module)) "object"
    else if (sym.isClassConstructor) "constructor"
    else super.kindString(sym)
  }

  /** String representation of symbol's definition keyword */
  override protected def keyString(sym: Symbol): String = {
    val flags = sym.flagsUNSAFE
    if (sym.isType && sym.owner.isTerm) ""
    else if (sym.isPackageObject) "package object"
    else if (flags.is(Module) && flags.is(Case)) "case object"
    else if (sym.isClass && flags.is(Case)) "case class"
    else super.keyString(sym)
  }

  override def toTextFlags(sym: Symbol): Text =
    if (ctx.settings.YdebugFlags.value)
      super.toTextFlags(sym)
    else {
      var flags = sym.flagsUNSAFE
      if (flags.is(TypeParam)) flags = flags &~ Protected
      toTextFlags(sym, flags & PrintableFlags(sym.isType))
    }

  override def toText(denot: Denotation): Text = denot match {
    case denot: MultiDenotation => Text(denot.alternatives.map(dclText), " <and> ")
    case NoDenotation => "NoDenotation"
    case _ =>
      if (denot.symbol.exists) toText(denot.symbol)
      else "some " ~ toText(denot.info)
  }

  override def plain: PlainPrinter = new PlainPrinter(_ctx)

  private def withPos(txt: Text, pos: SourcePosition): Text =
    if (!printLines || !pos.exists) txt
    else txt match {
      case Str(s, _) => Str(s, LineRange(pos.line, pos.endLine))
      case _ => txt
    }
}<|MERGE_RESOLUTION|>--- conflicted
+++ resolved
@@ -312,11 +312,7 @@
   protected def blockToText[T <: Untyped](block: Block[T]): Text =
     blockText(block.stats :+ block.expr)
 
-<<<<<<< HEAD
-  protected def blockText[T >: Untyped](trees: List[Tree[T]]): Text =
-=======
   protected def blockText[T <: Untyped](trees: List[Tree[T]]): Text =
->>>>>>> d6cc1010
     inContextBracket {
       ("{" ~ toText(trees, "\n") ~ "}").close
     }
