--- conflicted
+++ resolved
@@ -483,11 +483,7 @@
         if (autoOverride(member) ||
             other.owner.isAllOf(JavaInterface) &&
             warnOnMigration(
-<<<<<<< HEAD
-              "`override` modifier required when a Java 8 default method is re-implemented".toMessage,
-=======
               em"`override` modifier required when a Java 8 default method is re-implemented",
->>>>>>> d6cc1010
               member.srcPos, version = `3.0`))
           member.setFlag(Override)
         else if (member.isType && self.memberInfo(member) =:= self.memberInfo(other))
@@ -544,11 +540,7 @@
           overrideError(i"cannot override val parameter ${other.showLocated}")
         else
           report.deprecationWarning(
-<<<<<<< HEAD
-            i"overriding val parameter ${other.showLocated} is deprecated, will be illegal in a future version",
-=======
             em"overriding val parameter ${other.showLocated} is deprecated, will be illegal in a future version",
->>>>>>> d6cc1010
             member.srcPos)
       else if !other.isExperimental && member.hasAnnotation(defn.ExperimentalAnnot) then // (1.12)
         overrideError("may not override non-experimental member")
@@ -556,19 +548,8 @@
         overrideDeprecation("", member, other, "removed or renamed")
     end checkOverride
 
-<<<<<<< HEAD
-    def isInheritedAccessor(mbr: Symbol, other: Symbol): Boolean =
-      mbr.is(ParamAccessor)
-      && {
-        val next = ParamForwarding.inheritedAccessor(mbr)
-        next == other || isInheritedAccessor(next, other)
-      }
-
-    OverridingPairsChecker(clazz, self).checkAll(checkOverride)
-=======
     val checker = if makeOverridingPairsChecker == null then OverridingPairsChecker(clazz, self) else makeOverridingPairsChecker(clazz, self)
     checker.checkAll(checkOverride)
->>>>>>> d6cc1010
     printMixinOverrideErrors()
 
     // Verifying a concrete class has nothing unimplemented.
