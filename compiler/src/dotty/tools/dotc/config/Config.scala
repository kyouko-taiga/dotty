package dotty.tools.dotc.config

object Config {

  inline val cacheMembersNamed = true
  inline val cacheAsSeenFrom = true
  inline val cacheMemberNames = true
  inline val cacheImplicitScopes = true
  inline val cacheMatchReduced = true

  /** If true, the `runWithOwner` operation uses a re-usable context,
   *  similar to explore. This requires that the context does not escape
   *  the call. If false, `runWithOwner` runs its operation argument
   *  in a fresh context.
   */
  inline val reuseOwnerContexts = true

  inline val checkCacheMembersNamed = false

  /** When updating a constraint bound, check that the constrained parameter
   *  does not appear at the top-level of either of its bounds.
   */
  inline val checkConstraintsNonCyclic = false

  /** Check that each constraint resulting from a subtype test
   *  is satisfiable. Also check that a type variable instantiation
   *  satisfies its constraints.
   *  Note that this can fail when bad bounds are in scope, like in
   *  tests/neg/i4721a.scala.
   */
  inline val checkConstraintsSatisfiable = false

  /** Check that each constraint is fully propagated. i.e.
   *  If P <: Q then the upper bound of P is a subtype of the upper bound of Q
   *  and the lower bound of Q is a subtype of the lower bound of P.
   */
  inline val checkConstraintsPropagated = false

  /** Check that constraint bounds do not contain wildcard types */
  inline val checkNoWildcardsInConstraint = false

  /** If a constraint is over a type lambda `tl` and `tvar` is one of
   *  the type variables associated with `tl` in the constraint, check
   *  that the origin of `tvar` is a parameter of `tl`.
   */
  inline val checkConsistentVars = false

  /** Check that constraints of globally committable typer states are closed.
   *  NOTE: When enabled, the check can cause CyclicReference errors because
   *  it traverses all elements of a type. Such failures were observed when
   *  compiling all of dotty together (source seems to be in GenBCode which
   *  accesses javac's settings.)
   *
   *  It is recommended to turn this option on only when chasing down
   *  a TypeParamRef instantiation error. See comment in Types.TypeVar.instantiate.
   */
  inline val debugCheckConstraintsClosed = false

  /** Check that no type appearing as the info of a SymDenotation contains
   *  skolem types.
   */
  inline val checkNoSkolemsInInfo = false

  /** Check that Name#toString is not called directly from backend by analyzing
   *  the stack trace of each toString call on names. This is very expensive,
   *  so not suitable for continuous testing. But it can be used to find a problem
   *  when running a specific test.
   */
  inline val checkBackendNames = false

  /** Check that re-used type comparers are in their initialization state */
  inline val checkTypeComparerReset = false

  /** Type comparer will fail with an assert if the upper bound
   *  of a constrained parameter becomes Nothing. This should be turned
   *  on only for specific debugging as normally instantiation to Nothing
   *  is not an error condition.
   */
  inline val failOnInstantiationToNothing = false

  /** Enable noDoubleDef checking if option "-YnoDoubleDefs" is set.
    * The reason to have an option as well as the present global switch is
    * that the noDoubleDef checking is done in a hotspot, and we do not
    * want to incur the overhead of checking an option each time.
    */
  inline val checkNoDoubleBindings = true

  /** Check positions for consistency after parsing */
  inline val checkPositions = true

  /** Check that typed trees don't point to untyped ones */
  inline val checkTreesConsistent = false

  /** Show subtype traces for all deep subtype recursions */
  inline val traceDeepSubTypeRecursions = false

  /** When explaining subtypes and this flag is set, also show the classes of the compared types. */
  inline val verboseExplainSubtype = false

  /** If this flag is set, take the fast path when comparing same-named type-aliases and types */
  inline val fastPathForRefinedSubtype = true

  /** If this flag is set, and we compute `T1[X1]` & `T2[X2]` as a new
   *  upper bound of a constrained parameter, try to align the arguments by computing
   *  `S1 =:= S2` (which might instantiate type parameters).
   *  This rule is contentious because it cuts the constraint set.
   *
   *  For more info, see the comment in `TypeComparer#glbArgs`.
   */
  inline val alignArgsInAnd = true

  /** If this flag is set, higher-kinded applications are checked for validity
   */
  inline val checkHKApplications = false

  /** If this flag is set, method types are checked for valid parameter references
   */
  inline val checkMethodTypes = false

  /** If this flag is set, it is checked that TypeRefs don't refer directly
   *  to themselves.
   */
  inline val checkTypeRefCycles = false

  /** If this flag is set, we check that types assigned to trees are error types only
   *  if some error was already reported. There are complicicated scenarios where this
   *  is not true. An example is TestNonCyclic in posTwice. If we remove the
   *  first (unused) import `import dotty.tools.dotc.core.Types.Type` in `CompilationUnit`,
   *  we end up assigning a CyclicReference error type to an import expression `annotation`
   *  before the cyclic reference is reported. What happens is that the error was reported
   *  as a result of a completion in a not-yet committed typerstate. So we cannot enforce
   *  this in all circumstances. But since it is almost always true it is useful to
   *  keep the Config option for debugging.
   */
  inline val checkUnreportedErrors = false

  /** If this flag is set, it is checked that class type parameters are
   *  only references with NoPrefix or ThisTypes as prefixes. This option
   *  is usually disabled, because there are still some legitimate cases where
   *  this can arise (e.g. for pos/Map.scala, in LambdaType.integrate).
   */
  inline val checkTypeParamRefs = false

  /** The recursion depth for showing a summarized string */
  inline val summarizeDepth = 2

  /** Check that variances of lambda arguments match the
   *  variance of the underlying lambda class.
   */
  inline val checkLambdaVariance = false

  /** Check that certain types cannot be created in erasedTypes phases.
   *  Note: Turning this option on will get some false negatives, since it is
   *  possible that And/Or types are still created during erasure as the result
   *  of some operation on an existing type.
   */
  inline val checkUnerased = false

  /** Check that atoms-based comparisons match regular comparisons that do not
   *  take atoms into account. The two have to give the same results, since
   *  atoms comparison is intended to be just an optimization.
   */
  inline val checkAtomsComparisons = false

  /** In `derivedSelect`, rewrite
   *
   *      (S & T)#A  -->  S#A & T#A
   *      (S | T)#A  -->  S#A | T#A
   *
   *  Not sure whether this is useful. Preliminary measurements show a slowdown of about
   *  7% for the build when this option is enabled.
   */
  inline val splitProjections = false

  /** If this flag is on, always rewrite an application `S[Ts]` where `S` is an alias for
   *  `[Xs] -> U` to `[Xs := Ts]U`.
   *  Turning this flag on was observed to give a ~6% speedup on the JUnit test suite.
   */
  inline val simplifyApplications = true

  /** Assume -indent by default */
  inline val defaultIndent = true

  /** If set, prints a trace of all symbol completions */
  inline val showCompletions = false

  /** If set, method results that are context functions are flattened by adding
   *  the parameters of the context function results to the methods themselves.
   *  This is an optimization that reduces closure allocations.
   */
  inline val flattenContextFunctionResults = true

  /** If set, enables tracing */
  inline val tracingEnabled = false

  /** Initial capacity of the uniques HashMap.
   *  Note: This should be a power of two to work with util.HashSet
   */
  inline val initialUniquesCapacity = 0x8000

  /** How many recursive calls to NamedType#underlying are performed before logging starts. */
  inline val LogPendingUnderlyingThreshold = 50

  /** How many recursive calls to isSubType are performed before logging starts. */
  inline val LogPendingSubTypesThreshold = 50

  /** How many recursive calls to findMember are performed before logging names starts
   *  Note: this threshold has to be chosen carefully. Too large, and programs
   *  like tests/pos/IterableSelfRec go into polynomial (or even exponential?)
   *  compile time slowdown. Too small and normal programs will cause the compiler  to
   *  do inefficient operations on findMember. The current value is determined
   *  so that (1) IterableSelfRec still compiles in reasonable time (< 10sec) (2) Compiling
   *  dotty itself only causes small pending names lists to be generated (we measured
   *  at max 6 elements) and these lists are never searched with contains.
   */
  inline val LogPendingFindMemberThreshold = 9

  /** When in IDE, turn StaleSymbol errors into warnings instead of crashing */
  inline val ignoreStaleInIDE = true

  /** If true, `Denotation#asSeenFrom` is allowed to return an existing
   *  `SymDenotation` instead of allocating a new `SingleDenotation` if
   *  the two would only differ in their `prefix` (SymDenotation always
   *  have `NoPrefix` as their prefix).
   *  This is done for performance reasons: when compiling Dotty itself this
   *  reduces the number of allocated denotations by ~50%.
   */
  inline val reuseSymDenotations = true

  /** If `checkLevelsOnConstraints` is true, check levels of type variables
   *  and create fresh ones as needed when bounds are first entered intot he constraint.
   *  If `checkLevelsOnInstantiation` is true, allow level-incorrect constraints but
   *  fix levels on type variable instantiation.
   */
  inline val checkLevelsOnConstraints = false
  inline val checkLevelsOnInstantiation = true

  /** If true, print capturing types in the form `{c} T`.
   *  If false, print them in the form `T @retains(c)`.
   */
  inline val printCaptureSetsAsPrefix = true

<<<<<<< HEAD
  /** If true, allow mappping capture set variables under -Ycc with maps that are neither
=======
  /** If true, allow mappping capture set variables under captureChecking with maps that are neither
>>>>>>> 22193a39
   *  bijective nor idempotent. We currently do now know how to do this correctly in all
   *  cases, though.
   */
  inline val ccAllowUnsoundMaps = false
}<|MERGE_RESOLUTION|>--- conflicted
+++ resolved
@@ -240,11 +240,7 @@
    */
   inline val printCaptureSetsAsPrefix = true
 
-<<<<<<< HEAD
-  /** If true, allow mappping capture set variables under -Ycc with maps that are neither
-=======
   /** If true, allow mappping capture set variables under captureChecking with maps that are neither
->>>>>>> 22193a39
    *  bijective nor idempotent. We currently do now know how to do this correctly in all
    *  cases, though.
    */
