package dotty.tools
package dotc
package reporting

import core._
import Contexts._
import Decorators._, Symbols._, Names._, NameOps._, Types._, Flags._, Phases._
import Denotations.SingleDenotation
import SymDenotations.SymDenotation
import NameKinds.WildcardParamName
import parsing.Scanners.Token
import parsing.Tokens
import printing.Highlighting._
import printing.Formatting
import ErrorMessageID._
import ast.Trees
import config.{Feature, ScalaVersion}
import typer.ErrorReporting.{err, matchReductionAddendum, substitutableTypeSymbolsInScope}
import typer.ProtoTypes.ViewProto
import typer.Implicits.*
import typer.Inferencing
import scala.util.control.NonFatal
import StdNames.nme
import printing.Formatting.hl
import ast.Trees._
import ast.untpd
import ast.tpd
import transform.SymUtils._
import scala.util.matching.Regex
import java.util.regex.Matcher.quoteReplacement
import cc.CaptureSet.IdentityCaptRefMap

/**  Messages
  *  ========
  *  The role of messages is to provide the necessary details for a simple to
  *  understand diagnostic event. Each message can be turned into a message
  *  container (one of the above) by calling the appropriate method on them.
  *  For instance:
  *
  *  ```scala
  *  EmptyCatchBlock(tree).error(pos)   // res: Error
  *  EmptyCatchBlock(tree).warning(pos) // res: Warning
  *  ```
  */

abstract class SyntaxMsg(errorId: ErrorMessageID)(using Context) extends Message(errorId):
  def kind = MessageKind.Syntax

abstract class TypeMsg(errorId: ErrorMessageID)(using Context) extends Message(errorId):
  def kind = MessageKind.Type

trait ShowMatchTrace(tps: Type*)(using Context) extends Message:
  override def msgPostscript(using Context): String =
    super.msgPostscript ++ matchReductionAddendum(tps*)

abstract class TypeMismatchMsg(found: Type, expected: Type)(errorId: ErrorMessageID)(using Context)
extends Message(errorId), ShowMatchTrace(found, expected):
  def kind = MessageKind.TypeMismatch
  def explain(using Context) = err.whyNoMatchStr(found, expected)
  override def canExplain = true

abstract class NamingMsg(errorId: ErrorMessageID)(using Context) extends Message(errorId), NoDisambiguation:
  def kind = MessageKind.Naming

abstract class DeclarationMsg(errorId: ErrorMessageID)(using Context) extends Message(errorId):
  def kind = MessageKind.Declaration

/** A simple not found message (either for idents, or member selection.
 *  Messages of this class are sometimes dropped in favor of other, more
 *  specific messages.
 */
abstract class NotFoundMsg(errorId: ErrorMessageID)(using Context) extends Message(errorId):
  def kind = MessageKind.NotFound
  def name: Name

abstract class PatternMatchMsg(errorId: ErrorMessageID)(using Context) extends Message(errorId):
  def kind = MessageKind.PatternMatch

abstract class CyclicMsg(errorId: ErrorMessageID)(using Context) extends Message(errorId):
  def kind = MessageKind.Cyclic

abstract class ReferenceMsg(errorId: ErrorMessageID)(using Context) extends Message(errorId):
  def kind = MessageKind.Reference

abstract class EmptyCatchOrFinallyBlock(tryBody: untpd.Tree, errNo: ErrorMessageID)(using Context)
extends SyntaxMsg(errNo) {
  def explain(using Context) = {
    val tryString = tryBody match {
      case Block(Nil, untpd.EmptyTree) => "{}"
      case _ => tryBody.show
    }

    val code1 =
      s"""|import scala.util.control.NonFatal
          |
          |try $tryString catch {
          |  case NonFatal(e) => ???
          |}""".stripMargin

    val code2 =
      s"""|try $tryString finally {
          |  // perform your cleanup here!
          |}""".stripMargin

    i"""|A ${hl("try")} expression should be followed by some mechanism to handle any exceptions
        |thrown. Typically a ${hl("catch")} expression follows the ${hl("try")} and pattern matches
        |on any expected exceptions. For example:
        |
        |$code1
        |
        |It is also possible to follow a ${hl("try")} immediately by a ${hl("finally")} - letting the
        |exception propagate - but still allowing for some clean up in ${hl("finally")}:
        |
        |$code2
        |
        |It is recommended to use the ${hl("NonFatal")} extractor to catch all exceptions as it
        |correctly handles transfer functions like ${hl("return")}."""
  }
}

class EmptyCatchBlock(tryBody: untpd.Tree)(using Context)
extends EmptyCatchOrFinallyBlock(tryBody, EmptyCatchBlockID) {
  def msg(using Context) =
    i"""|The ${hl("catch")} block does not contain a valid expression, try
        |adding a case like - ${hl("case e: Exception =>")} to the block"""
}

class EmptyCatchAndFinallyBlock(tryBody: untpd.Tree)(using Context)
extends EmptyCatchOrFinallyBlock(tryBody, EmptyCatchAndFinallyBlockID) {
  def msg(using Context) =
    i"""|A ${hl("try")} without ${hl("catch")} or ${hl("finally")} is equivalent to putting
        |its body in a block; no exceptions are handled."""
}

class DeprecatedWithOperator()(using Context)
extends SyntaxMsg(DeprecatedWithOperatorID) {
  def msg(using Context) =
    i"""${hl("with")} as a type operator has been deprecated; use ${hl("&")} instead"""
  def explain(using Context) =
    i"""|Dotty introduces intersection types - ${hl("&")} types. These replace the
        |use of the ${hl("with")} keyword. There are a few differences in
        |semantics between intersection types and using ${hl("with")}."""
}

class CaseClassMissingParamList(cdef: untpd.TypeDef)(using Context)
extends SyntaxMsg(CaseClassMissingParamListID) {
  def msg(using Context) =
    i"""|A ${hl("case class")} must have at least one parameter list"""

  def explain(using Context) =
    i"""|${cdef.name} must have at least one parameter list, if you would rather
        |have a singleton representation of ${cdef.name}, use a "${hl("case object")}".
        |Or, add an explicit ${hl("()")} as a parameter list to ${cdef.name}."""
}

class AnonymousFunctionMissingParamType(param: untpd.ValDef,
                                        tree: untpd.Function,
                                        pt: Type)
                                        (using Context)
extends TypeMsg(AnonymousFunctionMissingParamTypeID) {
  def msg(using Context) = {
    val ofFun =
      if param.name.is(WildcardParamName)
          || (MethodType.syntheticParamNames(tree.args.length + 1) contains param.name)
      then i" of expanded function:\n$tree"
      else ""

    val inferred =
      if (pt == WildcardType) ""
      else i"\nWhat I could infer was: $pt"

    i"""Missing parameter type
        |
        |I could not infer the type of the parameter ${param.name}$ofFun.$inferred"""
  }

  def explain(using Context) = ""
}

class WildcardOnTypeArgumentNotAllowedOnNew()(using Context)
extends SyntaxMsg(WildcardOnTypeArgumentNotAllowedOnNewID) {
  def msg(using Context) = "Type argument must be fully defined"
  def explain(using Context) =
    val code1: String =
      """
        |object TyperDemo {
        |  class Team[A]
        |  val team = new Team[?]
        |}
      """.stripMargin

    val code2: String =
      """
        |object TyperDemo {
        |  class Team[A]
        |  val team = new Team[Int]
        |}
      """.stripMargin
    i"""|Wildcard on arguments is not allowed when declaring a new type.
        |
        |Given the following example:
        |
        |$code1
        |
        |You must complete all the type parameters, for instance:
        |
        |$code2 """
}


// Type Errors ------------------------------------------------------------ //
class DuplicateBind(bind: untpd.Bind, tree: untpd.CaseDef)(using Context)
extends NamingMsg(DuplicateBindID) {
  def msg(using Context) = i"duplicate pattern variable: ${bind.name}"

  def explain(using Context) = {
    val pat = tree.pat.show
    val guard = tree.guard match
      case untpd.EmptyTree => ""
      case guard => s"if ${guard.show}"

    val body = tree.body match {
      case Block(Nil, untpd.EmptyTree) => ""
      case body => s" ${body.show}"
    }

    val caseDef = s"case $pat$guard => $body"

    i"""|For each ${hl("case")} bound variable names have to be unique. In:
        |
        |$caseDef
        |
        |${bind.name} is not unique. Rename one of the bound variables!"""
  }
}

class MissingIdent(tree: untpd.Ident, treeKind: String, val name: Name)(using Context)
extends NotFoundMsg(MissingIdentID) {
  def msg(using Context) = i"Not found: $treeKind$name"
  def explain(using Context) = {
    i"""|The identifier for `$treeKind$name` is not bound, that is,
        |no declaration for this identifier can be found.
        |That can happen, for example, if `$name` or its declaration has either been
        |misspelt or if an import is missing."""
  }
}

class TypeMismatch(found: Type,  expected: Type, inTree: Option[untpd.Tree],  addenda: => String*)(using Context)
  extends TypeMismatchMsg(found, expected)(TypeMismatchID):

  def msg(using Context) =
    // replace constrained TypeParamRefs and their typevars by their bounds where possible
    // and the bounds are not f-bounds.
    // The idea is that if the bounds are also not-subtypes of each other to report
    // the type mismatch on the bounds instead of the original TypeParamRefs, since
    // these are usually easier to analyze. We exclude F-bounds since these would
    // lead to a recursive infinite expansion.
    object reported extends TypeMap, IdentityCaptRefMap:
      def setVariance(v: Int) = variance = v
      val constraint = mapCtx.typerState.constraint
      var fbounded = false
      def apply(tp: Type): Type = tp match
        case tp: TypeParamRef =>
          constraint.entry(tp) match
            case bounds: TypeBounds =>
              if variance < 0 then apply(TypeComparer.fullUpperBound(tp))
              else if variance > 0 then apply(TypeComparer.fullLowerBound(tp))
              else tp
            case NoType => tp
            case instType => apply(instType)
        case tp: TypeVar =>
          apply(tp.stripTypeVar)
        case tp: LazyRef =>
          fbounded = true
          tp
        case _ =>
          mapOver(tp)

    val found1 = reported(found)
    reported.setVariance(-1)
    val expected1 = reported(expected)
    val (found2, expected2) =
      if (found1 frozen_<:< expected1) || reported.fbounded then (found, expected)
      else (found1, expected1)
    val (foundStr, expectedStr) = Formatting.typeDiff(found2, expected2)
    i"""|Found:    $foundStr
        |Required: $expectedStr"""
  end msg

  override def msgPostscript(using Context) =
    def importSuggestions =
      if expected.isTopType || found.isBottomType then ""
      else ctx.typer.importSuggestionAddendum(ViewProto(found.widen, expected))
    super.msgPostscript
    ++ addenda.dropWhile(_.isEmpty).headOption.getOrElse(importSuggestions)

  override def explain(using Context) =
    val treeStr = inTree.map(x => s"\nTree: ${x.show}").getOrElse("")
    treeStr + "\n" + super.explain

end TypeMismatch

class NotAMember(site: Type, val name: Name, selected: String, addendum: => String = "")(using Context)
extends NotFoundMsg(NotAMemberID), ShowMatchTrace(site) {
  //println(i"site = $site, decls = ${site.decls}, source = ${site.typeSymbol.sourceFile}") //DEBUG

  def msg(using Context) = {
    import core.Flags._
    val maxDist = 3  // maximal number of differences to be considered for a hint
    val missing = name.show

    // The symbols of all non-synthetic, non-private members of `site`
    // that are of the same type/term kind as the missing member.
    def candidates: Set[Symbol] =
      for
        bc <- site.widen.baseClasses.toSet
        sym <- bc.info.decls.filter(sym =>
          sym.isType == name.isTypeName
          && !sym.isConstructor
          && !sym.flagsUNSAFE.isOneOf(Synthetic | Private))
      yield sym

    // Calculate Levenshtein distance
    def distance(s1: String, s2: String): Int =
      val dist = Array.ofDim[Int](s2.length + 1, s1.length + 1)
      for
        j <- 0 to s2.length
        i <- 0 to s1.length
      do
        dist(j)(i) =
          if j == 0 then i
          else if i == 0 then j
          else if s2(j - 1) == s1(i - 1) then dist(j - 1)(i - 1)
          else (dist(j - 1)(i) min dist(j)(i - 1) min dist(j - 1)(i - 1)) + 1
      dist(s2.length)(s1.length)

    // A list of possible candidate symbols with their Levenstein distances
    // to the name of the missing member
    def closest: List[(Int, Symbol)] = candidates
      .toList
      .map(sym => (distance(sym.name.show, missing), sym))
      .filter((d, sym) => d <= maxDist && d < missing.length && d < sym.name.show.length)
      .sortBy((d, sym) => (d, sym.name.show))  // sort by distance first, alphabetically second

    val enumClause =
      if ((name eq nme.values) || (name eq nme.valueOf)) && site.classSymbol.companionClass.isEnumClass then
        val kind = if name eq nme.values then i"${nme.values} array" else i"${nme.valueOf} lookup method"
        // an assumption is made here that the values and valueOf methods were not generated
        // because the enum defines non-singleton cases
        i"""
            |Although ${site.classSymbol.companionClass} is an enum, it has non-singleton cases,
            |meaning a $kind is not defined"""
      else
        ""

    def prefixEnumClause(addendum: String) =
      if enumClause.nonEmpty then s".$enumClause$addendum" else addendum

    val finalAddendum =
      if addendum.nonEmpty then prefixEnumClause(addendum)
      else closest match
        case (d, sym) :: _ =>
          val siteName = site match
            case site: NamedType => site.name.show
            case site => i"$site"
          val showName =
            // Add .type to the name if it is a module
            if sym.is(ModuleClass) then s"${sym.name.show}.type"
            else sym.name.show
          s" - did you mean $siteName.$showName?$enumClause"
        case Nil => prefixEnumClause("")

    i"$selected $name is not a member of ${site.widen}$finalAddendum"
  }

  def explain(using Context) = ""
}

class EarlyDefinitionsNotSupported()(using Context)
extends SyntaxMsg(EarlyDefinitionsNotSupportedID) {
  def msg(using Context) = "Early definitions are not supported; use trait parameters instead"

  def explain(using Context) = {
    val code1 =
      """|trait Logging {
          |  val f: File
          |  f.open()
          |  onExit(f.close())
          |  def log(msg: String) = f.write(msg)
          |}
          |
          |class B extends Logging {
          |  val f = new File("log.data") // triggers a NullPointerException
          |}
          |
          |// early definition gets around the NullPointerException
          |class C extends {
          |  val f = new File("log.data")
          |} with Logging""".stripMargin

    val code2 =
      """|trait Logging(f: File) {
          |  f.open()
          |  onExit(f.close())
          |  def log(msg: String) = f.write(msg)
          |}
          |
          |class C extends Logging(new File("log.data"))""".stripMargin

    i"""|Earlier versions of Scala did not support trait parameters and "early
        |definitions" (also known as "early initializers") were used as an alternative.
        |
        |Example of old syntax:
        |
        |$code1
        |
        |The above code can now be written as:
        |
        |$code2
        |"""
  }
}

class TopLevelImplicitClass(cdef: untpd.TypeDef)(using Context)
extends SyntaxMsg(TopLevelImplicitClassID) {
  def msg(using Context) = i"""An ${hl("implicit class")} may not be top-level"""

  def explain(using Context) = {
    val TypeDef(name, impl @ Template(constr0, parents, self, _)) = cdef: @unchecked
    val exampleArgs =
      if(constr0.termParamss.isEmpty) "..."
      else constr0.termParamss(0).map(_.withMods(untpd.Modifiers()).show).mkString(", ")
    def defHasBody[T] = impl.body.exists(!_.isEmpty)
    val exampleBody = if (defHasBody) "{\n ...\n }" else ""
    i"""|There may not be any method, member or object in scope with the same name as
        |the implicit class and a case class automatically gets a companion object with
        |the same name created by the compiler which would cause a naming conflict if it
        |were allowed.
        |           |
        |To resolve the conflict declare ${cdef.name} inside of an ${hl("object")} then import the class
        |from the object at the use site if needed, for example:
        |
        |object Implicits {
        |  implicit class ${cdef.name}($exampleArgs)$exampleBody
        |}
        |
        |// At the use site:
        |import Implicits.${cdef.name}"""
  }
}

class ImplicitCaseClass(cdef: untpd.TypeDef)(using Context)
extends SyntaxMsg(ImplicitCaseClassID) {
  def msg(using Context) = i"""A ${hl("case class")} may not be defined as ${hl("implicit")}"""

  def explain(using Context) =
    i"""|Implicit classes may not be case classes. Instead use a plain class:
        |
        |implicit class ${cdef.name}...
        |
        |"""
}

class ImplicitClassPrimaryConstructorArity()(using Context)
extends SyntaxMsg(ImplicitClassPrimaryConstructorArityID){
  def msg(using Context) = "Implicit classes must accept exactly one primary constructor parameter"
  def explain(using Context) = {
    val example = "implicit class RichDate(date: java.util.Date)"
    i"""Implicit classes may only take one non-implicit argument in their constructor. For example:
        |
        | $example
        |
        |While it’s possible to create an implicit class with more than one non-implicit argument,
        |such classes aren’t used during implicit lookup.
        |"""
  }
}

class ObjectMayNotHaveSelfType(mdef: untpd.ModuleDef)(using Context)
extends SyntaxMsg(ObjectMayNotHaveSelfTypeID) {
  def msg(using Context) = i"""${hl("object")}s must not have a self ${hl("type")}"""

  def explain(using Context) = {
    val untpd.ModuleDef(name, tmpl) = mdef
    val ValDef(_, selfTpt, _) = tmpl.self
    i"""|${hl("object")}s must not have a self ${hl("type")}:
        |
        |Consider these alternative solutions:
        |  - Create a trait or a class instead of an object
        |  - Let the object extend a trait containing the self type:
        |
        |    object $name extends ${selfTpt.show}"""
  }
}

class RepeatedModifier(modifier: String)(implicit ctx:Context)
extends SyntaxMsg(RepeatedModifierID) {
  def msg(using Context) = i"""Repeated modifier $modifier"""

  def explain(using Context) = {
    val code1 = "private private val Origin = Point(0, 0)"
    val code2 = "private final val Origin = Point(0, 0)"
    i"""This happens when you accidentally specify the same modifier twice.
        |
        |Example:
        |
        |$code1
        |
        |instead of
        |
        |$code2
        |
        |"""
  }
}

class InterpolatedStringError()(implicit ctx:Context)
extends SyntaxMsg(InterpolatedStringErrorID) {
  def msg(using Context) = "Error in interpolated string: identifier or block expected"
  def explain(using Context) = {
    val code1 = "s\"$new Point(0, 0)\""
    val code2 = "s\"${new Point(0, 0)}\""
    i"""|This usually happens when you forget to place your expressions inside curly braces.
        |
        |$code1
        |
        |should be written as
        |
        |$code2
        |"""
  }
}

class UnboundPlaceholderParameter()(implicit ctx:Context)
extends SyntaxMsg(UnboundPlaceholderParameterID) {
  def msg(using Context) = i"""Unbound placeholder parameter; incorrect use of ${hl("_")}"""
  def explain(using Context) =
    i"""|The ${hl("_")} placeholder syntax was used where it could not be bound.
        |Consider explicitly writing the variable binding.
        |
        |This can be done by replacing ${hl("_")} with a variable (eg. ${hl("x")})
        |and adding ${hl("x =>")} where applicable.
        |
        |Example before:
        |
        |${hl("{ _ }")}
        |
        |Example after:
        |
        |${hl("x => { x }")}
        |
        |Another common occurrence for this error is defining a val with ${hl("_")}:
        |
        |${hl("val a = _")}
        |
        |But this val definition isn't very useful, it can never be assigned
        |another value. And thus will always remain uninitialized.
        |Consider replacing the ${hl("val")} with ${hl("var")}:
        |
        |${hl("var a = _")}
        |
        |Note that this use of ${hl("_")} is not placeholder syntax,
        |but an uninitialized var definition.
        |Only fields can be left uninitialized in this manner; local variables
        |must be initialized.
        |
        |Another occurrence for this error is self type definition.
        |The ${hl("_")} can be replaced with ${hl("this")}.
        |
        |Example before:
        |
        |${hl("trait A { _: B => ... ")}
        |
        |Example after:
        |
        |${hl("trait A { this: B => ... ")}
        |"""
}

class IllegalStartSimpleExpr(illegalToken: String)(using Context)
extends SyntaxMsg(IllegalStartSimpleExprID) {
  def msg(using Context) = i"expression expected but ${Red(illegalToken)} found"
  def explain(using Context) = {
    i"""|An expression cannot start with ${Red(illegalToken)}."""
  }
}

class MissingReturnType()(implicit ctx:Context)
extends SyntaxMsg(MissingReturnTypeID) {
  def msg(using Context) = "Missing return type"
  def explain(using Context) =
    i"""|An abstract declaration must have a return type. For example:
        |
        |trait Shape:
        |  ${hl("def area: Double")} // abstract declaration returning a Double"""
}

class MissingReturnTypeWithReturnStatement(method: Symbol)(using Context)
extends SyntaxMsg(MissingReturnTypeWithReturnStatementID) {
  def msg(using Context) = i"$method has a return statement; it needs a result type"
  def explain(using Context) =
    i"""|If a method contains a ${hl("return")} statement, it must have an
        |explicit return type. For example:
        |
        |${hl("def good: Int /* explicit return type */ = return 1")}"""
}

class YieldOrDoExpectedInForComprehension()(using Context)
extends SyntaxMsg(YieldOrDoExpectedInForComprehensionID) {
  def msg(using Context) = i"${hl("yield")} or ${hl("do")} expected"

  def explain(using Context) =
    i"""|When the enumerators in a for comprehension are not placed in parentheses or
        |braces, a ${hl("do")} or ${hl("yield")} statement is required after the enumerators
        |section of the comprehension.
        |
        |You can save some keystrokes by omitting the parentheses and writing
        |
        |${hl("val numbers = for i <- 1 to 3 yield i")}
        |
        |  instead of
        |
        |${hl("val numbers = for (i <- 1 to 3) yield i")}
        |
        |but the ${hl("yield")} keyword is still required.
        |
        |For comprehensions that simply perform a side effect without yielding anything
        |can also be written without parentheses but a ${hl("do")} keyword has to be
        |included. For example,
        |
        |${hl("for (i <- 1 to 3) println(i)")}
        |
        |can be written as
        |
        |${hl("for i <- 1 to 3 do println(i) // notice the 'do' keyword")}
        |
        |"""
}

class ProperDefinitionNotFound()(using Context)
extends Message(ProperDefinitionNotFoundID) {
  def kind = MessageKind.DocComment
  def msg(using Context) = i"""Proper definition was not found in ${hl("@usecase")}"""

  def explain(using Context) = {
    val noUsecase =
      "def map[B, That](f: A => B)(implicit bf: CanBuildFrom[List[A], B, That]): That"

    val usecase =
      """|/** Map from List[A] => List[B]
          |  *
          |  * @usecase def map[B](f: A => B): List[B]
          |  */
          |def map[B, That](f: A => B)(implicit bf: CanBuildFrom[List[A], B, That]): That
          |""".stripMargin

    i"""|Usecases are only supported for ${hl("def")}s. They exist because with Scala's
        |advanced type-system, we sometimes end up with seemingly scary signatures.
        |The usage of these methods, however, needs not be - for instance the ${hl("map")}
        |function
        |
        |${hl("List(1, 2, 3).map(2 * _) // res: List(2, 4, 6)")}
        |
        |is easy to understand and use - but has a rather bulky signature:
        |
        |$noUsecase
        |
        |to mitigate this and ease the usage of such functions we have the ${hl("@usecase")}
        |annotation for docstrings. Which can be used like this:
        |
        |$usecase
        |
        |When creating the docs, the signature of the method is substituted by the
        |usecase and the compiler makes sure that it is valid. Because of this, you're
        |only allowed to use ${hl("def")}s when defining usecases."""
  }
}

class ByNameParameterNotSupported(tpe: untpd.Tree)(using Context)
extends SyntaxMsg(ByNameParameterNotSupportedID) {
  def msg(using Context) = i"By-name parameter type ${tpe} not allowed here."

  def explain(using Context) =
    i"""|By-name parameters act like functions that are only evaluated when referenced,
        |allowing for lazy evaluation of a parameter.
        |
        |An example of using a by-name parameter would look like:
        |${hl("def func(f: => Boolean) = f // 'f' is evaluated when referenced within the function")}
        |
        |An example of the syntax of passing an actual function as a parameter:
        |${hl("def func(f: (Boolean => Boolean)) = f(true)")}
        |
        |or:
        |
        |${hl("def func(f: Boolean => Boolean) = f(true)")}
        |
        |And the usage could be as such:
        |${hl("func(bool => // do something...)")}
        |"""
}

class WrongNumberOfTypeArgs(fntpe: Type, expectedArgs: List[ParamInfo], actual: List[untpd.Tree])(using Context)
extends SyntaxMsg(WrongNumberOfTypeArgsID) {

  private val expectedCount = expectedArgs.length
  private val actualCount = actual.length
  private val msgPrefix = if (actualCount > expectedCount) "Too many" else "Not enough"

  def msg(using Context) =
    val expectedArgString = expectedArgs
      .map(_.paramName.unexpandedName.show)
      .mkString("[", ", ", "]")
    val actualArgString = actual.map(_.show).mkString("[", ", ", "]")
    val prettyName =
      try fntpe.termSymbol match
        case NoSymbol => fntpe.show
        case symbol   => symbol.showFullName
      catch case NonFatal(ex) => fntpe.show
    i"""|$msgPrefix type arguments for $prettyName$expectedArgString
        |expected: $expectedArgString
        |actual:   $actualArgString"""

  def explain(using Context) = {
    val tooManyTypeParams =
      """|val tuple2: (Int, String) = (1, "one")
          |val list: List[(Int, String)] = List(tuple2)""".stripMargin

    if (actualCount > expectedCount)
      i"""|You have supplied too many type parameters
          |
          |For example List takes a single type parameter (List[A])
          |If you need to hold more types in a list then you need to combine them
          |into another data type that can contain the number of types you need,
          |In this example one solution would be to use a Tuple:
          |
          |${tooManyTypeParams}"""
    else
      i"""|You have not supplied enough type parameters
          |If you specify one type parameter then you need to specify every type parameter."""
  }
}

class IllegalVariableInPatternAlternative(name: Name)(using Context)
extends SyntaxMsg(IllegalVariableInPatternAlternativeID) {
  def msg(using Context) = i"Illegal variable $name in pattern alternative"
  def explain(using Context) = {
    val varInAlternative =
      """|def g(pair: (Int,Int)): Int = pair match {
          |  case (1, n) | (n, 1) => n
          |  case _ => 0
          |}""".stripMargin

    val fixedVarInAlternative =
      """|def g(pair: (Int,Int)): Int = pair match {
          |  case (1, n) => n
          |  case (n, 1) => n
          |  case _ => 0
          |}""".stripMargin

    i"""|Variables are not allowed within alternate pattern matches. You can workaround
        |this issue by adding additional cases for each alternative. For example, the
        |illegal function:
        |
        |$varInAlternative
        |could be implemented by moving each alternative into a separate case:
        |
        |$fixedVarInAlternative"""
  }
}

class IdentifierExpected(identifier: String)(using Context)
extends SyntaxMsg(IdentifierExpectedID) {
  def msg(using Context) = "identifier expected"
  def explain(using Context) = {
    val wrongIdentifier = i"def foo: $identifier = {...}"
    val validIdentifier = i"def foo = {...}"
    i"""|An identifier expected, but $identifier found. This could be because
        |$identifier is not a valid identifier. As a workaround, the compiler could
        |infer the type for you. For example, instead of:
        |
        |$wrongIdentifier
        |
        |Write your code like:
        |
        |$validIdentifier
        |
        |"""
  }
}

class AuxConstructorNeedsNonImplicitParameter()(implicit ctx:Context)
extends SyntaxMsg(AuxConstructorNeedsNonImplicitParameterID) {
  def msg(using Context) = "Auxiliary constructor needs non-implicit parameter list"
  def explain(using Context) =
    i"""|Only the primary constructor is allowed an ${hl("implicit")} parameter list;
        |auxiliary constructors need non-implicit parameter lists. When a primary
        |constructor has an implicit argslist, auxiliary constructors that call the
        |primary constructor must specify the implicit value.
        |
        |To resolve this issue check for:
        | - Forgotten parenthesis on ${hl("this")} (${hl("def this() = { ... }")})
        | - Auxiliary constructors specify the implicit value
        |"""
}

class IllegalLiteral()(using Context)
extends SyntaxMsg(IllegalLiteralID) {
  def msg(using Context) = "Illegal literal"
  def explain(using Context) =
    i"""|Available literals can be divided into several groups:
        | - Integer literals: 0, 21, 0xFFFFFFFF, -42L
        | - Floating Point Literals: 0.0, 1e30f, 3.14159f, 1.0e-100, .1
        | - Boolean Literals: true, false
        | - Character Literals: 'a', '\u0041', '\n'
        | - String Literals: "Hello, World!"
        | - null
        |"""
}

class LossyWideningConstantConversion(sourceType: Type, targetType: Type)(using Context)
extends Message(LossyWideningConstantConversionID):
  def kind = MessageKind.LossyConversion
  def msg(using Context) = i"""|Widening conversion from $sourceType to $targetType loses precision.
                |Write `.to$targetType` instead."""
  def explain(using Context) = ""

class PatternMatchExhaustivity(uncoveredFn: => String, hasMore: Boolean)(using Context)
extends Message(PatternMatchExhaustivityID) {
  def kind = MessageKind.PatternMatchExhaustivity
  lazy val uncovered = uncoveredFn
  def msg(using Context) =
    val addendum = if hasMore then "(More unmatched cases are elided)" else ""
    i"""|${hl("match")} may not be exhaustive.
        |
        |It would fail on pattern case: $uncovered
        |$addendum"""


  def explain(using Context) =
    i"""|There are several ways to make the match exhaustive:
        | - Add missing cases as shown in the warning
        | - If an extractor always return ${hl("Some(...)")}, write ${hl("Some[X]")} for its return type
        | - Add a ${hl("case _ => ...")} at the end to match all remaining cases
        |"""
}

class UncheckedTypePattern(msgFn: => String)(using Context)
  extends PatternMatchMsg(UncheckedTypePatternID) {
  def msg(using Context) = msgFn
  def explain(using Context) =
    i"""|Type arguments and type refinements are erased during compile time, thus it's
        |impossible to check them at run-time.
        |
        |You can either replace the type arguments by ${hl("_")} or use `@unchecked`.
        |"""
}

class MatchCaseUnreachable()(using Context)
extends Message(MatchCaseUnreachableID) {
  def kind = MessageKind.MatchCaseUnreachable
  def msg(using Context) = "Unreachable case"
  def explain(using Context) = ""
}

class MatchCaseOnlyNullWarning()(using Context)
extends PatternMatchMsg(MatchCaseOnlyNullWarningID) {
  def msg(using Context) = i"""Unreachable case except for ${hl("null")} (if this is intentional, consider writing ${hl("case null =>")} instead)."""
  def explain(using Context) = ""
}

class MatchableWarning(tp: Type, pattern: Boolean)(using Context)
extends TypeMsg(MatchableWarningID) {
  def msg(using Context) =
    val kind = if pattern then "pattern selector" else "value"
    i"""${kind} should be an instance of Matchable,,
       |but it has unmatchable type $tp instead"""

  def explain(using Context) =
    if pattern then
      i"""A value of type $tp cannot be the selector of a match expression
         |since it is not constrained to be `Matchable`. Matching on unconstrained
         |values is disallowed since it can uncover implementation details that
         |were intended to be hidden and thereby can violate paramtetricity laws
         |for reasoning about programs.
         |
         |The restriction can be overridden by appending `.asMatchable` to
         |the selector value. `asMatchable` needs to be imported from
         |scala.compiletime. Example:
         |
         |    import compiletime.asMatchable
         |    def f[X](x: X) = x.asMatchable match { ... }"""
    else
      i"""The value can be converted to a `Matchable` by appending `.asMatchable`.
         |`asMatchable` needs to be imported from scala.compiletime."""
}

class SeqWildcardPatternPos()(using Context)
extends SyntaxMsg(SeqWildcardPatternPosID) {
  def msg(using Context) = i"""${hl("*")} can be used only for last argument"""
  def explain(using Context) = {
    val code =
      """def sumOfTheFirstTwo(list: List[Int]): Int = list match {
        |  case List(first, second, x*) => first + second
        |  case _ => 0
        |}"""
    i"""|Sequence wildcard pattern is expected at the end of an argument list.
        |This pattern matches any remaining elements in a sequence.
        |Consider the following example:
        |
        |$code
        |
        |Calling:
        |
        |${hl("sumOfTheFirstTwo(List(1, 2, 10))")}
        |
        |would give 3 as a result"""
  }
}

class IllegalStartOfSimplePattern()(using Context)
extends SyntaxMsg(IllegalStartOfSimplePatternID) {
  def msg(using Context) = "pattern expected"
  def explain(using Context) = {
    val sipCode =
      """def f(x: Int, y: Int) = x match {
        |  case `y` => ...
        |}
      """
    val constructorPatternsCode =
      """case class Person(name: String, age: Int)
        |
        |def test(p: Person) = p match {
        |  case Person(name, age) => ...
        |}
      """
    val tupplePatternsCode =
      """def swap(tuple: (String, Int)): (Int, String) = tuple match {
        |  case (text, number) => (number, text)
        |}
      """
    val patternSequencesCode =
      """def getSecondValue(list: List[Int]): Int = list match {
        |  case List(_, second, x:_*) => second
        |  case _ => 0
        |}"""
    i"""|Simple patterns can be divided into several groups:
        |- Variable Patterns: ${hl("case x => ...")}.
        |  It matches any value, and binds the variable name to that value.
        |  A special case is the wild-card pattern _ which is treated as if it was a fresh
        |  variable on each occurrence.
        |
        |- Typed Patterns: ${hl("case x: Int => ...")} or ${hl("case _: Int => ...")}.
        |  This pattern matches any value matched by the specified type; it binds the variable
        |  name to that value.
        |
        |- Literal Patterns: ${hl("case 123 => ...")} or ${hl("case 'A' => ...")}.
        |  This type of pattern matches any value that is equal to the specified literal.
        |
        |- Stable Identifier Patterns:
        |
        |  $sipCode
        |
        |  the match succeeds only if the x argument and the y argument of f are equal.
        |
        |- Constructor Patterns:
        |
        |  $constructorPatternsCode
        |
        |  The pattern binds all object's fields to the variable names (name and age, in this
        |  case).
        |
        |- Tuple Patterns:
        |
        |  $tupplePatternsCode
        |
        |  Calling:
        |
        |  ${hl("""swap(("Luftballons", 99)""")}
        |
        |  would give ${hl("""(99, "Luftballons")""")} as a result.
        |
        |- Pattern Sequences:
        |
        |  $patternSequencesCode
        |
        |  Calling:
        |
        |  ${hl("getSecondValue(List(1, 10, 2))")}
        |
        |  would give 10 as a result.
        |  This pattern is possible because a companion object for the List class has a method
        |  with the following signature:
        |
        |  ${hl("def unapplySeq[A](x: List[A]): Some[List[A]]")}
        |"""
  }
}

class PkgDuplicateSymbol(existing: Symbol)(using Context)
extends NamingMsg(PkgDuplicateSymbolID) {
  def msg(using Context) = i"Trying to define package with same name as $existing"
  def explain(using Context) = ""
}

class ExistentialTypesNoLongerSupported()(using Context)
extends SyntaxMsg(ExistentialTypesNoLongerSupportedID) {
  def msg(using Context) =
    i"""|Existential types are no longer supported -
        |use a wildcard or dependent type instead"""
  def explain(using Context) =
    i"""|The use of existential types is no longer supported.
        |
        |You should use a wildcard or dependent type instead.
        |
        |For example:
        |
        |Instead of using ${hl("forSome")} to specify a type variable
        |
        |${hl("List[T forSome { type T }]")}
        |
        |Try using a wildcard type variable
        |
        |${hl("List[?]")}
        |"""
}

class UnboundWildcardType()(using Context)
extends SyntaxMsg(UnboundWildcardTypeID) {
  def msg(using Context) = "Unbound wildcard type"
  def explain(using Context) =
    i"""|The wildcard type syntax (${hl("_")}) was used where it could not be bound.
        |Replace ${hl("_")} with a non-wildcard type. If the type doesn't matter,
        |try replacing ${hl("_")} with ${hl("Any")}.
        |
        |Examples:
        |
        |- Parameter lists
        |
        |  Instead of:
        |    ${hl("def foo(x: _) = ...")}
        |
        |  Use ${hl("Any")} if the type doesn't matter:
        |    ${hl("def foo(x: Any) = ...")}
        |
        |- Type arguments
        |
        |  Instead of:
        |    ${hl("val foo = List[?](1, 2)")}
        |
        |  Use:
        |    ${hl("val foo = List[Int](1, 2)")}
        |
        |- Type bounds
        |
        |  Instead of:
        |    ${hl("def foo[T <: _](x: T) = ...")}
        |
        |  Remove the bounds if the type doesn't matter:
        |    ${hl("def foo[T](x: T) = ...")}
        |
        |- ${hl("val")} and ${hl("def")} types
        |
        |  Instead of:
        |    ${hl("val foo: _ = 3")}
        |
        |  Use:
        |    ${hl("val foo: Int = 3")}
        |"""
}

class OverridesNothing(member: Symbol)(using Context)
extends DeclarationMsg(OverridesNothingID) {
  def msg(using Context) = i"""${member} overrides nothing"""

  def explain(using Context) =
    i"""|There must be a field or method with the name ${member.name} in a super
        |class of ${member.owner} to override it. Did you misspell it?
        |Are you extending the right classes?
        |"""
}

class OverridesNothingButNameExists(member: Symbol, existing: List[Denotations.SingleDenotation])(using Context)
extends DeclarationMsg(OverridesNothingButNameExistsID) {
  def msg(using Context) =
    val what =
      if !existing.exists(_.symbol.hasTargetName(member.targetName))
      then "target name"
      else "signature"
    i"""${member} has a different $what than the overridden declaration"""
  def explain(using Context) =
    val existingDecl: String = existing.map(_.showDcl).mkString("  \n")
    i"""|There must be a non-final field or method with the name ${member.name} and the
        |same parameter list in a super class of ${member.owner} to override it.
        |
        |  ${member.showDcl}
        |
        |The super classes of ${member.owner} contain the following members
        |named ${member.name}:
        |  ${existingDecl}
        |"""
}

class OverrideError(
    core: Context ?=> String, base: Type,
    member: Symbol, other: Symbol,
    memberTp: Type, otherTp: Type)(using Context)
extends DeclarationMsg(OverrideErrorID), NoDisambiguation:
  def msg(using Context) =
    val isConcreteOverAbstract =
      (other.owner isSubClass member.owner) && other.is(Deferred) && !member.is(Deferred)
    def addendum =
      if isConcreteOverAbstract then
        i"""|
            |(Note that ${err.infoStringWithLocation(other, base)} is abstract,
            |and is therefore overridden by concrete ${err.infoStringWithLocation(member, base)})"""
        else ""
    i"""error overriding ${err.infoStringWithLocation(other, base)};
        |  ${err.infoString(member, base, showLocation = member.owner != base.typeSymbol)} $core$addendum"""
  override def canExplain =
    memberTp.exists && otherTp.exists
  def explain(using Context) =
    if canExplain then err.whyNoMatchStr(memberTp, otherTp) else ""

class ForwardReferenceExtendsOverDefinition(value: Symbol, definition: Symbol)(using Context)
extends ReferenceMsg(ForwardReferenceExtendsOverDefinitionID) {
  def msg(using Context) = i"${definition.name} is a forward reference extending over the definition of ${value.name}"

  def explain(using Context) =
    i"""|${definition.name} is used before you define it, and the definition of ${value.name}
        |appears between that use and the definition of ${definition.name}.
        |
        |Forward references are allowed only, if there are no value definitions between
        |the reference and the referred method definition.
        |
        |Define ${definition.name} before it is used,
        |or move the definition of ${value.name} so it does not appear between
        |the declaration of ${definition.name} and its use,
        |or define ${value.name} as lazy.
        |"""
}

class ExpectedTokenButFound(expected: Token, found: Token)(using Context)
extends SyntaxMsg(ExpectedTokenButFoundID) {

  private def foundText = Tokens.showToken(found)

  def msg(using Context) =
    val expectedText =
      if (Tokens.isIdentifier(expected)) "an identifier"
      else Tokens.showToken(expected)
    i"""${expectedText} expected, but ${foundText} found"""

  def explain(using Context) =
    if (Tokens.isIdentifier(expected) && Tokens.isKeyword(found))
      s"""
        |If you want to use $foundText as identifier, you may put it in backticks: `${Tokens.tokenString(found)}`.""".stripMargin
    else
      ""
}

class MixedLeftAndRightAssociativeOps(op1: Name, op2: Name, op2LeftAssoc: Boolean)(using Context)
extends SyntaxMsg(MixedLeftAndRightAssociativeOpsID) {
  def msg(using Context) =
    val op1Asso: String = if (op2LeftAssoc) "which is right-associative" else "which is left-associative"
    val op2Asso: String = if (op2LeftAssoc) "which is left-associative" else "which is right-associative"
    i"${op1} (${op1Asso}) and ${op2} ($op2Asso) have same precedence and may not be mixed"
  def explain(using Context) =
    s"""|The operators ${op1} and ${op2} are used as infix operators in the same expression,
        |but they bind to different sides:
        |${op1} is applied to the operand to its ${if (op2LeftAssoc) "right" else "left"}
        |${op2} is applied to the operand to its ${if (op2LeftAssoc) "left" else "right"}
        |As both have the same precedence the compiler can't decide which to apply first.
        |
        |You may use parenthesis to make the application order explicit,
        |or use method application syntax operand1.${op1}(operand2).
        |
        |Operators ending in a colon ${hl(":")} are right-associative. All other operators are left-associative.
        |
        |Infix operator precedence is determined by the operator's first character. Characters are listed
        |below in increasing order of precedence, with characters on the same line having the same precedence.
        |  (all letters)
        |  |
        |  ^
        |  &
        |  = !
        |  < >
        |  :
        |  + -
        |  * / %
        |  (all other special characters)
        |Operators starting with a letter have lowest precedence, followed by operators starting with `|`, etc.
        |""".stripMargin
}

class CantInstantiateAbstractClassOrTrait(cls: Symbol, isTrait: Boolean)(using Context)
extends TypeMsg(CantInstantiateAbstractClassOrTraitID) {
  private val traitOrAbstract = if (isTrait) "a trait" else "abstract"
  def msg(using Context) = i"""${cls.name} is ${traitOrAbstract}; it cannot be instantiated"""
  def explain(using Context) =
    i"""|Abstract classes and traits need to be extended by a concrete class or object
        |to make their functionality accessible.
        |
        |You may want to create an anonymous class extending ${cls.name} with
        |  ${s"class ${cls.name} { }"}
        |
        |or add a companion object with
        |  ${s"object ${cls.name} extends ${cls.name}"}
        |
        |You need to implement any abstract members in both cases.
        |"""
}

class UnreducibleApplication(tycon: Type)(using Context) extends TypeMsg(UnreducibleApplicationID):
  def msg(using Context) = i"unreducible application of higher-kinded type $tycon to wildcard arguments"
  def explain(using Context) =
    i"""|An abstract type constructor cannot be applied to wildcard arguments.
        |Such applications are equivalent to existential types, which are not
        |supported in Scala 3."""

class OverloadedOrRecursiveMethodNeedsResultType(cycleSym: Symbol)(using Context)
extends CyclicMsg(OverloadedOrRecursiveMethodNeedsResultTypeID) {
  def msg(using Context) = i"""Overloaded or recursive $cycleSym needs return type"""
  def explain(using Context) =
    i"""Case 1: $cycleSym is overloaded
        |If there are multiple methods named $cycleSym and at least one definition of
        |it calls another, you need to specify the calling method's return type.
        |
        |Case 2: $cycleSym is recursive
        |If $cycleSym calls itself on any path (even through mutual recursion), you need to specify the return type
        |of $cycleSym or of a definition it's mutually recursive with.
        |"""
}

class RecursiveValueNeedsResultType(cycleSym: Symbol)(using Context)
extends CyclicMsg(RecursiveValueNeedsResultTypeID) {
  def msg(using Context) = i"""Recursive $cycleSym needs type"""
  def explain(using Context) =
    i"""The definition of $cycleSym is recursive and you need to specify its type.
        |"""
}

class CyclicReferenceInvolving(denot: SymDenotation)(using Context)
extends CyclicMsg(CyclicReferenceInvolvingID) {
  def msg(using Context) =
    val where = if denot.exists then s" involving $denot" else ""
    i"Cyclic reference$where"
  def explain(using Context) =
    i"""|$denot is declared as part of a cycle which makes it impossible for the
        |compiler to decide upon ${denot.name}'s type.
        |To avoid this error, try giving ${denot.name} an explicit type.
        |"""
}

class CyclicReferenceInvolvingImplicit(cycleSym: Symbol)(using Context)
extends CyclicMsg(CyclicReferenceInvolvingImplicitID) {
  def msg(using Context) = i"""Cyclic reference involving implicit $cycleSym"""
  def explain(using Context) =
    i"""|$cycleSym is declared as part of a cycle which makes it impossible for the
        |compiler to decide upon ${cycleSym.name}'s type.
        |This might happen when the right hand-side of $cycleSym's definition involves an implicit search.
        |To avoid this error, try giving ${cycleSym.name} an explicit type.
        |"""
}

class SkolemInInferred(tree: tpd.Tree, pt: Type, argument: tpd.Tree)(using Context)
extends TypeMsg(SkolemInInferredID):
  def msg(using Context) =
    def argStr =
      if argument.isEmpty then ""
      else i" from argument of type ${argument.tpe.widen}"
    i"""Failure to generate given instance for type $pt$argStr)
        |
        |I found: $tree
        |But the part corresponding to `<skolem>` is not a reference that can be generated.
        |This might be because resolution yielded as given instance a function that is not
        |known to be total and side-effect free."""
  def explain(using Context) =
    i"""The part of given resolution that corresponds to `<skolem>` produced a term that
        |is not a stable reference. Therefore a given instance could not be generated.
        |
        |To trouble-shoot the problem, try to supply an explicit expression instead of
        |relying on implicit search at this point."""

class SuperQualMustBeParent(qual: untpd.Ident, cls: ClassSymbol)(using Context)
extends ReferenceMsg(SuperQualMustBeParentID) {
  def msg(using Context) = i"""|$qual does not name a parent of $cls"""
  def explain(using Context) =
    val parents: Seq[String] = (cls.info.parents map (_.typeSymbol.name.show)).sorted
    i"""|When a qualifier ${hl("T")} is used in a ${hl("super")} prefix of the form ${hl("C.super[T]")},
        |${hl("T")} must be a parent type of ${hl("C")}.
        |
        |In this case, the parents of $cls are:
        |${parents.mkString("  - ", "\n  - ", "")}
        |"""
}

class VarArgsParamMustComeLast()(using Context)
extends SyntaxMsg(VarArgsParamMustComeLastID) {
  def msg(using Context) = i"""${hl("varargs")} parameter must come last"""
  def explain(using Context) =
    i"""|The ${hl("varargs")} field must be the last field in the method signature.
        |Attempting to define a field in a method signature after a ${hl("varargs")} field is an error.
        |"""
}

import typer.Typer.BindingPrec

class AmbiguousReference(name: Name, newPrec: BindingPrec, prevPrec: BindingPrec, prevCtx: Context)(using Context)
  extends ReferenceMsg(AmbiguousReferenceID), NoDisambiguation {

  /** A string which explains how something was bound; Depending on `prec` this is either
    *      imported by <tree>
    *  or  defined in <symbol>
    */
  private def bindingString(prec: BindingPrec, whereFound: Context, qualifier: String = "")(using Context) = {
    val howVisible = prec match {
      case BindingPrec.Definition => "defined"
      case BindingPrec.Inheritance => "inherited"
      case BindingPrec.NamedImport => "imported by name"
      case BindingPrec.WildImport => "imported"
      case BindingPrec.PackageClause => "found"
      case BindingPrec.NothingBound => assert(false)
    }
    if (prec.isImportPrec) {
      i"""$howVisible$qualifier by ${whereFound.importInfo}"""
    } else
      i"""$howVisible$qualifier in ${whereFound.owner}"""
  }

  def msg(using Context) =
    i"""|Reference to $name is ambiguous,
        |it is both ${bindingString(newPrec, ctx)}
        |and ${bindingString(prevPrec, prevCtx, " subsequently")}"""

  def explain(using Context) =
    i"""|The compiler can't decide which of the possible choices you
        |are referencing with $name: A definition of lower precedence
        |in an inner scope, or a definition with higher precedence in
        |an outer scope.
        |Note:
        | - Definitions in an enclosing scope take precedence over inherited definitions
        | - Definitions take precedence over imports
        | - Named imports take precedence over wildcard imports
        | - You may replace a name when imported using
        |   ${hl("import")} scala.{ $name => ${name.show + "Tick"} }
        |"""
}

class MethodDoesNotTakeParameters(tree: tpd.Tree)(using Context)
extends TypeMsg(MethodDoesNotTakeParametersId) {
  def methodSymbol(using Context): Symbol =
    def recur(t: tpd.Tree): Symbol =
      val sym = tpd.methPart(t).symbol
      if sym == defn.Any_typeCast then
        t match
          case TypeApply(Select(qual, _), _) => recur(qual)
          case _ => sym
      else sym
    recur(tree)

  def msg(using Context) = {
    val more = if (tree.isInstanceOf[tpd.Apply]) " more" else ""
    val meth = methodSymbol
    val methStr = if (meth.exists) meth.showLocated else "expression"
    i"$methStr does not take$more parameters"
  }

  def explain(using Context) = {
    val isNullary = methodSymbol.info.isInstanceOf[ExprType]
    val addendum =
      if (isNullary) "\nNullary methods may not be called with parenthesis"
      else ""

    "You have specified more parameter lists than defined in the method definition(s)." + addendum
  }

}

class AmbiguousOverload(tree: tpd.Tree, val alternatives: List[SingleDenotation], pt: Type, addendum: String = "")(
  implicit ctx: Context)
extends ReferenceMsg(AmbiguousOverloadID), NoDisambiguation {
  private def all = if (alternatives.length == 2) "both" else "all"
  def msg(using Context) =
    i"""|Ambiguous overload. The ${err.overloadedAltsStr(alternatives)}
        |$all match ${err.expectedTypeStr(pt)}$addendum"""
  def explain(using Context) =
    i"""|There are ${alternatives.length} methods that could be referenced as the compiler knows too little
        |about the expected type.
        |You may specify the expected type e.g. by
        |- assigning it to a value with a specified type, or
        |- adding a type ascription as in ${hl("instance.myMethod: String => Int")}
        |"""
}

class ReassignmentToVal(name: Name)(using Context)
  extends TypeMsg(ReassignmentToValID) {
  def msg(using Context) = i"""Reassignment to val $name"""
  def explain(using Context) =
    i"""|You can not assign a new value to $name as values can't be changed.
        |Keep in mind that every statement has a value, so you may e.g. use
        |  ${hl("val")} $name ${hl("= if (condition) 2 else 5")}
        |In case you need a reassignable name, you can declare it as
        |variable
        |  ${hl("var")} $name ${hl("=")} ...
        |"""
}

class TypeDoesNotTakeParameters(tpe: Type, params: List[untpd.Tree])(using Context)
  extends TypeMsg(TypeDoesNotTakeParametersID) {
  private def fboundsAddendum(using Context) =
    if tpe.typeSymbol.isAllOf(Provisional | TypeParam) then
      "\n(Note that F-bounds of type parameters may not be type lambdas)"
    else ""
  def msg(using Context) = i"$tpe does not take type parameters$fboundsAddendum"
  def explain(using Context) =
    val ps =
      if (params.size == 1) s"a type parameter ${params.head}"
      else s"type parameters ${params.map(_.show).mkString(", ")}"
    i"""You specified ${NoColor(ps)} for $tpe, which is not
        |declared to take any.
        |"""
}

class VarValParametersMayNotBeCallByName(name: TermName, mutable: Boolean)(using Context)
  extends SyntaxMsg(VarValParametersMayNotBeCallByNameID) {
  def varOrVal = if mutable then hl("var") else hl("val")
  def msg(using Context) = s"$varOrVal parameters may not be call-by-name"
  def explain(using Context) =
    i"""${hl("var")} and ${hl("val")} parameters of classes and traits may no be call-by-name. In case you
        |want the parameter to be evaluated on demand, consider making it just a parameter
        |and a ${hl("def")} in the class such as
        |  ${s"class MyClass(${name}Tick: => String) {"}
        |  ${s"  def $name() = ${name}Tick"}
        |  ${hl("}")}
        |"""
}

class MissingTypeParameterFor(tpe: Type)(using Context)
  extends SyntaxMsg(MissingTypeParameterForID) {
  def msg(using Context) =
    if tpe.derivesFrom(defn.AnyKindClass)
    then i"$tpe cannot be used as a value type"
    else i"Missing type parameter for $tpe"
  def explain(using Context) = ""
}

class MissingTypeParameterInTypeApp(tpe: Type)(using Context)
  extends TypeMsg(MissingTypeParameterInTypeAppID) {
  def numParams = tpe.typeParams.length
  def parameters = if (numParams == 1) "parameter" else "parameters"
  def msg(using Context) = i"Missing type $parameters for $tpe"
  def explain(using Context) = i"A fully applied type is expected but $tpe takes $numParams $parameters"
}

class MissingArgument(pname: Name, methString: String)(using Context)
  extends TypeMsg(MissingArgumentID):
  def msg(using Context) =
    if pname.firstPart contains '$' then s"not enough arguments for $methString"
    else s"missing argument for parameter $pname of $methString"
  def explain(using Context) = ""

class DoesNotConformToBound(tpe: Type, which: String, bound: Type)(using Context)
  extends TypeMismatchMsg(
    if which == "lower" then bound else tpe,
    if which == "lower" then tpe else bound)(DoesNotConformToBoundID):
  private def isBounds = tpe match
    case TypeBounds(lo, hi) => lo ne hi
    case _ => false
  override def canExplain = !isBounds
  def msg(using Context) =
    if isBounds then
      i"Type argument ${tpe} does not overlap with $which bound $bound"
    else
      i"Type argument ${tpe} does not conform to $which bound $bound"

class DoesNotConformToSelfType(category: String, selfType: Type, cls: Symbol,
                                otherSelf: Type, relation: String, other: Symbol)(
  implicit ctx: Context)
  extends TypeMismatchMsg(selfType, otherSelf)(DoesNotConformToSelfTypeID) {
  def msg(using Context) = i"""$category: self type $selfType of $cls does not conform to self type $otherSelf
                |of $relation $other"""
}

class DoesNotConformToSelfTypeCantBeInstantiated(tp: Type, selfType: Type)(
  implicit ctx: Context)
  extends TypeMismatchMsg(tp, selfType)(DoesNotConformToSelfTypeCantBeInstantiatedID) {
  def msg(using Context) = i"""$tp does not conform to its self type $selfType; cannot be instantiated"""
}

class IllegalParameterInit(found: Type, expected: Type, param: Symbol, cls: Symbol)(using Context)
  extends TypeMismatchMsg(found, expected)(IllegalParameterInitID):
  def msg(using Context) =
    i"""illegal parameter initialization of $param.
        |
        |  The argument passed for $param has type: $found
        |  but $cls expects $param to have type: $expected"""

class AbstractMemberMayNotHaveModifier(sym: Symbol, flag: FlagSet)(
  implicit ctx: Context)
  extends SyntaxMsg(AbstractMemberMayNotHaveModifierID) {
  def msg(using Context) = i"""${hl("abstract")} $sym may not have `${flag.flagsString}` modifier"""
  def explain(using Context) = ""
}

class TypesAndTraitsCantBeImplicit()(using Context)
  extends SyntaxMsg(TypesAndTraitsCantBeImplicitID) {
  def msg(using Context) = i"""${hl("implicit")} modifier cannot be used for types or traits"""
  def explain(using Context) = ""
}

class OnlyClassesCanBeAbstract(sym: Symbol)(
  implicit ctx: Context)
  extends SyntaxMsg(OnlyClassesCanBeAbstractID) {
  def explain(using Context) = ""
  def msg(using Context) = i"""${hl("abstract")} modifier can be used only for classes; it should be omitted for abstract members"""
}

class AbstractOverrideOnlyInTraits(sym: Symbol)(
  implicit ctx: Context)
  extends SyntaxMsg(AbstractOverrideOnlyInTraitsID) {
  def msg(using Context) = i"""${hl("abstract override")} modifier only allowed for members of traits"""
  def explain(using Context) = ""
}

class TraitsMayNotBeFinal(sym: Symbol)(
  implicit ctx: Context)
  extends SyntaxMsg(TraitsMayNotBeFinalID) {
  def msg(using Context) = i"""$sym may not be ${hl("final")}"""
  def explain(using Context) =
    "A trait can never be final since it is abstract and must be extended to be useful."
}

class NativeMembersMayNotHaveImplementation(sym: Symbol)(
  implicit ctx: Context)
  extends SyntaxMsg(NativeMembersMayNotHaveImplementationID) {
  def msg(using Context) = i"""${hl("@native")} members may not have an implementation"""
  def explain(using Context) = ""
}

class TraitMayNotDefineNativeMethod(sym: Symbol)(
  implicit ctx: Context)
  extends SyntaxMsg(TraitMayNotDefineNativeMethodID) {
  def msg(using Context) = i"""A trait cannot define a ${hl("@native")} method."""
  def explain(using Context) = ""
}

class OnlyClassesCanHaveDeclaredButUndefinedMembers(sym: Symbol)(
  implicit ctx: Context)
  extends SyntaxMsg(OnlyClassesCanHaveDeclaredButUndefinedMembersID) {

  def msg(using Context) = i"""Declaration of $sym not allowed here: only classes can have declared but undefined members"""
  def explain(using Context) =
    if sym.is(Mutable) then "Note that variables need to be initialized to be defined."
    else ""
}

class CannotExtendAnyVal(sym: Symbol)(using Context)
  extends SyntaxMsg(CannotExtendAnyValID) {
  def msg(using Context) = i"""$sym cannot extend ${hl("AnyVal")}"""
  def explain(using Context) =
    i"""Only classes (not traits) are allowed to extend ${hl("AnyVal")}, but traits may extend
        |${hl("Any")} to become ${Green("\"universal traits\"")} which may only have ${hl("def")} members.
        |Universal traits can be mixed into classes that extend ${hl("AnyVal")}.
        |"""
}

class CannotExtendJavaEnum(sym: Symbol)(using Context)
  extends SyntaxMsg(CannotExtendJavaEnumID) {
    def msg(using Context) = i"""$sym cannot extend ${hl("java.lang.Enum")}: only enums defined with the ${hl("enum")} syntax can"""
    def explain(using Context) = ""
  }

class CannotExtendContextFunction(sym: Symbol)(using Context)
  extends SyntaxMsg(CannotExtendFunctionID) {
    def msg(using Context) = i"""$sym cannot extend a context function class"""
    def explain(using Context) = ""
  }

class JavaEnumParentArgs(parent: Type)(using Context)
  extends TypeMsg(JavaEnumParentArgsID) {
    def msg(using Context) = i"""not enough arguments for constructor Enum: ${hl("(name: String, ordinal: Int)")}: ${hl(parent.show)}"""
    def explain(using Context) = ""
  }

class CannotHaveSameNameAs(sym: Symbol, cls: Symbol, reason: CannotHaveSameNameAs.Reason)(using Context)
  extends NamingMsg(CannotHaveSameNameAsID) {
  import CannotHaveSameNameAs._
  def reasonMessage(using Context): String = reason match {
    case CannotBeOverridden => "class definitions cannot be overridden"
    case DefinedInSelf(self) =>
      s"""cannot define ${sym.showKind} member with the same name as a ${cls.showKind} member in self reference ${self.name}.
          |(Note: this can be resolved by using another name)
          |""".stripMargin
  }

  def msg(using Context) = i"""$sym cannot have the same name as ${cls.showLocated} -- """ + reasonMessage
  def explain(using Context) = ""
}
object CannotHaveSameNameAs {
  sealed trait Reason
  case object CannotBeOverridden extends Reason
  case class DefinedInSelf(self: tpd.ValDef) extends Reason
}

class ValueClassesMayNotDefineInner(valueClass: Symbol, inner: Symbol)(using Context)
  extends SyntaxMsg(ValueClassesMayNotDefineInnerID) {
  def msg(using Context) = i"""Value classes may not define an inner class"""
  def explain(using Context) = ""
}

class ValueClassesMayNotDefineNonParameterField(valueClass: Symbol, field: Symbol)(using Context)
  extends SyntaxMsg(ValueClassesMayNotDefineNonParameterFieldID) {
  def msg(using Context) = i"""Value classes may not define non-parameter field"""
  def explain(using Context) = ""
}

class ValueClassesMayNotDefineASecondaryConstructor(valueClass: Symbol, constructor: Symbol)(using Context)
  extends SyntaxMsg(ValueClassesMayNotDefineASecondaryConstructorID) {
  def msg(using Context) = i"""Value classes may not define a secondary constructor"""
  def explain(using Context) = ""
}

class ValueClassesMayNotContainInitalization(valueClass: Symbol)(using Context)
  extends SyntaxMsg(ValueClassesMayNotContainInitalizationID) {
  def msg(using Context) = i"""Value classes may not contain initialization statements"""
  def explain(using Context) = ""
}

class ValueClassesMayNotBeAbstract(valueClass: Symbol)(using Context)
  extends SyntaxMsg(ValueClassesMayNotBeAbstractID) {
  def msg(using Context) = i"""Value classes may not be ${hl("abstract")}"""
  def explain(using Context) = ""
}

class ValueClassesMayNotBeContainted(valueClass: Symbol)(using Context)
  extends SyntaxMsg(ValueClassesMayNotBeContaintedID) {
  private def localOrMember = if (valueClass.owner.isTerm) "local class" else "member of another class"
  def msg(using Context) = s"""Value classes may not be a $localOrMember"""
  def explain(using Context) = ""
}

class ValueClassesMayNotWrapAnotherValueClass(valueClass: Symbol)(using Context)
  extends SyntaxMsg(ValueClassesMayNotWrapAnotherValueClassID) {
  def msg(using Context) = """A value class may not wrap another user-defined value class"""
  def explain(using Context) = ""
}

class ValueClassParameterMayNotBeAVar(valueClass: Symbol, param: Symbol)(using Context)
  extends SyntaxMsg(ValueClassParameterMayNotBeAVarID) {
  def msg(using Context) = i"""A value class parameter may not be a ${hl("var")}"""
  def explain(using Context) =
    i"""A value class must have exactly one ${hl("val")} parameter."""
}

class ValueClassNeedsOneValParam(valueClass: Symbol)(using Context)
  extends SyntaxMsg(ValueClassNeedsExactlyOneValParamID) {
  def msg(using Context) = i"""Value class needs one ${hl("val")} parameter"""
  def explain(using Context) = ""
}

class ValueClassParameterMayNotBeCallByName(valueClass: Symbol, param: Symbol)(using Context)
  extends SyntaxMsg(ValueClassParameterMayNotBeCallByNameID) {
  def msg(using Context) = s"Value class parameter `${param.name}` may not be call-by-name"
  def explain(using Context) = ""
}

class SuperCallsNotAllowedInlineable(symbol: Symbol)(using Context)
  extends SyntaxMsg(SuperCallsNotAllowedInlineableID) {
  def msg(using Context) = i"Super call not allowed in inlineable $symbol"
  def explain(using Context) = "Method inlining prohibits calling superclass methods, as it may lead to confusion about which super is being called."
}

class NotAPath(tp: Type, usage: String)(using Context) extends TypeMsg(NotAPathID):
  def msg(using Context) = i"$tp is not a valid $usage, since it is not an immutable path"
  def explain(using Context) =
    i"""An immutable path is
        | - a reference to an immutable value, or
        | - a reference to `this`, or
        | - a selection of an immutable path with an immutable value."""

class WrongNumberOfParameters(expected: Int)(using Context)
  extends SyntaxMsg(WrongNumberOfParametersID) {
  def msg(using Context) = s"Wrong number of parameters, expected: $expected"
  def explain(using Context) = ""
}

class DuplicatePrivateProtectedQualifier()(using Context)
  extends SyntaxMsg(DuplicatePrivateProtectedQualifierID) {
  def msg(using Context) = "Duplicate private/protected qualifier"
  def explain(using Context) =
    i"It is not allowed to combine `private` and `protected` modifiers even if they are qualified to different scopes"
}

class ExpectedStartOfTopLevelDefinition()(using Context)
  extends SyntaxMsg(ExpectedStartOfTopLevelDefinitionID) {
  def msg(using Context) = "Expected start of definition"
  def explain(using Context) =
    i"You have to provide either ${hl("class")}, ${hl("trait")}, ${hl("object")}, or ${hl("enum")} definitions after qualifiers"
}

class NoReturnFromInlineable(owner: Symbol)(using Context)
  extends SyntaxMsg(NoReturnFromInlineableID) {
  def msg(using Context) = i"No explicit ${hl("return")} allowed from inlineable $owner"
  def explain(using Context) =
    i"""Methods marked with ${hl("inline")} modifier may not use ${hl("return")} statements.
        |Instead, you should rely on the last expression's value being
        |returned from a method.
        |"""
}

class ReturnOutsideMethodDefinition(owner: Symbol)(using Context)
  extends SyntaxMsg(ReturnOutsideMethodDefinitionID) {
  def msg(using Context) = i"${hl("return")} outside method definition"
  def explain(using Context) =
    i"""You used ${hl("return")} in ${owner}.
        |${hl("return")} is a keyword and may only be used within method declarations.
        |"""
}

class ExtendFinalClass(clazz:Symbol, finalClazz: Symbol)(using Context)
  extends SyntaxMsg(ExtendFinalClassID) {
  def msg(using Context) = i"$clazz cannot extend ${hl("final")} $finalClazz"
  def explain(using Context) =
    i"""A class marked with the ${hl("final")} keyword cannot be extended"""
}

class ExpectedTypeBoundOrEquals(found: Token)(using Context)
  extends SyntaxMsg(ExpectedTypeBoundOrEqualsID) {
  def msg(using Context) = i"${hl("=")}, ${hl(">:")}, or ${hl("<:")} expected, but ${Tokens.showToken(found)} found"

  def explain(using Context) =
    i"""Type parameters and abstract types may be constrained by a type bound.
        |Such type bounds limit the concrete values of the type variables and possibly
        |reveal more information about the members of such types.
        |
        |A lower type bound ${hl("B >: A")} expresses that the type variable ${hl("B")}
        |refers to a supertype of type ${hl("A")}.
        |
        |An upper type bound ${hl("T <: A")} declares that type variable ${hl("T")}
        |refers to a subtype of type ${hl("A")}.
        |"""
}

class ClassAndCompanionNameClash(cls: Symbol, other: Symbol)(using Context)
  extends NamingMsg(ClassAndCompanionNameClashID) {
  def msg(using Context) =
    val name = cls.name.stripModuleClassSuffix
    i"Name clash: both ${cls.owner} and its companion object defines $name"
  def explain(using Context) =
    i"""|A ${cls.kindString} and its companion object cannot both define a ${hl("class")}, ${hl("trait")} or ${hl("object")} with the same name:
        |  - ${cls.owner} defines ${cls}
        |  - ${other.owner} defines ${other}"""
}

class TailrecNotApplicable(symbol: Symbol)(using Context)
  extends SyntaxMsg(TailrecNotApplicableID) {
  def msg(using Context) = {
    val reason =
      if !symbol.is(Method) then i"$symbol isn't a method"
      else if symbol.is(Deferred) then i"$symbol is abstract"
      else if !symbol.isEffectivelyFinal then i"$symbol is neither ${hl("private")} nor ${hl("final")} so can be overridden"
      else i"$symbol contains no recursive calls"

    s"TailRec optimisation not applicable, $reason"
  }
  def explain(using Context) = ""
}

class FailureToEliminateExistential(tp: Type, tp1: Type, tp2: Type, boundSyms: List[Symbol], classRoot: Symbol)(using Context)
  extends Message(FailureToEliminateExistentialID) {
  def kind = MessageKind.Compatibility
  def msg(using Context) =
    val originalType = ctx.printer.dclsText(boundSyms, "; ").show
    i"""An existential type that came from a Scala-2 classfile for $classRoot
        |cannot be mapped accurately to a Scala-3 equivalent.
        |original type    : $tp forSome ${originalType}
        |reduces to       : $tp1
        |type used instead: $tp2
        |This choice can cause follow-on type errors or hide type errors.
        |Proceed at own risk."""
  def explain(using Context) =
    i"""Existential types in their full generality are no longer supported.
        |Scala-3 does applications of class types to wildcard type arguments.
        |Other forms of existential types that come from Scala-2 classfiles
        |are only approximated in a best-effort way."""
}

class OnlyFunctionsCanBeFollowedByUnderscore(tp: Type)(using Context)
  extends SyntaxMsg(OnlyFunctionsCanBeFollowedByUnderscoreID) {
  def msg(using Context) = i"Only function types can be followed by ${hl("_")} but the current expression has type $tp"
  def explain(using Context) =
    i"""The syntax ${hl("x _")} is no longer supported if ${hl("x")} is not a function.
        |To convert to a function value, you need to explicitly write ${hl("() => x")}"""
}

class MissingEmptyArgumentList(method: String)(using Context)
  extends SyntaxMsg(MissingEmptyArgumentListID) {
  def msg(using Context) = i"$method must be called with ${hl("()")} argument"
  def explain(using Context) = {
    val codeExample =
      """def next(): T = ...
        |next     // is expanded to next()"""

    i"""Previously an empty argument list () was implicitly inserted when calling a nullary method without arguments. E.g.
        |
        |$codeExample
        |
        |In Dotty, this idiom is an error. The application syntax has to follow exactly the parameter syntax.
        |Excluded from this rule are methods that are defined in Java or that override methods defined in Java."""
  }
}

class DuplicateNamedTypeParameter(name: Name)(using Context)
  extends SyntaxMsg(DuplicateNamedTypeParameterID) {
  def msg(using Context) = i"Type parameter $name was defined multiple times."
  def explain(using Context) = ""
}

class UndefinedNamedTypeParameter(undefinedName: Name, definedNames: List[Name])(using Context)
  extends SyntaxMsg(UndefinedNamedTypeParameterID) {
  def msg(using Context) = i"Type parameter $undefinedName is undefined. Expected one of ${definedNames.map(_.show).mkString(", ")}."
  def explain(using Context) = ""
}

class IllegalStartOfStatement(what: String, isModifier: Boolean, isStat: Boolean)(using Context) extends SyntaxMsg(IllegalStartOfStatementID) {
  def msg(using Context) =
    if isStat then
      "this kind of statement is not allowed here"
    else
      val addendum = if isModifier then ": this modifier is not allowed here" else ""
      s"Illegal start of $what$addendum"
  def explain(using Context) =
    i"""A statement is an import or export, a definition or an expression.
        |Some statements are only allowed in certain contexts"""
}

class TraitIsExpected(symbol: Symbol)(using Context) extends SyntaxMsg(TraitIsExpectedID) {
  def msg(using Context) = i"$symbol is not a trait"
  def explain(using Context) = {
    val errorCodeExample =
      """class A
        |class B
        |
        |val a = new A with B // will fail with a compile error - class B is not a trait""".stripMargin
    val codeExample =
      """class A
        |trait B
        |
        |val a = new A with B // compiles normally""".stripMargin

    i"""Only traits can be mixed into classes using a ${hl("with")} keyword.
        |Consider the following example:
        |
        |$errorCodeExample
        |
        |The example mentioned above would fail because B is not a trait.
        |But if you make B a trait it will be compiled without any errors:
        |
        |$codeExample
        |"""
  }
}

class TraitRedefinedFinalMethodFromAnyRef(method: Symbol)(using Context) extends SyntaxMsg(TraitRedefinedFinalMethodFromAnyRefID) {
  def msg(using Context) = i"Traits cannot redefine final $method from ${hl("class AnyRef")}."
  def explain(using Context) = ""
}

class AlreadyDefined(name: Name, owner: Symbol, conflicting: Symbol)(using Context)
extends NamingMsg(AlreadyDefinedID):
  def msg(using Context) =
    def where: String =
      if conflicting.effectiveOwner.is(Package) && conflicting.associatedFile != null then
        i" in ${conflicting.associatedFile}"
      else if conflicting.owner == owner then ""
      else i" in ${conflicting.owner}"
    def note =
      if owner.is(Method) || conflicting.is(Method) then
        "\n\nNote that overloaded methods must all be defined in the same group of toplevel definitions"
      else ""
    if conflicting.isTerm != name.isTermName then
      i"$name clashes with $conflicting$where; the two must be defined together"
    else
      i"$name is already defined as $conflicting$where$note"
  def explain(using Context) = ""

class PackageNameAlreadyDefined(pkg: Symbol)(using Context) extends NamingMsg(PackageNameAlreadyDefinedID) {
  def msg(using Context) =
    def where = if pkg.associatedFile == null then "" else s" in ${pkg.associatedFile}"
    i"""${pkg.name} is the name of $pkg$where.
        |It cannot be used at the same time as the name of a package."""
  def explain(using Context) =
    def or = if pkg.associatedFile == null then "" else " or delete the containing class file"
    i"""An ${hl("object")} or other toplevel definition cannot have the same name as an existing ${hl("package")}.
        |Rename either one of them$or."""
}

class UnapplyInvalidNumberOfArguments(qual: untpd.Tree, argTypes: List[Type])(using Context)
  extends SyntaxMsg(UnapplyInvalidNumberOfArgumentsID) {
  def msg(using Context) = i"Wrong number of argument patterns for $qual; expected: ($argTypes%, %)"
  def explain(using Context) =
    i"""The Unapply method of $qual was used with incorrect number of arguments.
        |Expected usage would be something like:
        |case $qual(${argTypes.map(_ => '_')}%, %) => ...
        |
        |where subsequent arguments would have following types: ($argTypes%, %).
        |"""
}

class UnapplyInvalidReturnType(unapplyResult: Type, unapplyName: Name)(using Context)
  extends DeclarationMsg(UnapplyInvalidReturnTypeID) {
  def msg(using Context) =
    val addendum =
      if Feature.migrateTo3 && unapplyName == nme.unapplySeq
      then "\nYou might want to try to rewrite the extractor to use `unapply` instead."
      else ""
    i"""| ${Red(i"$unapplyResult")} is not a valid result type of an $unapplyName method of an ${Magenta("extractor")}.$addendum"""
  def explain(using Context) = if (unapplyName.show == "unapply")
    i"""
        |To be used as an extractor, an unapply method has to return a type that either:
        | - has members ${Magenta("isEmpty: Boolean")} and ${Magenta("get: S")} (usually an ${Green("Option[S]")})
        | - is a ${Green("Boolean")}
        | - is a ${Green("Product")} (like a ${Magenta("Tuple2[T1, T2]")})
        |
        |class A(val i: Int)
        |
        |object B {
        |  def unapply(a: A): ${Green("Option[Int]")} = Some(a.i)
        |}
        |
        |object C {
        |  def unapply(a: A): ${Green("Boolean")} = a.i == 2
        |}
        |
        |object D {
        |  def unapply(a: A): ${Green("(Int, Int)")} = (a.i, a.i)
        |}
        |
        |object Test {
        |  def test(a: A) = a match {
        |    ${Magenta("case B(1)")} => 1
        |    ${Magenta("case a @ C()")} => 2
        |    ${Magenta("case D(3, 3)")} => 3
        |  }
        |}
      """
  else
    i"""
        |To be used as an extractor, an unapplySeq method has to return a type which has members
        |${Magenta("isEmpty: Boolean")} and ${Magenta("get: S")} where ${Magenta("S <: Seq[V]")} (usually an ${Green("Option[Seq[V]]")}):
        |
        |object CharList {
        |  def unapplySeq(s: String): ${Green("Option[Seq[Char]")} = Some(s.toList)
        |
        |  "example" match {
        |    ${Magenta("case CharList(c1, c2, c3, c4, _, _, _)")} =>
        |      println(s"$$c1,$$c2,$$c3,$$c4")
        |    case _ =>
        |      println("Expected *exactly* 7 characters!")
        |  }
        |}
      """
}

class StaticFieldsOnlyAllowedInObjects(member: Symbol)(using Context) extends SyntaxMsg(StaticFieldsOnlyAllowedInObjectsID) {
  def msg(using Context) = i"${hl("@static")} $member in ${member.owner} must be defined inside a static ${hl("object")}."
  def explain(using Context) =
    i"${hl("@static")} members are only allowed inside objects."
}

class StaticFieldsShouldPrecedeNonStatic(member: Symbol, defns: List[tpd.Tree])(using Context) extends SyntaxMsg(StaticFieldsShouldPrecedeNonStaticID) {
  def msg(using Context) = i"${hl("@static")} $member in ${member.owner} must be defined before non-static fields."
  def explain(using Context) = {
    val nonStatics = defns.takeWhile(_.symbol != member).take(3).filter(_.isInstanceOf[tpd.ValDef])
    val codeExample = s"""object ${member.owner.name.firstPart} {
                      |  @static ${member} = ...
                      |  ${nonStatics.map(m => s"${m.symbol} = ...").mkString("\n  ")}
                      |  ...
                      |}"""
    i"""The fields annotated with @static should precede any non @static fields.
      |This ensures that we do not introduce surprises for users in initialization order of this class.
      |Static field are initialized when class loading the code of Foo.
      |Non static fields are only initialized the first  time that Foo is accessed.
      |
      |The definition of ${member.name} should have been before the non ${hl("@static val")}s:
      |$codeExample
      |"""
  }
}

class CyclicInheritance(symbol: Symbol, addendum: => String)(using Context) extends SyntaxMsg(CyclicInheritanceID) {
  def msg(using Context) = i"Cyclic inheritance: $symbol extends itself$addendum"
  def explain(using Context) = {
    val codeExample = "class A extends A"

    i"""Cyclic inheritance is prohibited in Dotty.
        |Consider the following example:
        |
        |$codeExample
        |
        |The example mentioned above would fail because this type of inheritance hierarchy
        |creates a "cycle" where a not yet defined class A extends itself which makes
        |impossible to instantiate an object of this class"""
  }
}

class BadSymbolicReference(denot: SymDenotation)(using Context)
extends ReferenceMsg(BadSymbolicReferenceID) {
  def msg(using Context) = {
    val denotationOwner = denot.owner
    val denotationName = ctx.fresh.setSetting(ctx.settings.YdebugNames, true).printer.nameString(denot.name)
    val file = denot.symbol.associatedFile
    val (location, src) =
      if (file != null) (s" in $file", file.toString)
      else ("", "the signature")

    i"""Bad symbolic reference. A signature$location
        |refers to $denotationName in ${denotationOwner.showKind} ${denotationOwner.showFullName} which is not available.
        |It may be completely missing from the current classpath, or the version on
        |the classpath might be incompatible with the version used when compiling $src."""
  }

  def explain(using Context) = ""
}

class UnableToExtendSealedClass(pclazz: Symbol)(using Context) extends SyntaxMsg(UnableToExtendSealedClassID) {
  def msg(using Context) = i"Cannot extend ${hl("sealed")} $pclazz in a different source file"
  def explain(using Context) = "A sealed class or trait can only be extended in the same file as its declaration"
}

class SymbolHasUnparsableVersionNumber(symbol: Symbol, errorMessage: String)(using Context)
extends SyntaxMsg(SymbolHasUnparsableVersionNumberID) {
  def msg(using Context) = i"${symbol.showLocated} has an unparsable version number: $errorMessage"
  def explain(using Context) =
    i"""The ${symbol.showLocated} is marked with ${hl("@migration")} indicating it has changed semantics
        |between versions and the ${hl("-Xmigration")} settings is used to warn about constructs
        |whose behavior may have changed since version change."""
}

class SymbolChangedSemanticsInVersion(
  symbol: Symbol,
  migrationVersion: ScalaVersion,
  migrationMessage: String
)(using Context) extends SyntaxMsg(SymbolChangedSemanticsInVersionID) {
  def msg(using Context) = i"${symbol.showLocated} has changed semantics in version $migrationVersion: $migrationMessage"
  def explain(using Context) =
    i"""The ${symbol.showLocated} is marked with ${hl("@migration")} indicating it has changed semantics
        |between versions and the ${hl("-Xmigration")} settings is used to warn about constructs
        |whose behavior may have changed since version change."""
}

class UnableToEmitSwitch()(using Context)
extends SyntaxMsg(UnableToEmitSwitchID) {
  def msg(using Context) = i"Could not emit switch for ${hl("@switch")} annotated match"
  def explain(using Context) = {
    val codeExample =
      """val ConstantB = 'B'
        |final val ConstantC = 'C'
        |def tokenMe(ch: Char) = (ch: @switch) match {
        |  case '\t' | '\n' => 1
        |  case 'A'         => 2
        |  case ConstantB   => 3  // a non-literal may prevent switch generation: this would not compile
        |  case ConstantC   => 4  // a constant value is allowed
        |  case _           => 5
        |}""".stripMargin

    i"""If annotated with ${hl("@switch")}, the compiler will verify that the match has been compiled to a
        |tableswitch or lookupswitch and issue an error if it instead compiles into a series of conditional
        |expressions. Example usage:
        |
        |$codeExample
        |
        |The compiler will not apply the optimisation if:
        |- the matched value is not of type ${hl("Int")}, ${hl("Byte")}, ${hl("Short")} or ${hl("Char")}
        |- the matched value is not a constant literal
        |- there are less than three cases"""
  }
}

class MissingCompanionForStatic(member: Symbol)(using Context)
extends SyntaxMsg(MissingCompanionForStaticID) {
  def msg(using Context) = i"${member.owner} does not have a companion class"
  def explain(using Context) =
    i"An object that contains ${hl("@static")} members must have a companion class."
}

class PolymorphicMethodMissingTypeInParent(rsym: Symbol, parentSym: Symbol)(using Context)
extends SyntaxMsg(PolymorphicMethodMissingTypeInParentID) {
  def msg(using Context) = i"Polymorphic refinement $rsym without matching type in parent $parentSym is no longer allowed"
  def explain(using Context) =
    i"""Polymorphic $rsym is not allowed in the structural refinement of $parentSym because
        |$rsym does not override any method in $parentSym. Structural refinement does not allow for
        |polymorphic methods."""
}

class ParamsNoInline(owner: Symbol)(using Context)
  extends SyntaxMsg(ParamsNoInlineID) {
  def msg(using Context) = i"""${hl("inline")} modifier can only be used for parameters of inline methods"""
  def explain(using Context) = ""
}

class JavaSymbolIsNotAValue(symbol: Symbol)(using Context) extends TypeMsg(JavaSymbolIsNotAValueID) {
  def msg(using Context) =
    val kind =
      if symbol is Package then i"$symbol"
      else i"Java defined ${hl("class " + symbol.name)}"
    s"$kind is not a value"
  def explain(using Context) = ""
}

class DoubleDefinition(decl: Symbol, previousDecl: Symbol, base: Symbol)(using Context)
extends NamingMsg(DoubleDefinitionID) {
  def msg(using Context) = {
    def nameAnd = if (decl.name != previousDecl.name) " name and" else ""
    def erasedType = if ctx.erasedTypes then i" ${decl.info}" else ""
    def details(using Context): String =
      if (decl.isRealMethod && previousDecl.isRealMethod) {
        import Signature.MatchDegree._

        // compare the signatures when both symbols represent methods
        decl.signature.matchDegree(previousDecl.signature) match {
          case NoMatch =>
            // If the signatures don't match at all at the current phase, then
            // they might match after erasure.
            if ctx.phase.id <= elimErasedValueTypePhase.id then
              atPhase(elimErasedValueTypePhase.next)(details)
            else
              "" // shouldn't be reachable
          case ParamMatch =>
            "have matching parameter types."
          case MethodNotAMethodMatch =>
            "neither has parameters."
          case FullMatch =>
            val hint =
              if !decl.hasAnnotation(defn.TargetNameAnnot)
                  && !previousDecl.hasAnnotation(defn.TargetNameAnnot)
              then
                i"""
                    |
                    |Consider adding a @targetName annotation to one of the conflicting definitions
                    |for disambiguation."""
              else ""
            i"have the same$nameAnd type$erasedType after erasure.$hint"
        }
      }
      else ""
    def symLocation(sym: Symbol) = {
      val lineDesc =
        if (sym.span.exists && sym.span != sym.owner.span)
          s" at line ${sym.srcPos.line + 1}"
        else ""
      i"in ${sym.owner}${lineDesc}"
    }
    val clashDescription =
      if (decl.owner eq previousDecl.owner)
        "Double definition"
      else if ((decl.owner eq base) || (previousDecl eq base))
        "Name clash between defined and inherited member"
      else
        "Name clash between inherited members"

    atPhase(typerPhase) {
      i"""$clashDescription:
          |${previousDecl.showDcl} ${symLocation(previousDecl)} and
          |${decl.showDcl} ${symLocation(decl)}
          |"""
    } + details
  }
  def explain(using Context) = ""
}

class ImportRenamedTwice(ident: untpd.Ident)(using Context) extends SyntaxMsg(ImportRenamedTwiceID) {
  def msg(using Context) = s"${ident.show} is renamed twice on the same import line."
  def explain(using Context) = ""
}

class TypeTestAlwaysDiverges(scrutTp: Type, testTp: Type)(using Context) extends SyntaxMsg(TypeTestAlwaysDivergesID) {
  def msg(using Context) =
    s"This type test will never return a result since the scrutinee type ${scrutTp.show} does not contain any value."
  def explain(using Context) = ""
}

// Relative of CyclicReferenceInvolvingImplicit and RecursiveValueNeedsResultType
class TermMemberNeedsResultTypeForImplicitSearch(cycleSym: Symbol)(using Context)
  extends CyclicMsg(TermMemberNeedsNeedsResultTypeForImplicitSearchID) {
  def msg(using Context) = i"""$cycleSym needs result type because its right-hand side attempts implicit search"""
  def explain(using Context) =
    i"""|The right hand-side of $cycleSym's definition requires an implicit search at the highlighted position.
        |To avoid this error, give `$cycleSym` an explicit type.
        |"""
}

class ClassCannotExtendEnum(cls: Symbol, parent: Symbol)(using Context) extends SyntaxMsg(ClassCannotExtendEnumID) {
  def msg(using Context) = i"""$cls in ${cls.owner} extends enum ${parent.name}, but extending enums is prohibited."""
  def explain(using Context) = ""
}

class NotAnExtractor(tree: untpd.Tree)(using Context) extends SyntaxMsg(NotAnExtractorID) {
  def msg(using Context) = i"$tree cannot be used as an extractor in a pattern because it lacks an unapply or unapplySeq method"
  def explain(using Context) =
    i"""|An ${hl("unapply")} method should be defined in an ${hl("object")} as follow:
        |  - If it is just a test, return a ${hl("Boolean")}. For example ${hl("case even()")}
        |  - If it returns a single sub-value of type T, return an ${hl("Option[T]")}
        |  - If it returns several sub-values T1,...,Tn, group them in an optional tuple ${hl("Option[(T1,...,Tn)]")}
        |
        |Sometimes, the number of sub-values isn't fixed and we would like to return a sequence.
        |For this reason, you can also define patterns through ${hl("unapplySeq")} which returns ${hl("Option[Seq[T]]")}.
        |This mechanism is used for instance in pattern ${hl("case List(x1, ..., xn)")}"""
}

class MemberWithSameNameAsStatic()(using Context)
  extends SyntaxMsg(MemberWithSameNameAsStaticID) {
  def msg(using Context) = i"Companion classes cannot define members with same name as a ${hl("@static")} member"
  def explain(using Context) = ""
}

class PureExpressionInStatementPosition(stat: untpd.Tree, val exprOwner: Symbol)(using Context)
  extends Message(PureExpressionInStatementPositionID) {
  def kind = MessageKind.PotentialIssue
  def msg(using Context) = "A pure expression does nothing in statement position; you may be omitting necessary parentheses"
  def explain(using Context) =
    i"""The pure expression $stat doesn't have any side effect and its result is not assigned elsewhere.
        |It can be removed without changing the semantics of the program. This may indicate an error."""
}

class TraitCompanionWithMutableStatic()(using Context)
  extends SyntaxMsg(TraitCompanionWithMutableStaticID) {
  def msg(using Context) = i"Companion of traits cannot define mutable @static fields"
  def explain(using Context) = ""
}

class LazyStaticField()(using Context)
  extends SyntaxMsg(LazyStaticFieldID) {
  def msg(using Context) = i"Lazy @static fields are not supported"
  def explain(using Context) = ""
}

class StaticOverridingNonStaticMembers()(using Context)
  extends SyntaxMsg(StaticOverridingNonStaticMembersID) {
  def msg(using Context) = i"${hl("@static")} members cannot override or implement non-static ones"
  def explain(using Context) = ""
}

class OverloadInRefinement(rsym: Symbol)(using Context)
  extends DeclarationMsg(OverloadInRefinementID) {
  def msg(using Context) = "Refinements cannot introduce overloaded definitions"
  def explain(using Context) =
    i"""The refinement `$rsym` introduces an overloaded definition.
        |Refinements cannot contain overloaded definitions."""
}

class NoMatchingOverload(val alternatives: List[SingleDenotation], pt: Type)(using Context)
  extends TypeMsg(NoMatchingOverloadID) {
  def msg(using Context) =
    i"""None of the ${err.overloadedAltsStr(alternatives)}
        |match ${err.expectedTypeStr(pt)}"""
  def explain(using Context) = ""
}
class StableIdentPattern(tree: untpd.Tree, pt: Type)(using Context)
  extends TypeMsg(StableIdentPatternID) {
  def msg(using Context) =
    i"""Stable identifier required, but $tree found"""
  def explain(using Context) = ""
}

class IllegalSuperAccessor(base: Symbol, memberName: Name, targetName: Name,
    acc: Symbol, accTp: Type,
    other: Symbol, otherTp: Type)(using Context) extends DeclarationMsg(IllegalSuperAccessorID) {
  def msg(using Context) = {
    // The mixin containing a super-call that requires a super-accessor
    val accMixin = acc.owner
    // The class or trait that the super-accessor should resolve too in `base`
    val otherMixin = other.owner
    // The super-call in `accMixin`
    val superCall = hl(i"super.$memberName")
    // The super-call that the super-accesors in `base` forwards to
    val resolvedSuperCall = hl(i"super[${otherMixin.name}].$memberName")
    // The super-call that we would have called if `super` in traits behaved like it
    // does in classes, i.e. followed the linearization of the trait itself.
    val staticSuperCall = {
      val staticSuper = accMixin.asClass.info.parents.reverse
        .find(_.nonPrivateMember(memberName)
          .matchingDenotation(accMixin.thisType, acc.info, targetName).exists)
      val staticSuperName = staticSuper match {
        case Some(parent) =>
          parent.classSymbol.name.show
        case None => // Might be reachable under separate compilation
          "SomeParent"
      }
      hl(i"super[$staticSuperName].$memberName")
    }
    i"""$base cannot be defined due to a conflict between its parents when
       |implementing a super-accessor for $memberName in $accMixin:
       |
       |1. One of its parent (${accMixin.name}) contains a call $superCall in its body,
       |   and when a super-call in a trait is written without an explicit parent
       |   listed in brackets, it is implemented by a generated super-accessor in
       |   the class that extends this trait based on the linearization order of
       |   the class.
       |2. Because ${otherMixin.name} comes before ${accMixin.name} in the linearization
       |   order of ${base.name}, and because ${otherMixin.name} overrides $memberName,
       |   the super-accessor in ${base.name} is implemented as a call to
       |   $resolvedSuperCall.
       |3. However,
       |   ${otherTp.widenExpr} (the type of $resolvedSuperCall in ${base.name})
       |   is not a subtype of
       |   ${accTp.widenExpr} (the type of $memberName in $accMixin).
       |   Hence, the super-accessor that needs to be generated in ${base.name}
       |   is illegal.
       |
       |Here are two possible ways to resolve this:
       |
       |1. Change the linearization order of ${base.name} such that
       |   ${accMixin.name} comes before ${otherMixin.name}.
       |2. Alternatively, replace $superCall in the body of $accMixin by a
       |   super-call to a specific parent, e.g. $staticSuperCall
       |"""
  }
  def explain(using Context) = ""
}

class TraitParameterUsedAsParentPrefix(cls: Symbol)(using Context)
  extends DeclarationMsg(TraitParameterUsedAsParentPrefixID) {
  def msg(using Context) =
    s"${cls.show} cannot extend from a parent that is derived via its own parameters"
  def explain(using Context) =
    i"""
       |The parent class/trait that ${cls.show} extends from is obtained from
       |the parameter of ${cls.show}. This is disallowed in order to prevent
       |outer-related Null Pointer Exceptions in Scala.
       |
       |In order to fix this issue consider directly extending from the parent rather
       |than obtaining it from the parameters of ${cls.show}.
       |"""
}

class UnknownNamedEnclosingClassOrObject(name: TypeName)(using Context)
  extends ReferenceMsg(UnknownNamedEnclosingClassOrObjectID) {
  def msg(using Context) =
    i"""no enclosing class or object is named '${hl(name.show)}'"""
  def explain(using Context) =
    i"""
    |The class or object named '${hl(name.show)}' was used as a visibility
    |modifier, but could not be resolved. Make sure that
    |'${hl(name.show)}' is not misspelled and has been imported into the
    |current scope.
    """
  }

class IllegalCyclicTypeReference(sym: Symbol, where: String, lastChecked: Type)(using Context)
  extends CyclicMsg(IllegalCyclicTypeReferenceID) {
  def msg(using Context) =
    val lastCheckedStr =
      try lastChecked.show
      catch case ex: CyclicReference => "..."
    i"illegal cyclic type reference: ${where} ${hl(lastCheckedStr)} of $sym refers back to the type itself"
  def explain(using Context) = ""
}

class ErasedTypesCanOnlyBeFunctionTypes()(using Context)
  extends SyntaxMsg(ErasedTypesCanOnlyBeFunctionTypesID) {
  def msg(using Context) = "Types with erased keyword can only be function types `(erased ...) => ...`"
  def explain(using Context) = ""
}

class CaseClassMissingNonImplicitParamList(cdef: untpd.TypeDef)(using Context)
  extends SyntaxMsg(CaseClassMissingNonImplicitParamListID) {
  def msg(using Context) =
    i"""|A ${hl("case class")} must have at least one leading non-implicit parameter list"""

  def explain(using Context) =
    i"""|${cdef.name} must have at least one leading non-implicit parameter list,
        | if you're aiming to have a case class parametrized only by implicit ones, you should
        | add an explicit ${hl("()")} as the first parameter list to ${cdef.name}."""
}

class EnumerationsShouldNotBeEmpty(cdef: untpd.TypeDef)(using Context)
  extends SyntaxMsg(EnumerationsShouldNotBeEmptyID) {
  def msg(using Context) = "Enumerations must contain at least one case"

  def explain(using Context) =
    i"""|Enumeration ${cdef.name} must contain at least one case
        |Example Usage:
        | ${hl("enum")} ${cdef.name} {
        |    ${hl("case")} Option1, Option2
        | }
        |"""
}

class TypedCaseDoesNotExplicitlyExtendTypedEnum(enumDef: Symbol, caseDef: untpd.TypeDef)(using Context)
  extends SyntaxMsg(TypedCaseDoesNotExplicitlyExtendTypedEnumID) {
  def msg(using Context) = i"explicit extends clause needed because both enum case and enum class have type parameters"

  def explain(using Context) =
    i"""Enumerations where the enum class as well as the enum case have type parameters need
        |an explicit extends.
        |for example:
        | ${hl("enum")} ${enumDef.name}[T] {
        |  ${hl("case")} ${caseDef.name}[U](u: U) ${hl("extends")} ${enumDef.name}[U]
        | }
        |"""
}

class IllegalRedefinitionOfStandardKind(kindType: String, name: Name)(using Context)
  extends SyntaxMsg(IllegalRedefinitionOfStandardKindID) {
  def msg(using Context) = i"illegal redefinition of standard $kindType $name"
  def explain(using Context) =
    i"""| "$name" is a standard Scala core `$kindType`
        | Please choose a different name to avoid conflicts
        |"""
}

class NoExtensionMethodAllowed(mdef: untpd.DefDef)(using Context)
  extends SyntaxMsg(NoExtensionMethodAllowedID) {
  def msg(using Context) = i"No extension method allowed here, since collective parameters are given"
  def explain(using Context) =
    i"""|Extension method:
        |  `${mdef}`
        |is defined inside an extension clause which has collective parameters.
        |"""
}

class ExtensionMethodCannotHaveTypeParams(mdef: untpd.DefDef)(using Context)
  extends SyntaxMsg(ExtensionMethodCannotHaveTypeParamsID) {
  def msg(using Context) = i"Extension method cannot have type parameters since some were already given previously"

  def explain(using Context) =
    i"""|Extension method:
        |  `${mdef}`
        |has type parameters `[${mdef.leadingTypeParams.map(_.show).mkString(",")}]`, while the extension clause has
        |it's own type parameters. Please consider moving these to the extension clause's type parameter list.
        |"""
}

class ExtensionCanOnlyHaveDefs(mdef: untpd.Tree)(using Context)
  extends SyntaxMsg(ExtensionCanOnlyHaveDefsID) {
  def msg(using Context) = i"Only methods allowed here, since collective parameters are given"
  def explain(using Context) =
    i"""Extension clauses can only have `def`s
        | `${mdef.show}` is not a valid expression here.
        |"""
}

class UnexpectedPatternForSummonFrom(tree: Tree[_])(using Context)
  extends SyntaxMsg(UnexpectedPatternForSummonFromID) {
  def msg(using Context) = i"Unexpected pattern for summonFrom. Expected ${hl("`x: T`")} or ${hl("`_`")}"
  def explain(using Context) =
    i"""|The pattern "${tree.show}" provided in the ${hl("case")} expression of the ${hl("summonFrom")},
        | needs to be of the form ${hl("`x: T`")} or ${hl("`_`")}.
        |
        | Example usage:
        | inline def a = summonFrom {
        |  case x: T => ???
        | }
        |
        | or
        | inline def a = summonFrom {
        |  case _ => ???
        | }
        |"""
}

class AnonymousInstanceCannotBeEmpty(impl:  untpd.Template)(using Context)
  extends SyntaxMsg(AnonymousInstanceCannotBeEmptyID) {
  def msg(using Context) = i"anonymous instance must implement a type or have at least one extension method"
  def explain(using Context) =
    i"""|Anonymous instances cannot be defined with an empty body. The block
        |`${impl.show}` should either contain an implemented type or at least one extension method.
        |"""
}

class ModifierNotAllowedForDefinition(flag: Flag)(using Context)
  extends SyntaxMsg(ModifierNotAllowedForDefinitionID) {
  def msg(using Context) = i"Modifier ${hl(flag.flagsString)} is not allowed for this definition"
  def explain(using Context) = ""
}

class RedundantModifier(flag: Flag)(using Context)
  extends SyntaxMsg(RedundantModifierID) {
  def msg(using Context) = i"Modifier ${hl(flag.flagsString)} is redundant for this definition"
  def explain(using Context) = ""
}

class InvalidReferenceInImplicitNotFoundAnnotation(typeVar: String, owner: String)(using Context)
  extends ReferenceMsg(InvalidReferenceInImplicitNotFoundAnnotationID) {
  def msg(using Context) = i"""|Invalid reference to a type variable ${hl(typeVar)} found in the annotation argument.
                |The variable does not occur as a parameter in the scope of ${hl(owner)}.
                |"""
  def explain(using Context) = ""
}

class CaseClassInInlinedCode(tree: tpd.Tree)(using Context)
  extends SyntaxMsg(CaseClassInInlinedCodeID) {

  def defKind = if tree.symbol.is(Module) then "object" else "class"
  def msg(using Context) = s"Case $defKind definitions are not allowed in inline methods or quoted code. Use a normal $defKind instead."
  def explain(using Context) =
    i"""Case class/object definitions generate a considerable footprint in code size.
        |Inlining such definition would multiply this footprint for each call site.
        |"""
}

class ImplicitSearchTooLargeWarning(limit: Int, openSearchPairs: List[(Candidate, Type)])(using Context)
  extends TypeMsg(ImplicitSearchTooLargeID):
  override def showAlways = true
  def showQuery(query: (Candidate, Type))(using Context): String =
    i"  ${query._1.ref.symbol.showLocated}  for  ${query._2}}"
  def msg(using Context) =
    i"""Implicit search problem too large.
        |an implicit search was terminated with failure after trying $limit expressions.
        |The root candidate for the search was:
        |
        |${showQuery(openSearchPairs.last)}
        |
        |You can change the behavior by setting the `-Ximplicit-search-limit` value.
        |Smaller values cause the search to fail faster.
        |Larger values might make a very large search problem succeed.
        |"""
  def explain(using Context) =
    i"""The overflow happened with the following lists of tried expressions and target types,
        |starting with the root query:
        |
        |${openSearchPairs.reverse.map(showQuery)}%\n%
      """

class TargetNameOnTopLevelClass(symbol: Symbol)(using Context)
extends SyntaxMsg(TargetNameOnTopLevelClassID):
  def msg(using Context) = i"${hl("@targetName")} annotation not allowed on top-level $symbol"
  def explain(using Context) =
    val annot = symbol.getAnnotation(defn.TargetNameAnnot).get
    i"""The @targetName annotation may be applied to a top-level ${hl("val")} or ${hl("def")}, but not
        |a top-level ${hl("class")}, ${hl("trait")}, or ${hl("object")}.
        |
        |This restriction is due to the naming convention of Java classfiles, whose filenames
        |are based on the name of the class defined within. If @targetName were permitted
        |here, the name of the classfile would be based on the target name, and the compiler
        |could not associate that classfile with the Scala-visible defined name of the class.
        |
        |If your use case requires @targetName, consider wrapping $symbol in an ${hl("object")}
        |(and possibly exporting it), as in the following example:
        |
        |${hl("object Wrapper:")}
        |  $annot $symbol { ... }
        |
        |${hl("export")} Wrapper.${symbol.name}  ${hl("// optional")}"""

class NotClassType(tp: Type)(using Context)
extends TypeMsg(NotClassTypeID), ShowMatchTrace(tp):
  def msg(using Context) = i"$tp is not a class type"
  def explain(using Context) = ""

class MissingImplicitArgument(
    arg: tpd.Tree,
    pt: Type,
    where: String,
    paramSymWithMethodCallTree: Option[(Symbol, tpd.Tree)] = None,
    ignoredInstanceNormalImport: => Option[SearchSuccess]
  )(using Context) extends TypeMsg(MissingImplicitArgumentID), ShowMatchTrace(pt):

  arg.tpe match
    case ambi: AmbiguousImplicits => withoutDisambiguation()
    case _ =>

  def msg(using Context): String =

    def formatMsg(shortForm: String)(headline: String = shortForm) = arg match
      case arg: Trees.SearchFailureIdent[?] =>
        arg.tpe match
          case _: NoMatchingImplicits => headline
          case tpe: SearchFailureType =>
            i"$headline. ${tpe.explanation}"
          case _ => headline
      case _ =>
        arg.tpe match
          case tpe: SearchFailureType =>
            val original = arg match
              case Inlined(call, _, _) => call
              case _ => arg
            i"""$headline.
              |I found:
              |
              |    ${original.show.replace("\n", "\n    ")}
              |
              |But ${tpe.explanation}."""
          case _ => headline

    /** Format `raw` implicitNotFound or implicitAmbiguous argument, replacing
     *  all occurrences of `${X}` where `X` is in `paramNames` with the
     *  corresponding shown type in `args`.
     */
    def userDefinedErrorString(raw: String, paramNames: List[String], args: List[Type]): String = {
      def translate(name: String): Option[String] = {
        val idx = paramNames.indexOf(name)
        if (idx >= 0) Some(i"${args(idx)}") else None
      }

      """\$\{\s*([^}\s]+)\s*\}""".r.replaceAllIn(raw, (_: Regex.Match) match {
        case Regex.Groups(v) => quoteReplacement(translate(v).getOrElse("")).nn
      })
    }

    /** Extract a user defined error message from a symbol `sym`
     *  with an annotation matching the given class symbol `cls`.
     */
    def userDefinedMsg(sym: Symbol, cls: Symbol) = for {
      ann <- sym.getAnnotation(cls)
      msg <- ann.argumentConstantString(0)
    } yield msg

    def location(preposition: String) = if (where.isEmpty) "" else s" $preposition $where"

    def defaultAmbiguousImplicitMsg(ambi: AmbiguousImplicits) =
      s"Ambiguous given instances: ${ambi.explanation}${location("of")}"

    def defaultImplicitNotFoundMessage =
      i"No given instance of type $pt was found${location("for")}"

    /** Construct a custom error message given an ambiguous implicit
     *  candidate `alt` and a user defined message `raw`.
     */
    def userDefinedAmbiguousImplicitMsg(alt: SearchSuccess, raw: String) = {
      val params = alt.ref.underlying match {
        case p: PolyType => p.paramNames.map(_.toString)
        case _           => Nil
      }
      def resolveTypes(targs: List[tpd.Tree])(using Context) =
        targs.map(a => Inferencing.fullyDefinedType(a.tpe, "type argument", a.srcPos))

      // We can extract type arguments from:
      //   - a function call:
      //     @implicitAmbiguous("msg A=${A}")
      //     implicit def f[A](): String = ...
      //     implicitly[String] // found: f[Any]()
      //
      //   - an eta-expanded function:
      //     @implicitAmbiguous("msg A=${A}")
      //     implicit def f[A](x: Int): String = ...
      //     implicitly[Int => String] // found: x => f[Any](x)

      val call = tpd.closureBody(alt.tree) // the tree itself if not a closure
      val targs = tpd.typeArgss(call).flatten
      val args = resolveTypes(targs)(using ctx.fresh.setTyperState(alt.tstate))
      userDefinedErrorString(raw, params, args)
    }

    /** @param rawMsg           Message template with variables, e.g. "Variable A is ${A}"
     *  @param sym              Symbol of the annotated type or of the method whose parameter was annotated
     *  @param substituteType   Function substituting specific types for abstract types associated with variables, e.g A -> Int
     */
    def formatAnnotationMessage(rawMsg: String, sym: Symbol, substituteType: Type => Type): String = {
      val substitutableTypesSymbols = substitutableTypeSymbolsInScope(sym)

      userDefinedErrorString(
        rawMsg,
        paramNames = substitutableTypesSymbols.map(_.name.unexpandedName.toString),
        args = substitutableTypesSymbols.map(_.typeRef).map(substituteType)
      )
    }

    /** Extracting the message from a method parameter, e.g. in
     *
     *  trait Foo
     *
     *  def foo(implicit @annotation.implicitNotFound("Foo is missing") foo: Foo): Any = ???
     */
    def userDefinedImplicitNotFoundParamMessage: Option[String] = paramSymWithMethodCallTree.flatMap { (sym, applTree) =>
      userDefinedMsg(sym, defn.ImplicitNotFoundAnnot).map { rawMsg =>
        val fn = tpd.funPart(applTree)
        val targs = tpd.typeArgss(applTree).flatten
        val methodOwner = fn.symbol.owner
        val methodOwnerType = tpd.qualifier(fn).tpe
        val methodTypeParams = fn.symbol.paramSymss.flatten.filter(_.isType)
        val methodTypeArgs = targs.map(_.tpe)
        val substituteType = (_: Type).asSeenFrom(methodOwnerType, methodOwner).subst(methodTypeParams, methodTypeArgs)
        formatAnnotationMessage(rawMsg, sym.owner, substituteType)
      }
    }

    /** Extracting the message from a type, e.g. in
     *
     *  @annotation.implicitNotFound("Foo is missing")
     *  trait Foo
     *
     *  def foo(implicit foo: Foo): Any = ???
     */
    def userDefinedImplicitNotFoundTypeMessage: Option[String] =
      def recur(tp: Type): Option[String] = tp match
        case tp: TypeRef =>
          val sym = tp.symbol
          userDefinedImplicitNotFoundTypeMessageFor(sym).orElse(recur(tp.info))
        case tp: ClassInfo =>
          tp.baseClasses.iterator
            .map(userDefinedImplicitNotFoundTypeMessageFor)
            .find(_.isDefined).flatten
        case tp: TypeProxy =>
          recur(tp.superType)
        case tp: AndType =>
          recur(tp.tp1).orElse(recur(tp.tp2))
        case _ =>
          None
      recur(pt)

    def userDefinedImplicitNotFoundTypeMessageFor(sym: Symbol): Option[String] =
      for
        rawMsg <- userDefinedMsg(sym, defn.ImplicitNotFoundAnnot)
        if Feature.migrateTo3 || sym != defn.Function1
          // Don't inherit "No implicit view available..." message if subtypes of Function1 are not treated as implicit conversions anymore
      yield
        val substituteType = (_: Type).asSeenFrom(pt, sym)
        formatAnnotationMessage(rawMsg, sym, substituteType)

    object AmbiguousImplicitMsg {
      def unapply(search: SearchSuccess): Option[String] =
        userDefinedMsg(search.ref.symbol, defn.ImplicitAmbiguousAnnot)
    }

    arg.tpe match
      case ambi: AmbiguousImplicits =>
        (ambi.alt1, ambi.alt2) match
          case (alt @ AmbiguousImplicitMsg(msg), _) =>
            userDefinedAmbiguousImplicitMsg(alt, msg)
          case (_, alt @ AmbiguousImplicitMsg(msg)) =>
            userDefinedAmbiguousImplicitMsg(alt, msg)
          case _ =>
            defaultAmbiguousImplicitMsg(ambi)
      case ambi @ TooUnspecific(target) =>
        i"""No implicit search was attempted${location("for")}
            |since the expected type $target is not specific enough"""
      case _ =>
        val shortMessage = userDefinedImplicitNotFoundParamMessage
          .orElse(userDefinedImplicitNotFoundTypeMessage)
          .getOrElse(defaultImplicitNotFoundMessage)
        formatMsg(shortMessage)()
  end msg

  override def msgPostscript(using Context) =
    arg.tpe match
      case _: AmbiguousImplicits =>
        ""  // show no disambiguation
      case _: TooUnspecific =>
        super.msgPostscript // show just disambigutation and match type trace
      case _ =>
        // show all available additional info
        def hiddenImplicitNote(s: SearchSuccess) =
          i"\n\nNote: ${s.ref.symbol.showLocated} was not considered because it was not imported with `import given`."
        super.msgPostscript
        ++ ignoredInstanceNormalImport.map(hiddenImplicitNote)
            .getOrElse(ctx.typer.importSuggestionAddendum(pt))

  def explain(using Context) = ""
end MissingImplicitArgument

class CannotBeAccessed(tpe: NamedType, superAccess: Boolean)(using Context)
extends ReferenceMsg(CannotBeAccessedID):
  def msg(using Context) =
    val pre = tpe.prefix
    val name = tpe.name
    val alts = tpe.denot.alternatives.map(_.symbol).filter(_.exists)
    val whatCanNot = alts match
      case Nil =>
        i"$name cannot"
      case sym :: Nil =>
        i"${if (sym.owner == pre.typeSymbol) sym.show else sym.showLocated} cannot"
      case _ =>
        i"none of the overloaded alternatives named $name can"
    val where = if (ctx.owner.exists) s" from ${ctx.owner.enclosingClass}" else ""
    val whyNot = new StringBuffer
    alts.foreach(_.isAccessibleFrom(pre, superAccess, whyNot))
    i"$whatCanNot be accessed as a member of $pre$where.$whyNot"
  def explain(using Context) = ""

<<<<<<< HEAD
  class NotClassType(tp: Type)(using Context)
  extends TypeMsg(NotClassTypeID), ShowMatchTrace(tp):
    def msg = ex"$tp is not a class type"
    def explain = ""

  class ValueDiscarding(tp: Type)(using Context)
  extends Message(ValueDiscardingID):
    def kind = MessageKind.PotentialIssue
    def msg = em"discarded non-Unit value of type $tp"
    def explain = ""
=======
>>>>>>> e25362d9
<|MERGE_RESOLUTION|>--- conflicted
+++ resolved
@@ -2769,16 +2769,9 @@
     i"$whatCanNot be accessed as a member of $pre$where.$whyNot"
   def explain(using Context) = ""
 
-<<<<<<< HEAD
-  class NotClassType(tp: Type)(using Context)
-  extends TypeMsg(NotClassTypeID), ShowMatchTrace(tp):
-    def msg = ex"$tp is not a class type"
-    def explain = ""
-
-  class ValueDiscarding(tp: Type)(using Context)
+
+class ValueDiscarding(tp: Type)(using Context)
   extends Message(ValueDiscardingID):
     def kind = MessageKind.PotentialIssue
-    def msg = em"discarded non-Unit value of type $tp"
-    def explain = ""
-=======
->>>>>>> e25362d9
+    def msg(using Context) = i"discarded non-Unit value of type $tp"
+    def explain(using Context) = ""