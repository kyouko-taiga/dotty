package dotty.tools
package dotc
package reporting

import core._
import Contexts._
import Decorators._, Symbols._, Names._, NameOps._, Types._, Flags._, Phases._
import Denotations.SingleDenotation
import SymDenotations.SymDenotation
import NameKinds.WildcardParamName
import parsing.Scanners.Token
import parsing.Tokens
import printing.Highlighting._
import printing.Formatting
import ErrorMessageID._
import ast.Trees
import config.{Feature, ScalaVersion}
import typer.ErrorReporting.{err, matchReductionAddendum, substitutableTypeSymbolsInScope}
import typer.ProtoTypes.ViewProto
import typer.Implicits.*
import typer.Inferencing
import scala.util.control.NonFatal
import StdNames.nme
import printing.Formatting.hl
import ast.Trees._
import ast.untpd
import ast.tpd
import transform.SymUtils._
import scala.util.matching.Regex
import java.util.regex.Matcher.quoteReplacement
import cc.CaptureSet.IdentityCaptRefMap

/**  Messages
  *  ========
  *  The role of messages is to provide the necessary details for a simple to
  *  understand diagnostic event. Each message can be turned into a message
  *  container (one of the above) by calling the appropriate method on them.
  *  For instance:
  *
  *  ```scala
  *  EmptyCatchBlock(tree).error(pos)   // res: Error
  *  EmptyCatchBlock(tree).warning(pos) // res: Warning
  *  ```
  */

abstract class SyntaxMsg(errorId: ErrorMessageID)(using Context) extends Message(errorId):
  def kind = MessageKind.Syntax

abstract class TypeMsg(errorId: ErrorMessageID)(using Context) extends Message(errorId):
  def kind = MessageKind.Type

trait ShowMatchTrace(tps: Type*)(using Context) extends Message:
  override def msgPostscript(using Context): String =
    super.msgPostscript ++ matchReductionAddendum(tps*)

abstract class TypeMismatchMsg(found: Type, expected: Type)(errorId: ErrorMessageID)(using Context)
extends Message(errorId), ShowMatchTrace(found, expected):
  def kind = MessageKind.TypeMismatch
  def explain(using Context) = err.whyNoMatchStr(found, expected)
  override def canExplain = true

abstract class NamingMsg(errorId: ErrorMessageID)(using Context) extends Message(errorId), NoDisambiguation:
  def kind = MessageKind.Naming

abstract class DeclarationMsg(errorId: ErrorMessageID)(using Context) extends Message(errorId):
  def kind = MessageKind.Declaration

/** A simple not found message (either for idents, or member selection.
 *  Messages of this class are sometimes dropped in favor of other, more
 *  specific messages.
 */
abstract class NotFoundMsg(errorId: ErrorMessageID)(using Context) extends Message(errorId):
  def kind = MessageKind.NotFound
  def name: Name

abstract class PatternMatchMsg(errorId: ErrorMessageID)(using Context) extends Message(errorId):
  def kind = MessageKind.PatternMatch

abstract class CyclicMsg(errorId: ErrorMessageID)(using Context) extends Message(errorId):
  def kind = MessageKind.Cyclic

abstract class ReferenceMsg(errorId: ErrorMessageID)(using Context) extends Message(errorId):
  def kind = MessageKind.Reference

abstract class EmptyCatchOrFinallyBlock(tryBody: untpd.Tree, errNo: ErrorMessageID)(using Context)
extends SyntaxMsg(errNo) {
  def explain(using Context) = {
    val tryString = tryBody match {
      case Block(Nil, untpd.EmptyTree) => "{}"
      case _ => tryBody.show
    }

    val code1 =
      s"""|import scala.util.control.NonFatal
          |
          |try $tryString catch {
          |  case NonFatal(e) => ???
          |}""".stripMargin

    val code2 =
      s"""|try $tryString finally {
          |  // perform your cleanup here!
          |}""".stripMargin

    i"""|A ${hl("try")} expression should be followed by some mechanism to handle any exceptions
        |thrown. Typically a ${hl("catch")} expression follows the ${hl("try")} and pattern matches
        |on any expected exceptions. For example:
        |
        |$code1
        |
        |It is also possible to follow a ${hl("try")} immediately by a ${hl("finally")} - letting the
        |exception propagate - but still allowing for some clean up in ${hl("finally")}:
        |
        |$code2
        |
        |It is recommended to use the ${hl("NonFatal")} extractor to catch all exceptions as it
        |correctly handles transfer functions like ${hl("return")}."""
  }
}

class EmptyCatchBlock(tryBody: untpd.Tree)(using Context)
extends EmptyCatchOrFinallyBlock(tryBody, EmptyCatchBlockID) {
  def msg(using Context) =
    i"""|The ${hl("catch")} block does not contain a valid expression, try
        |adding a case like - ${hl("case e: Exception =>")} to the block"""
}

class EmptyCatchAndFinallyBlock(tryBody: untpd.Tree)(using Context)
extends EmptyCatchOrFinallyBlock(tryBody, EmptyCatchAndFinallyBlockID) {
  def msg(using Context) =
    i"""|A ${hl("try")} without ${hl("catch")} or ${hl("finally")} is equivalent to putting
        |its body in a block; no exceptions are handled."""
}

class DeprecatedWithOperator()(using Context)
extends SyntaxMsg(DeprecatedWithOperatorID) {
  def msg(using Context) =
    i"""${hl("with")} as a type operator has been deprecated; use ${hl("&")} instead"""
  def explain(using Context) =
    i"""|Dotty introduces intersection types - ${hl("&")} types. These replace the
        |use of the ${hl("with")} keyword. There are a few differences in
        |semantics between intersection types and using ${hl("with")}."""
}

class CaseClassMissingParamList(cdef: untpd.TypeDef)(using Context)
extends SyntaxMsg(CaseClassMissingParamListID) {
  def msg(using Context) =
    i"""|A ${hl("case class")} must have at least one parameter list"""

  def explain(using Context) =
    i"""|${cdef.name} must have at least one parameter list, if you would rather
        |have a singleton representation of ${cdef.name}, use a "${hl("case object")}".
        |Or, add an explicit ${hl("()")} as a parameter list to ${cdef.name}."""
}

class AnonymousFunctionMissingParamType(param: untpd.ValDef,
                                        tree: untpd.Function,
                                        pt: Type)
                                        (using Context)
extends TypeMsg(AnonymousFunctionMissingParamTypeID) {
  def msg(using Context) = {
    val ofFun =
      if param.name.is(WildcardParamName)
          || (MethodType.syntheticParamNames(tree.args.length + 1) contains param.name)
      then i" of expanded function:\n$tree"
      else ""

    val inferred =
      if (pt == WildcardType) ""
      else i"\nWhat I could infer was: $pt"

    i"""Missing parameter type
        |
        |I could not infer the type of the parameter ${param.name}$ofFun.$inferred"""
  }

  def explain(using Context) = ""
}

class WildcardOnTypeArgumentNotAllowedOnNew()(using Context)
extends SyntaxMsg(WildcardOnTypeArgumentNotAllowedOnNewID) {
  def msg(using Context) = "Type argument must be fully defined"
  def explain(using Context) =
    val code1: String =
      """
        |object TyperDemo {
        |  class Team[A]
        |  val team = new Team[?]
        |}
      """.stripMargin

    val code2: String =
      """
        |object TyperDemo {
        |  class Team[A]
        |  val team = new Team[Int]
        |}
      """.stripMargin
    i"""|Wildcard on arguments is not allowed when declaring a new type.
        |
        |Given the following example:
        |
        |$code1
        |
        |You must complete all the type parameters, for instance:
        |
        |$code2 """
}


// Type Errors ------------------------------------------------------------ //
class DuplicateBind(bind: untpd.Bind, tree: untpd.CaseDef)(using Context)
extends NamingMsg(DuplicateBindID) {
  def msg(using Context) = i"duplicate pattern variable: ${bind.name}"

  def explain(using Context) = {
    val pat = tree.pat.show
    val guard = tree.guard match
      case untpd.EmptyTree => ""
      case guard => s"if ${guard.show}"

    val body = tree.body match {
      case Block(Nil, untpd.EmptyTree) => ""
      case body => s" ${body.show}"
    }

    val caseDef = s"case $pat$guard => $body"

    i"""|For each ${hl("case")} bound variable names have to be unique. In:
        |
        |$caseDef
        |
        |${bind.name} is not unique. Rename one of the bound variables!"""
  }
}

class MissingIdent(tree: untpd.Ident, treeKind: String, val name: Name)(using Context)
extends NotFoundMsg(MissingIdentID) {
  def msg(using Context) = i"Not found: $treeKind$name"
  def explain(using Context) = {
    i"""|The identifier for `$treeKind$name` is not bound, that is,
        |no declaration for this identifier can be found.
        |That can happen, for example, if `$name` or its declaration has either been
        |misspelt or if an import is missing."""
  }
}

class TypeMismatch(found: Type,  expected: Type, inTree: Option[untpd.Tree],  addenda: => String*)(using Context)
  extends TypeMismatchMsg(found, expected)(TypeMismatchID):

  def msg(using Context) =
    // replace constrained TypeParamRefs and their typevars by their bounds where possible
    // and the bounds are not f-bounds.
    // The idea is that if the bounds are also not-subtypes of each other to report
    // the type mismatch on the bounds instead of the original TypeParamRefs, since
    // these are usually easier to analyze. We exclude F-bounds since these would
    // lead to a recursive infinite expansion.
    object reported extends TypeMap, IdentityCaptRefMap:
      def setVariance(v: Int) = variance = v
      val constraint = mapCtx.typerState.constraint
      var fbounded = false
      def apply(tp: Type): Type = tp match
        case tp: TypeParamRef =>
          constraint.entry(tp) match
            case bounds: TypeBounds =>
              if variance < 0 then apply(TypeComparer.fullUpperBound(tp))
              else if variance > 0 then apply(TypeComparer.fullLowerBound(tp))
              else tp
            case NoType => tp
            case instType => apply(instType)
        case tp: TypeVar =>
          apply(tp.stripTypeVar)
        case tp: LazyRef =>
          fbounded = true
          tp
        case _ =>
          mapOver(tp)

    val found1 = reported(found)
    reported.setVariance(-1)
    val expected1 = reported(expected)
    val (found2, expected2) =
      if (found1 frozen_<:< expected1) || reported.fbounded then (found, expected)
      else (found1, expected1)
    val (foundStr, expectedStr) = Formatting.typeDiff(found2, expected2)
    i"""|Found:    $foundStr
        |Required: $expectedStr"""
  end msg

  override def msgPostscript(using Context) =
    def importSuggestions =
      if expected.isTopType || found.isBottomType then ""
      else ctx.typer.importSuggestionAddendum(ViewProto(found.widen, expected))
    super.msgPostscript
    ++ addenda.dropWhile(_.isEmpty).headOption.getOrElse(importSuggestions)

  override def explain(using Context) =
    val treeStr = inTree.map(x => s"\nTree: ${x.show}").getOrElse("")
    treeStr + "\n" + super.explain

end TypeMismatch

class NotAMember(site: Type, val name: Name, selected: String, addendum: => String = "")(using Context)
extends NotFoundMsg(NotAMemberID), ShowMatchTrace(site) {
  //println(i"site = $site, decls = ${site.decls}, source = ${site.typeSymbol.sourceFile}") //DEBUG

  def msg(using Context) = {
    import core.Flags._
    val maxDist = 3  // maximal number of differences to be considered for a hint
    val missing = name.show

    // The symbols of all non-synthetic, non-private members of `site`
    // that are of the same type/term kind as the missing member.
    def candidates: Set[Symbol] =
      for
        bc <- site.widen.baseClasses.toSet
        sym <- bc.info.decls.filter(sym =>
          sym.isType == name.isTypeName
          && !sym.isConstructor
          && !sym.flagsUNSAFE.isOneOf(Synthetic | Private))
      yield sym

    // Calculate Levenshtein distance
    def distance(s1: String, s2: String): Int =
      val dist = Array.ofDim[Int](s2.length + 1, s1.length + 1)
      for
        j <- 0 to s2.length
        i <- 0 to s1.length
      do
        dist(j)(i) =
          if j == 0 then i
          else if i == 0 then j
          else if s2(j - 1) == s1(i - 1) then dist(j - 1)(i - 1)
          else (dist(j - 1)(i) min dist(j)(i - 1) min dist(j - 1)(i - 1)) + 1
      dist(s2.length)(s1.length)

    // A list of possible candidate symbols with their Levenstein distances
    // to the name of the missing member
    def closest: List[(Int, Symbol)] = candidates
      .toList
      .map(sym => (distance(sym.name.show, missing), sym))
      .filter((d, sym) => d <= maxDist && d < missing.length && d < sym.name.show.length)
      .sortBy((d, sym) => (d, sym.name.show))  // sort by distance first, alphabetically second

    val enumClause =
      if ((name eq nme.values) || (name eq nme.valueOf)) && site.classSymbol.companionClass.isEnumClass then
        val kind = if name eq nme.values then i"${nme.values} array" else i"${nme.valueOf} lookup method"
        // an assumption is made here that the values and valueOf methods were not generated
        // because the enum defines non-singleton cases
        i"""
            |Although ${site.classSymbol.companionClass} is an enum, it has non-singleton cases,
            |meaning a $kind is not defined"""
      else
        ""

    def prefixEnumClause(addendum: String) =
      if enumClause.nonEmpty then s".$enumClause$addendum" else addendum

    val finalAddendum =
      if addendum.nonEmpty then prefixEnumClause(addendum)
      else closest match
        case (d, sym) :: _ =>
          val siteName = site match
            case site: NamedType => site.name.show
            case site => i"$site"
          val showName =
            // Add .type to the name if it is a module
            if sym.is(ModuleClass) then s"${sym.name.show}.type"
            else sym.name.show
          s" - did you mean $siteName.$showName?$enumClause"
        case Nil => prefixEnumClause("")

    i"$selected $name is not a member of ${site.widen}$finalAddendum"
  }

  def explain(using Context) = ""
}

class EarlyDefinitionsNotSupported()(using Context)
extends SyntaxMsg(EarlyDefinitionsNotSupportedID) {
  def msg(using Context) = "Early definitions are not supported; use trait parameters instead"

  def explain(using Context) = {
    val code1 =
      """|trait Logging {
          |  val f: File
          |  f.open()
          |  onExit(f.close())
          |  def log(msg: String) = f.write(msg)
          |}
          |
          |class B extends Logging {
          |  val f = new File("log.data") // triggers a NullPointerException
          |}
          |
          |// early definition gets around the NullPointerException
          |class C extends {
          |  val f = new File("log.data")
          |} with Logging""".stripMargin

    val code2 =
      """|trait Logging(f: File) {
          |  f.open()
          |  onExit(f.close())
          |  def log(msg: String) = f.write(msg)
          |}
          |
          |class C extends Logging(new File("log.data"))""".stripMargin

    i"""|Earlier versions of Scala did not support trait parameters and "early
        |definitions" (also known as "early initializers") were used as an alternative.
        |
        |Example of old syntax:
        |
        |$code1
        |
        |The above code can now be written as:
        |
        |$code2
        |"""
  }
}

class TopLevelImplicitClass(cdef: untpd.TypeDef)(using Context)
extends SyntaxMsg(TopLevelImplicitClassID) {
  def msg(using Context) = i"""An ${hl("implicit class")} may not be top-level"""

  def explain(using Context) = {
    val TypeDef(name, impl @ Template(constr0, parents, self, _)) = cdef: @unchecked
    val exampleArgs =
      if(constr0.termParamss.isEmpty) "..."
      else constr0.termParamss(0).map(_.withMods(untpd.Modifiers()).show).mkString(", ")
    def defHasBody[T] = impl.body.exists(!_.isEmpty)
    val exampleBody = if (defHasBody) "{\n ...\n }" else ""
    i"""|There may not be any method, member or object in scope with the same name as
        |the implicit class and a case class automatically gets a companion object with
        |the same name created by the compiler which would cause a naming conflict if it
        |were allowed.
        |           |
        |To resolve the conflict declare ${cdef.name} inside of an ${hl("object")} then import the class
        |from the object at the use site if needed, for example:
        |
        |object Implicits {
        |  implicit class ${cdef.name}($exampleArgs)$exampleBody
        |}
        |
        |// At the use site:
        |import Implicits.${cdef.name}"""
  }
}

class ImplicitCaseClass(cdef: untpd.TypeDef)(using Context)
extends SyntaxMsg(ImplicitCaseClassID) {
  def msg(using Context) = i"""A ${hl("case class")} may not be defined as ${hl("implicit")}"""

  def explain(using Context) =
    i"""|Implicit classes may not be case classes. Instead use a plain class:
        |
        |implicit class ${cdef.name}...
        |
        |"""
}

class ImplicitClassPrimaryConstructorArity()(using Context)
extends SyntaxMsg(ImplicitClassPrimaryConstructorArityID){
  def msg(using Context) = "Implicit classes must accept exactly one primary constructor parameter"
  def explain(using Context) = {
    val example = "implicit class RichDate(date: java.util.Date)"
    i"""Implicit classes may only take one non-implicit argument in their constructor. For example:
        |
        | $example
        |
        |While it’s possible to create an implicit class with more than one non-implicit argument,
        |such classes aren’t used during implicit lookup.
        |"""
  }
}

class ObjectMayNotHaveSelfType(mdef: untpd.ModuleDef)(using Context)
extends SyntaxMsg(ObjectMayNotHaveSelfTypeID) {
  def msg(using Context) = i"""${hl("object")}s must not have a self ${hl("type")}"""

  def explain(using Context) = {
    val untpd.ModuleDef(name, tmpl) = mdef
    val ValDef(_, selfTpt, _) = tmpl.self
    i"""|${hl("object")}s must not have a self ${hl("type")}:
        |
        |Consider these alternative solutions:
        |  - Create a trait or a class instead of an object
        |  - Let the object extend a trait containing the self type:
        |
        |    object $name extends ${selfTpt.show}"""
  }
}

class RepeatedModifier(modifier: String)(implicit ctx:Context)
extends SyntaxMsg(RepeatedModifierID) {
  def msg(using Context) = i"""Repeated modifier $modifier"""

  def explain(using Context) = {
    val code1 = "private private val Origin = Point(0, 0)"
    val code2 = "private final val Origin = Point(0, 0)"
    i"""This happens when you accidentally specify the same modifier twice.
        |
        |Example:
        |
        |$code1
        |
        |instead of
        |
        |$code2
        |
        |"""
  }
}

class InterpolatedStringError()(implicit ctx:Context)
extends SyntaxMsg(InterpolatedStringErrorID) {
  def msg(using Context) = "Error in interpolated string: identifier or block expected"
  def explain(using Context) = {
    val code1 = "s\"$new Point(0, 0)\""
    val code2 = "s\"${new Point(0, 0)}\""
    i"""|This usually happens when you forget to place your expressions inside curly braces.
        |
        |$code1
        |
        |should be written as
        |
        |$code2
        |"""
  }
}

class UnboundPlaceholderParameter()(implicit ctx:Context)
extends SyntaxMsg(UnboundPlaceholderParameterID) {
  def msg(using Context) = i"""Unbound placeholder parameter; incorrect use of ${hl("_")}"""
  def explain(using Context) =
    i"""|The ${hl("_")} placeholder syntax was used where it could not be bound.
        |Consider explicitly writing the variable binding.
        |
        |This can be done by replacing ${hl("_")} with a variable (eg. ${hl("x")})
        |and adding ${hl("x =>")} where applicable.
        |
        |Example before:
        |
        |${hl("{ _ }")}
        |
        |Example after:
        |
        |${hl("x => { x }")}
        |
        |Another common occurrence for this error is defining a val with ${hl("_")}:
        |
        |${hl("val a = _")}
        |
        |But this val definition isn't very useful, it can never be assigned
        |another value. And thus will always remain uninitialized.
        |Consider replacing the ${hl("val")} with ${hl("var")}:
        |
        |${hl("var a = _")}
        |
        |Note that this use of ${hl("_")} is not placeholder syntax,
        |but an uninitialized var definition.
        |Only fields can be left uninitialized in this manner; local variables
        |must be initialized.
        |
        |Another occurrence for this error is self type definition.
        |The ${hl("_")} can be replaced with ${hl("this")}.
        |
        |Example before:
        |
        |${hl("trait A { _: B => ... ")}
        |
        |Example after:
        |
        |${hl("trait A { this: B => ... ")}
        |"""
}

class IllegalStartSimpleExpr(illegalToken: String)(using Context)
extends SyntaxMsg(IllegalStartSimpleExprID) {
  def msg(using Context) = i"expression expected but ${Red(illegalToken)} found"
  def explain(using Context) = {
    i"""|An expression cannot start with ${Red(illegalToken)}."""
  }
}

class MissingReturnType()(implicit ctx:Context)
extends SyntaxMsg(MissingReturnTypeID) {
  def msg(using Context) = "Missing return type"
  def explain(using Context) =
    i"""|An abstract declaration must have a return type. For example:
        |
        |trait Shape:
        |  ${hl("def area: Double")} // abstract declaration returning a Double"""
}

class MissingReturnTypeWithReturnStatement(method: Symbol)(using Context)
extends SyntaxMsg(MissingReturnTypeWithReturnStatementID) {
  def msg(using Context) = i"$method has a return statement; it needs a result type"
  def explain(using Context) =
    i"""|If a method contains a ${hl("return")} statement, it must have an
        |explicit return type. For example:
        |
        |${hl("def good: Int /* explicit return type */ = return 1")}"""
}

class YieldOrDoExpectedInForComprehension()(using Context)
extends SyntaxMsg(YieldOrDoExpectedInForComprehensionID) {
  def msg(using Context) = i"${hl("yield")} or ${hl("do")} expected"

  def explain(using Context) =
    i"""|When the enumerators in a for comprehension are not placed in parentheses or
        |braces, a ${hl("do")} or ${hl("yield")} statement is required after the enumerators
        |section of the comprehension.
        |
        |You can save some keystrokes by omitting the parentheses and writing
        |
        |${hl("val numbers = for i <- 1 to 3 yield i")}
        |
        |  instead of
        |
        |${hl("val numbers = for (i <- 1 to 3) yield i")}
        |
        |but the ${hl("yield")} keyword is still required.
        |
        |For comprehensions that simply perform a side effect without yielding anything
        |can also be written without parentheses but a ${hl("do")} keyword has to be
        |included. For example,
        |
        |${hl("for (i <- 1 to 3) println(i)")}
        |
        |can be written as
        |
        |${hl("for i <- 1 to 3 do println(i) // notice the 'do' keyword")}
        |
        |"""
}

class ProperDefinitionNotFound()(using Context)
extends Message(ProperDefinitionNotFoundID) {
  def kind = MessageKind.DocComment
  def msg(using Context) = i"""Proper definition was not found in ${hl("@usecase")}"""

  def explain(using Context) = {
    val noUsecase =
      "def map[B, That](f: A => B)(implicit bf: CanBuildFrom[List[A], B, That]): That"

    val usecase =
      """|/** Map from List[A] => List[B]
          |  *
          |  * @usecase def map[B](f: A => B): List[B]
          |  */
          |def map[B, That](f: A => B)(implicit bf: CanBuildFrom[List[A], B, That]): That
          |""".stripMargin

    i"""|Usecases are only supported for ${hl("def")}s. They exist because with Scala's
        |advanced type-system, we sometimes end up with seemingly scary signatures.
        |The usage of these methods, however, needs not be - for instance the ${hl("map")}
        |function
        |
        |${hl("List(1, 2, 3).map(2 * _) // res: List(2, 4, 6)")}
        |
        |is easy to understand and use - but has a rather bulky signature:
        |
        |$noUsecase
        |
        |to mitigate this and ease the usage of such functions we have the ${hl("@usecase")}
        |annotation for docstrings. Which can be used like this:
        |
        |$usecase
        |
        |When creating the docs, the signature of the method is substituted by the
        |usecase and the compiler makes sure that it is valid. Because of this, you're
        |only allowed to use ${hl("def")}s when defining usecases."""
  }
}

class ByNameParameterNotSupported(tpe: untpd.Tree)(using Context)
extends SyntaxMsg(ByNameParameterNotSupportedID) {
  def msg(using Context) = i"By-name parameter type ${tpe} not allowed here."

  def explain(using Context) =
    i"""|By-name parameters act like functions that are only evaluated when referenced,
        |allowing for lazy evaluation of a parameter.
        |
        |An example of using a by-name parameter would look like:
        |${hl("def func(f: => Boolean) = f // 'f' is evaluated when referenced within the function")}
        |
        |An example of the syntax of passing an actual function as a parameter:
        |${hl("def func(f: (Boolean => Boolean)) = f(true)")}
        |
        |or:
        |
        |${hl("def func(f: Boolean => Boolean) = f(true)")}
        |
        |And the usage could be as such:
        |${hl("func(bool => // do something...)")}
        |"""
}

class WrongNumberOfTypeArgs(fntpe: Type, expectedArgs: List[ParamInfo], actual: List[untpd.Tree])(using Context)
extends SyntaxMsg(WrongNumberOfTypeArgsID) {

  private val expectedCount = expectedArgs.length
  private val actualCount = actual.length
  private val msgPrefix = if (actualCount > expectedCount) "Too many" else "Not enough"

  def msg(using Context) =
    val expectedArgString = expectedArgs
      .map(_.paramName.unexpandedName.show)
      .mkString("[", ", ", "]")
    val actualArgString = actual.map(_.show).mkString("[", ", ", "]")
    val prettyName =
      try fntpe.termSymbol match
        case NoSymbol => fntpe.show
        case symbol   => symbol.showFullName
      catch case NonFatal(ex) => fntpe.show
    i"""|$msgPrefix type arguments for $prettyName$expectedArgString
        |expected: $expectedArgString
        |actual:   $actualArgString"""

  def explain(using Context) = {
    val tooManyTypeParams =
      """|val tuple2: (Int, String) = (1, "one")
          |val list: List[(Int, String)] = List(tuple2)""".stripMargin

    if (actualCount > expectedCount)
      i"""|You have supplied too many type parameters
          |
          |For example List takes a single type parameter (List[A])
          |If you need to hold more types in a list then you need to combine them
          |into another data type that can contain the number of types you need,
          |In this example one solution would be to use a Tuple:
          |
          |${tooManyTypeParams}"""
    else
      i"""|You have not supplied enough type parameters
          |If you specify one type parameter then you need to specify every type parameter."""
  }
}

class IllegalVariableInPatternAlternative(name: Name)(using Context)
extends SyntaxMsg(IllegalVariableInPatternAlternativeID) {
  def msg(using Context) = i"Illegal variable $name in pattern alternative"
  def explain(using Context) = {
    val varInAlternative =
      """|def g(pair: (Int,Int)): Int = pair match {
          |  case (1, n) | (n, 1) => n
          |  case _ => 0
          |}""".stripMargin

    val fixedVarInAlternative =
      """|def g(pair: (Int,Int)): Int = pair match {
          |  case (1, n) => n
          |  case (n, 1) => n
          |  case _ => 0
          |}""".stripMargin

    i"""|Variables are not allowed within alternate pattern matches. You can workaround
        |this issue by adding additional cases for each alternative. For example, the
        |illegal function:
        |
        |$varInAlternative
        |could be implemented by moving each alternative into a separate case:
        |
        |$fixedVarInAlternative"""
  }
}

class IdentifierExpected(identifier: String)(using Context)
extends SyntaxMsg(IdentifierExpectedID) {
  def msg(using Context) = "identifier expected"
  def explain(using Context) = {
    val wrongIdentifier = i"def foo: $identifier = {...}"
    val validIdentifier = i"def foo = {...}"
    i"""|An identifier expected, but $identifier found. This could be because
        |$identifier is not a valid identifier. As a workaround, the compiler could
        |infer the type for you. For example, instead of:
        |
        |$wrongIdentifier
        |
        |Write your code like:
        |
        |$validIdentifier
        |
        |"""
  }
}

class AuxConstructorNeedsNonImplicitParameter()(implicit ctx:Context)
extends SyntaxMsg(AuxConstructorNeedsNonImplicitParameterID) {
  def msg(using Context) = "Auxiliary constructor needs non-implicit parameter list"
  def explain(using Context) =
    i"""|Only the primary constructor is allowed an ${hl("implicit")} parameter list;
        |auxiliary constructors need non-implicit parameter lists. When a primary
        |constructor has an implicit argslist, auxiliary constructors that call the
        |primary constructor must specify the implicit value.
        |
        |To resolve this issue check for:
        | - Forgotten parenthesis on ${hl("this")} (${hl("def this() = { ... }")})
        | - Auxiliary constructors specify the implicit value
        |"""
}

class IllegalLiteral()(using Context)
extends SyntaxMsg(IllegalLiteralID) {
  def msg(using Context) = "Illegal literal"
  def explain(using Context) =
    i"""|Available literals can be divided into several groups:
        | - Integer literals: 0, 21, 0xFFFFFFFF, -42L
        | - Floating Point Literals: 0.0, 1e30f, 3.14159f, 1.0e-100, .1
        | - Boolean Literals: true, false
        | - Character Literals: 'a', '\u0041', '\n'
        | - String Literals: "Hello, World!"
        | - null
        |"""
}

class LossyWideningConstantConversion(sourceType: Type, targetType: Type)(using Context)
extends Message(LossyWideningConstantConversionID):
  def kind = MessageKind.LossyConversion
  def msg(using Context) = i"""|Widening conversion from $sourceType to $targetType loses precision.
                |Write `.to$targetType` instead."""
  def explain(using Context) = ""

class PatternMatchExhaustivity(uncoveredFn: => String, hasMore: Boolean)(using Context)
extends Message(PatternMatchExhaustivityID) {
  def kind = MessageKind.PatternMatchExhaustivity
  lazy val uncovered = uncoveredFn
  def msg(using Context) =
    val addendum = if hasMore then "(More unmatched cases are elided)" else ""
    i"""|${hl("match")} may not be exhaustive.
        |
        |It would fail on pattern case: $uncovered
        |$addendum"""


  def explain(using Context) =
    i"""|There are several ways to make the match exhaustive:
        | - Add missing cases as shown in the warning
        | - If an extractor always return ${hl("Some(...)")}, write ${hl("Some[X]")} for its return type
        | - Add a ${hl("case _ => ...")} at the end to match all remaining cases
        |"""
}

class UncheckedTypePattern(msgFn: => String)(using Context)
  extends PatternMatchMsg(UncheckedTypePatternID) {
  def msg(using Context) = msgFn
  def explain(using Context) =
    i"""|Type arguments and type refinements are erased during compile time, thus it's
        |impossible to check them at run-time.
        |
        |You can either replace the type arguments by ${hl("_")} or use `@unchecked`.
        |"""
}

class MatchCaseUnreachable()(using Context)
extends Message(MatchCaseUnreachableID) {
  def kind = MessageKind.MatchCaseUnreachable
  def msg(using Context) = "Unreachable case"
  def explain(using Context) = ""
}

class MatchCaseOnlyNullWarning()(using Context)
extends PatternMatchMsg(MatchCaseOnlyNullWarningID) {
  def msg(using Context) = i"""Unreachable case except for ${hl("null")} (if this is intentional, consider writing ${hl("case null =>")} instead)."""
  def explain(using Context) = ""
}

class MatchableWarning(tp: Type, pattern: Boolean)(using Context)
extends TypeMsg(MatchableWarningID) {
  def msg(using Context) =
    val kind = if pattern then "pattern selector" else "value"
    i"""${kind} should be an instance of Matchable,,
       |but it has unmatchable type $tp instead"""

  def explain(using Context) =
    if pattern then
      i"""A value of type $tp cannot be the selector of a match expression
         |since it is not constrained to be `Matchable`. Matching on unconstrained
         |values is disallowed since it can uncover implementation details that
         |were intended to be hidden and thereby can violate paramtetricity laws
         |for reasoning about programs.
         |
         |The restriction can be overridden by appending `.asMatchable` to
         |the selector value. `asMatchable` needs to be imported from
         |scala.compiletime. Example:
         |
         |    import compiletime.asMatchable
         |    def f[X](x: X) = x.asMatchable match { ... }"""
    else
      i"""The value can be converted to a `Matchable` by appending `.asMatchable`.
         |`asMatchable` needs to be imported from scala.compiletime."""
}

class SeqWildcardPatternPos()(using Context)
extends SyntaxMsg(SeqWildcardPatternPosID) {
  def msg(using Context) = i"""${hl("*")} can be used only for last argument"""
  def explain(using Context) = {
    val code =
      """def sumOfTheFirstTwo(list: List[Int]): Int = list match {
        |  case List(first, second, x*) => first + second
        |  case _ => 0
        |}"""
    i"""|Sequence wildcard pattern is expected at the end of an argument list.
        |This pattern matches any remaining elements in a sequence.
        |Consider the following example:
        |
        |$code
        |
        |Calling:
        |
        |${hl("sumOfTheFirstTwo(List(1, 2, 10))")}
        |
        |would give 3 as a result"""
  }
}

class IllegalStartOfSimplePattern()(using Context)
extends SyntaxMsg(IllegalStartOfSimplePatternID) {
  def msg(using Context) = "pattern expected"
  def explain(using Context) = {
    val sipCode =
      """def f(x: Int, y: Int) = x match {
        |  case `y` => ...
        |}
      """
    val constructorPatternsCode =
      """case class Person(name: String, age: Int)
        |
        |def test(p: Person) = p match {
        |  case Person(name, age) => ...
        |}
      """
    val tupplePatternsCode =
      """def swap(tuple: (String, Int)): (Int, String) = tuple match {
        |  case (text, number) => (number, text)
        |}
      """
    val patternSequencesCode =
      """def getSecondValue(list: List[Int]): Int = list match {
        |  case List(_, second, x:_*) => second
        |  case _ => 0
        |}"""
    i"""|Simple patterns can be divided into several groups:
        |- Variable Patterns: ${hl("case x => ...")}.
        |  It matches any value, and binds the variable name to that value.
        |  A special case is the wild-card pattern _ which is treated as if it was a fresh
        |  variable on each occurrence.
        |
        |- Typed Patterns: ${hl("case x: Int => ...")} or ${hl("case _: Int => ...")}.
        |  This pattern matches any value matched by the specified type; it binds the variable
        |  name to that value.
        |
        |- Literal Patterns: ${hl("case 123 => ...")} or ${hl("case 'A' => ...")}.
        |  This type of pattern matches any value that is equal to the specified literal.
        |
        |- Stable Identifier Patterns:
        |
        |  $sipCode
        |
        |  the match succeeds only if the x argument and the y argument of f are equal.
        |
        |- Constructor Patterns:
        |
        |  $constructorPatternsCode
        |
        |  The pattern binds all object's fields to the variable names (name and age, in this
        |  case).
        |
        |- Tuple Patterns:
        |
        |  $tupplePatternsCode
        |
        |  Calling:
        |
        |  ${hl("""swap(("Luftballons", 99)""")}
        |
        |  would give ${hl("""(99, "Luftballons")""")} as a result.
        |
        |- Pattern Sequences:
        |
        |  $patternSequencesCode
        |
        |  Calling:
        |
        |  ${hl("getSecondValue(List(1, 10, 2))")}
        |
        |  would give 10 as a result.
        |  This pattern is possible because a companion object for the List class has a method
        |  with the following signature:
        |
        |  ${hl("def unapplySeq[A](x: List[A]): Some[List[A]]")}
        |"""
  }
}

class PkgDuplicateSymbol(existing: Symbol)(using Context)
extends NamingMsg(PkgDuplicateSymbolID) {
  def msg(using Context) = i"Trying to define package with same name as $existing"
  def explain(using Context) = ""
}

class ExistentialTypesNoLongerSupported()(using Context)
extends SyntaxMsg(ExistentialTypesNoLongerSupportedID) {
  def msg(using Context) =
    i"""|Existential types are no longer supported -
        |use a wildcard or dependent type instead"""
  def explain(using Context) =
    i"""|The use of existential types is no longer supported.
        |
        |You should use a wildcard or dependent type instead.
        |
        |For example:
        |
        |Instead of using ${hl("forSome")} to specify a type variable
        |
        |${hl("List[T forSome { type T }]")}
        |
        |Try using a wildcard type variable
        |
        |${hl("List[?]")}
        |"""
}

class UnboundWildcardType()(using Context)
extends SyntaxMsg(UnboundWildcardTypeID) {
  def msg(using Context) = "Unbound wildcard type"
  def explain(using Context) =
    i"""|The wildcard type syntax (${hl("_")}) was used where it could not be bound.
        |Replace ${hl("_")} with a non-wildcard type. If the type doesn't matter,
        |try replacing ${hl("_")} with ${hl("Any")}.
        |
        |Examples:
        |
        |- Parameter lists
        |
        |  Instead of:
        |    ${hl("def foo(x: _) = ...")}
        |
        |  Use ${hl("Any")} if the type doesn't matter:
        |    ${hl("def foo(x: Any) = ...")}
        |
        |- Type arguments
        |
        |  Instead of:
        |    ${hl("val foo = List[?](1, 2)")}
        |
        |  Use:
        |    ${hl("val foo = List[Int](1, 2)")}
        |
        |- Type bounds
        |
        |  Instead of:
        |    ${hl("def foo[T <: _](x: T) = ...")}
        |
        |  Remove the bounds if the type doesn't matter:
        |    ${hl("def foo[T](x: T) = ...")}
        |
        |- ${hl("val")} and ${hl("def")} types
        |
        |  Instead of:
        |    ${hl("val foo: _ = 3")}
        |
        |  Use:
        |    ${hl("val foo: Int = 3")}
        |"""
}

class OverridesNothing(member: Symbol)(using Context)
extends DeclarationMsg(OverridesNothingID) {
  def msg(using Context) = i"""${member} overrides nothing"""

  def explain(using Context) =
    i"""|There must be a field or method with the name ${member.name} in a super
        |class of ${member.owner} to override it. Did you misspell it?
        |Are you extending the right classes?
        |"""
}

class OverridesNothingButNameExists(member: Symbol, existing: List[Denotations.SingleDenotation])(using Context)
extends DeclarationMsg(OverridesNothingButNameExistsID) {
  def msg(using Context) =
    val what =
      if !existing.exists(_.symbol.hasTargetName(member.targetName))
      then "target name"
      else "signature"
    i"""${member} has a different $what than the overridden declaration"""
  def explain(using Context) =
    val existingDecl: String = existing.map(_.showDcl).mkString("  \n")
    i"""|There must be a non-final field or method with the name ${member.name} and the
        |same parameter list in a super class of ${member.owner} to override it.
        |
        |  ${member.showDcl}
        |
        |The super classes of ${member.owner} contain the following members
        |named ${member.name}:
        |  ${existingDecl}
        |"""
}

class OverrideError(
    core: Context ?=> String, base: Type,
    member: Symbol, other: Symbol,
    memberTp: Type, otherTp: Type)(using Context)
extends DeclarationMsg(OverrideErrorID), NoDisambiguation:
  def msg(using Context) =
    val isConcreteOverAbstract =
      (other.owner isSubClass member.owner) && other.is(Deferred) && !member.is(Deferred)
    def addendum =
      if isConcreteOverAbstract then
        i"""|
            |(Note that ${err.infoStringWithLocation(other, base)} is abstract,
            |and is therefore overridden by concrete ${err.infoStringWithLocation(member, base)})"""
        else ""
    i"""error overriding ${err.infoStringWithLocation(other, base)};
        |  ${err.infoString(member, base, showLocation = member.owner != base.typeSymbol)} $core$addendum"""
  override def canExplain =
    memberTp.exists && otherTp.exists
  def explain(using Context) =
    if canExplain then err.whyNoMatchStr(memberTp, otherTp) else ""

class ForwardReferenceExtendsOverDefinition(value: Symbol, definition: Symbol)(using Context)
extends ReferenceMsg(ForwardReferenceExtendsOverDefinitionID) {
  def msg(using Context) = i"${definition.name} is a forward reference extending over the definition of ${value.name}"

  def explain(using Context) =
    i"""|${definition.name} is used before you define it, and the definition of ${value.name}
        |appears between that use and the definition of ${definition.name}.
        |
        |Forward references are allowed only, if there are no value definitions between
        |the reference and the referred method definition.
        |
        |Define ${definition.name} before it is used,
        |or move the definition of ${value.name} so it does not appear between
        |the declaration of ${definition.name} and its use,
        |or define ${value.name} as lazy.
        |"""
}

class ExpectedTokenButFound(expected: Token, found: Token)(using Context)
extends SyntaxMsg(ExpectedTokenButFoundID) {

  private def foundText = Tokens.showToken(found)

  def msg(using Context) =
    val expectedText =
      if (Tokens.isIdentifier(expected)) "an identifier"
      else Tokens.showToken(expected)
    i"""${expectedText} expected, but ${foundText} found"""

  def explain(using Context) =
    if (Tokens.isIdentifier(expected) && Tokens.isKeyword(found))
      s"""
        |If you want to use $foundText as identifier, you may put it in backticks: `${Tokens.tokenString(found)}`.""".stripMargin
    else
      ""
}

class MixedLeftAndRightAssociativeOps(op1: Name, op2: Name, op2LeftAssoc: Boolean)(using Context)
extends SyntaxMsg(MixedLeftAndRightAssociativeOpsID) {
  def msg(using Context) =
    val op1Asso: String = if (op2LeftAssoc) "which is right-associative" else "which is left-associative"
    val op2Asso: String = if (op2LeftAssoc) "which is left-associative" else "which is right-associative"
    i"${op1} (${op1Asso}) and ${op2} ($op2Asso) have same precedence and may not be mixed"
  def explain(using Context) =
    s"""|The operators ${op1} and ${op2} are used as infix operators in the same expression,
        |but they bind to different sides:
        |${op1} is applied to the operand to its ${if (op2LeftAssoc) "right" else "left"}
        |${op2} is applied to the operand to its ${if (op2LeftAssoc) "left" else "right"}
        |As both have the same precedence the compiler can't decide which to apply first.
        |
        |You may use parenthesis to make the application order explicit,
        |or use method application syntax operand1.${op1}(operand2).
        |
        |Operators ending in a colon ${hl(":")} are right-associative. All other operators are left-associative.
        |
        |Infix operator precedence is determined by the operator's first character. Characters are listed
        |below in increasing order of precedence, with characters on the same line having the same precedence.
        |  (all letters)
        |  |
        |  ^
        |  &
        |  = !
        |  < >
        |  :
        |  + -
        |  * / %
        |  (all other special characters)
        |Operators starting with a letter have lowest precedence, followed by operators starting with `|`, etc.
        |""".stripMargin
}

class CantInstantiateAbstractClassOrTrait(cls: Symbol, isTrait: Boolean)(using Context)
extends TypeMsg(CantInstantiateAbstractClassOrTraitID) {
  private val traitOrAbstract = if (isTrait) "a trait" else "abstract"
  def msg(using Context) = i"""${cls.name} is ${traitOrAbstract}; it cannot be instantiated"""
  def explain(using Context) =
    i"""|Abstract classes and traits need to be extended by a concrete class or object
        |to make their functionality accessible.
        |
        |You may want to create an anonymous class extending ${cls.name} with
        |  ${s"class ${cls.name} { }"}
        |
        |or add a companion object with
        |  ${s"object ${cls.name} extends ${cls.name}"}
        |
        |You need to implement any abstract members in both cases.
        |"""
}

class UnreducibleApplication(tycon: Type)(using Context) extends TypeMsg(UnreducibleApplicationID):
  def msg(using Context) = i"unreducible application of higher-kinded type $tycon to wildcard arguments"
  def explain(using Context) =
    i"""|An abstract type constructor cannot be applied to wildcard arguments.
        |Such applications are equivalent to existential types, which are not
        |supported in Scala 3."""

class OverloadedOrRecursiveMethodNeedsResultType(cycleSym: Symbol)(using Context)
extends CyclicMsg(OverloadedOrRecursiveMethodNeedsResultTypeID) {
  def msg(using Context) = i"""Overloaded or recursive $cycleSym needs return type"""
  def explain(using Context) =
    i"""Case 1: $cycleSym is overloaded
        |If there are multiple methods named $cycleSym and at least one definition of
        |it calls another, you need to specify the calling method's return type.
        |
        |Case 2: $cycleSym is recursive
        |If $cycleSym calls itself on any path (even through mutual recursion), you need to specify the return type
        |of $cycleSym or of a definition it's mutually recursive with.
        |"""
}

class RecursiveValueNeedsResultType(cycleSym: Symbol)(using Context)
extends CyclicMsg(RecursiveValueNeedsResultTypeID) {
  def msg(using Context) = i"""Recursive $cycleSym needs type"""
  def explain(using Context) =
    i"""The definition of $cycleSym is recursive and you need to specify its type.
        |"""
}

class CyclicReferenceInvolving(denot: SymDenotation)(using Context)
extends CyclicMsg(CyclicReferenceInvolvingID) {
  def msg(using Context) =
    val where = if denot.exists then s" involving $denot" else ""
    i"Cyclic reference$where"
  def explain(using Context) =
    i"""|$denot is declared as part of a cycle which makes it impossible for the
        |compiler to decide upon ${denot.name}'s type.
        |To avoid this error, try giving ${denot.name} an explicit type.
        |"""
}

class CyclicReferenceInvolvingImplicit(cycleSym: Symbol)(using Context)
extends CyclicMsg(CyclicReferenceInvolvingImplicitID) {
  def msg(using Context) = i"""Cyclic reference involving implicit $cycleSym"""
  def explain(using Context) =
    i"""|$cycleSym is declared as part of a cycle which makes it impossible for the
        |compiler to decide upon ${cycleSym.name}'s type.
        |This might happen when the right hand-side of $cycleSym's definition involves an implicit search.
        |To avoid this error, try giving ${cycleSym.name} an explicit type.
        |"""
}

class SkolemInInferred(tree: tpd.Tree, pt: Type, argument: tpd.Tree)(using Context)
extends TypeMsg(SkolemInInferredID):
  def msg(using Context) =
    def argStr =
      if argument.isEmpty then ""
      else i" from argument of type ${argument.tpe.widen}"
    i"""Failure to generate given instance for type $pt$argStr)
        |
        |I found: $tree
        |But the part corresponding to `<skolem>` is not a reference that can be generated.
        |This might be because resolution yielded as given instance a function that is not
        |known to be total and side-effect free."""
  def explain(using Context) =
    i"""The part of given resolution that corresponds to `<skolem>` produced a term that
        |is not a stable reference. Therefore a given instance could not be generated.
        |
        |To trouble-shoot the problem, try to supply an explicit expression instead of
        |relying on implicit search at this point."""

class SuperQualMustBeParent(qual: untpd.Ident, cls: ClassSymbol)(using Context)
extends ReferenceMsg(SuperQualMustBeParentID) {
  def msg(using Context) = i"""|$qual does not name a parent of $cls"""
  def explain(using Context) =
    val parents: Seq[String] = (cls.info.parents map (_.typeSymbol.name.show)).sorted
    i"""|When a qualifier ${hl("T")} is used in a ${hl("super")} prefix of the form ${hl("C.super[T]")},
        |${hl("T")} must be a parent type of ${hl("C")}.
        |
        |In this case, the parents of $cls are:
        |${parents.mkString("  - ", "\n  - ", "")}
        |"""
}

class VarArgsParamMustComeLast()(using Context)
extends SyntaxMsg(VarArgsParamMustComeLastID) {
  def msg(using Context) = i"""${hl("varargs")} parameter must come last"""
  def explain(using Context) =
    i"""|The ${hl("varargs")} field must be the last field in the method signature.
        |Attempting to define a field in a method signature after a ${hl("varargs")} field is an error.
        |"""
}

import typer.Typer.BindingPrec

class AmbiguousReference(name: Name, newPrec: BindingPrec, prevPrec: BindingPrec, prevCtx: Context)(using Context)
  extends ReferenceMsg(AmbiguousReferenceID), NoDisambiguation {

  /** A string which explains how something was bound; Depending on `prec` this is either
    *      imported by <tree>
    *  or  defined in <symbol>
    */
  private def bindingString(prec: BindingPrec, whereFound: Context, qualifier: String = "")(using Context) = {
    val howVisible = prec match {
      case BindingPrec.Definition => "defined"
      case BindingPrec.Inheritance => "inherited"
      case BindingPrec.NamedImport => "imported by name"
      case BindingPrec.WildImport => "imported"
      case BindingPrec.PackageClause => "found"
      case BindingPrec.NothingBound => assert(false)
    }
    if (prec.isImportPrec) {
      i"""$howVisible$qualifier by ${whereFound.importInfo}"""
    } else
      i"""$howVisible$qualifier in ${whereFound.owner}"""
  }

  def msg(using Context) =
    i"""|Reference to $name is ambiguous,
        |it is both ${bindingString(newPrec, ctx)}
        |and ${bindingString(prevPrec, prevCtx, " subsequently")}"""

  def explain(using Context) =
    i"""|The compiler can't decide which of the possible choices you
        |are referencing with $name: A definition of lower precedence
        |in an inner scope, or a definition with higher precedence in
        |an outer scope.
        |Note:
        | - Definitions in an enclosing scope take precedence over inherited definitions
        | - Definitions take precedence over imports
        | - Named imports take precedence over wildcard imports
        | - You may replace a name when imported using
        |   ${hl("import")} scala.{ $name => ${name.show + "Tick"} }
        |"""
}

class MethodDoesNotTakeParameters(tree: tpd.Tree)(using Context)
extends TypeMsg(MethodDoesNotTakeParametersId) {
  def methodSymbol(using Context): Symbol =
    def recur(t: tpd.Tree): Symbol =
      val sym = tpd.methPart(t).symbol
      if sym == defn.Any_typeCast then
        t match
          case TypeApply(Select(qual, _), _) => recur(qual)
          case _ => sym
      else sym
    recur(tree)

  def msg(using Context) = {
    val more = if (tree.isInstanceOf[tpd.Apply]) " more" else ""
    val meth = methodSymbol
    val methStr = if (meth.exists) meth.showLocated else "expression"
    i"$methStr does not take$more parameters"
  }

  def explain(using Context) = {
    val isNullary = methodSymbol.info.isInstanceOf[ExprType]
    val addendum =
      if (isNullary) "\nNullary methods may not be called with parenthesis"
      else ""

    "You have specified more parameter lists than defined in the method definition(s)." + addendum
  }

}

class AmbiguousOverload(tree: tpd.Tree, val alternatives: List[SingleDenotation], pt: Type, addendum: String = "")(
  implicit ctx: Context)
extends ReferenceMsg(AmbiguousOverloadID), NoDisambiguation {
  private def all = if (alternatives.length == 2) "both" else "all"
  def msg(using Context) =
    i"""|Ambiguous overload. The ${err.overloadedAltsStr(alternatives)}
        |$all match ${err.expectedTypeStr(pt)}$addendum"""
  def explain(using Context) =
    i"""|There are ${alternatives.length} methods that could be referenced as the compiler knows too little
        |about the expected type.
        |You may specify the expected type e.g. by
        |- assigning it to a value with a specified type, or
        |- adding a type ascription as in ${hl("instance.myMethod: String => Int")}
        |"""
}

class ReassignmentToVal(name: Name)(using Context)
  extends TypeMsg(ReassignmentToValID) {
  def msg(using Context) = i"""Reassignment to val $name"""
  def explain(using Context) =
    i"""|You can not assign a new value to $name as values can't be changed.
        |Keep in mind that every statement has a value, so you may e.g. use
        |  ${hl("val")} $name ${hl("= if (condition) 2 else 5")}
        |In case you need a reassignable name, you can declare it as
        |variable
        |  ${hl("var")} $name ${hl("=")} ...
        |"""
}

class TypeDoesNotTakeParameters(tpe: Type, params: List[untpd.Tree])(using Context)
  extends TypeMsg(TypeDoesNotTakeParametersID) {
  private def fboundsAddendum(using Context) =
    if tpe.typeSymbol.isAllOf(Provisional | TypeParam) then
      "\n(Note that F-bounds of type parameters may not be type lambdas)"
    else ""
  def msg(using Context) = i"$tpe does not take type parameters$fboundsAddendum"
  def explain(using Context) =
    val ps =
      if (params.size == 1) s"a type parameter ${params.head}"
      else s"type parameters ${params.map(_.show).mkString(", ")}"
    i"""You specified ${NoColor(ps)} for $tpe, which is not
        |declared to take any.
        |"""
}

class VarValParametersMayNotBeCallByName(name: TermName, mutable: Boolean)(using Context)
  extends SyntaxMsg(VarValParametersMayNotBeCallByNameID) {
  def varOrVal = if mutable then hl("var") else hl("val")
  def msg(using Context) = s"$varOrVal parameters may not be call-by-name"
  def explain(using Context) =
    i"""${hl("var")} and ${hl("val")} parameters of classes and traits may no be call-by-name. In case you
        |want the parameter to be evaluated on demand, consider making it just a parameter
        |and a ${hl("def")} in the class such as
        |  ${s"class MyClass(${name}Tick: => String) {"}
        |  ${s"  def $name() = ${name}Tick"}
        |  ${hl("}")}
        |"""
}

class MissingTypeParameterFor(tpe: Type)(using Context)
  extends SyntaxMsg(MissingTypeParameterForID) {
  def msg(using Context) =
    if tpe.derivesFrom(defn.AnyKindClass)
    then i"$tpe cannot be used as a value type"
    else i"Missing type parameter for $tpe"
  def explain(using Context) = ""
}

class MissingTypeParameterInTypeApp(tpe: Type)(using Context)
  extends TypeMsg(MissingTypeParameterInTypeAppID) {
  def numParams = tpe.typeParams.length
  def parameters = if (numParams == 1) "parameter" else "parameters"
  def msg(using Context) = i"Missing type $parameters for $tpe"
  def explain(using Context) = i"A fully applied type is expected but $tpe takes $numParams $parameters"
}

class MissingArgument(pname: Name, methString: String)(using Context)
  extends TypeMsg(MissingArgumentID):
  def msg(using Context) =
    if pname.firstPart contains '$' then s"not enough arguments for $methString"
    else s"missing argument for parameter $pname of $methString"
  def explain(using Context) = ""

class DoesNotConformToBound(tpe: Type, which: String, bound: Type)(using Context)
  extends TypeMismatchMsg(
    if which == "lower" then bound else tpe,
    if which == "lower" then tpe else bound)(DoesNotConformToBoundID):
  private def isBounds = tpe match
    case TypeBounds(lo, hi) => lo ne hi
    case _ => false
  override def canExplain = !isBounds
  def msg(using Context) =
    if isBounds then
      i"Type argument ${tpe} does not overlap with $which bound $bound"
    else
      i"Type argument ${tpe} does not conform to $which bound $bound"

class DoesNotConformToSelfType(category: String, selfType: Type, cls: Symbol,
                                otherSelf: Type, relation: String, other: Symbol)(
  implicit ctx: Context)
  extends TypeMismatchMsg(selfType, otherSelf)(DoesNotConformToSelfTypeID) {
  def msg(using Context) = i"""$category: self type $selfType of $cls does not conform to self type $otherSelf
                |of $relation $other"""
}

class DoesNotConformToSelfTypeCantBeInstantiated(tp: Type, selfType: Type)(
  implicit ctx: Context)
  extends TypeMismatchMsg(tp, selfType)(DoesNotConformToSelfTypeCantBeInstantiatedID) {
  def msg(using Context) = i"""$tp does not conform to its self type $selfType; cannot be instantiated"""
}

class IllegalParameterInit(found: Type, expected: Type, param: Symbol, cls: Symbol)(using Context)
  extends TypeMismatchMsg(found, expected)(IllegalParameterInitID):
  def msg(using Context) =
    i"""illegal parameter initialization of $param.
        |
        |  The argument passed for $param has type: $found
        |  but $cls expects $param to have type: $expected"""

class AbstractMemberMayNotHaveModifier(sym: Symbol, flag: FlagSet)(
  implicit ctx: Context)
  extends SyntaxMsg(AbstractMemberMayNotHaveModifierID) {
  def msg(using Context) = i"""${hl("abstract")} $sym may not have `${flag.flagsString}` modifier"""
  def explain(using Context) = ""
}

class TypesAndTraitsCantBeImplicit()(using Context)
  extends SyntaxMsg(TypesAndTraitsCantBeImplicitID) {
  def msg(using Context) = i"""${hl("implicit")} modifier cannot be used for types or traits"""
  def explain(using Context) = ""
}

class OnlyClassesCanBeAbstract(sym: Symbol)(
  implicit ctx: Context)
  extends SyntaxMsg(OnlyClassesCanBeAbstractID) {
  def explain(using Context) = ""
  def msg(using Context) = i"""${hl("abstract")} modifier can be used only for classes; it should be omitted for abstract members"""
}

class AbstractOverrideOnlyInTraits(sym: Symbol)(
  implicit ctx: Context)
  extends SyntaxMsg(AbstractOverrideOnlyInTraitsID) {
  def msg(using Context) = i"""${hl("abstract override")} modifier only allowed for members of traits"""
  def explain(using Context) = ""
}

class TraitsMayNotBeFinal(sym: Symbol)(
  implicit ctx: Context)
  extends SyntaxMsg(TraitsMayNotBeFinalID) {
  def msg(using Context) = i"""$sym may not be ${hl("final")}"""
  def explain(using Context) =
    "A trait can never be final since it is abstract and must be extended to be useful."
}

class NativeMembersMayNotHaveImplementation(sym: Symbol)(
  implicit ctx: Context)
  extends SyntaxMsg(NativeMembersMayNotHaveImplementationID) {
  def msg(using Context) = i"""${hl("@native")} members may not have an implementation"""
  def explain(using Context) = ""
}

class TraitMayNotDefineNativeMethod(sym: Symbol)(
  implicit ctx: Context)
  extends SyntaxMsg(TraitMayNotDefineNativeMethodID) {
  def msg(using Context) = i"""A trait cannot define a ${hl("@native")} method."""
  def explain(using Context) = ""
}

class OnlyClassesCanHaveDeclaredButUndefinedMembers(sym: Symbol)(
  implicit ctx: Context)
  extends SyntaxMsg(OnlyClassesCanHaveDeclaredButUndefinedMembersID) {

  def msg(using Context) = i"""Declaration of $sym not allowed here: only classes can have declared but undefined members"""
  def explain(using Context) =
    if sym.is(Mutable) then "Note that variables need to be initialized to be defined."
    else ""
}

class CannotExtendAnyVal(sym: Symbol)(using Context)
  extends SyntaxMsg(CannotExtendAnyValID) {
  def msg(using Context) = i"""$sym cannot extend ${hl("AnyVal")}"""
  def explain(using Context) =
    i"""Only classes (not traits) are allowed to extend ${hl("AnyVal")}, but traits may extend
        |${hl("Any")} to become ${Green("\"universal traits\"")} which may only have ${hl("def")} members.
        |Universal traits can be mixed into classes that extend ${hl("AnyVal")}.
        |"""
}

class CannotExtendJavaEnum(sym: Symbol)(using Context)
  extends SyntaxMsg(CannotExtendJavaEnumID) {
    def msg(using Context) = i"""$sym cannot extend ${hl("java.lang.Enum")}: only enums defined with the ${hl("enum")} syntax can"""
    def explain(using Context) = ""
  }

class CannotExtendContextFunction(sym: Symbol)(using Context)
  extends SyntaxMsg(CannotExtendFunctionID) {
    def msg(using Context) = i"""$sym cannot extend a context function class"""
    def explain(using Context) = ""
  }

class JavaEnumParentArgs(parent: Type)(using Context)
  extends TypeMsg(JavaEnumParentArgsID) {
    def msg(using Context) = i"""not enough arguments for constructor Enum: ${hl("(name: String, ordinal: Int)")}: ${hl(parent.show)}"""
    def explain(using Context) = ""
  }

class CannotHaveSameNameAs(sym: Symbol, cls: Symbol, reason: CannotHaveSameNameAs.Reason)(using Context)
  extends NamingMsg(CannotHaveSameNameAsID) {
  import CannotHaveSameNameAs._
  def reasonMessage(using Context): String = reason match {
    case CannotBeOverridden => "class definitions cannot be overridden"
    case DefinedInSelf(self) =>
      s"""cannot define ${sym.showKind} member with the same name as a ${cls.showKind} member in self reference ${self.name}.
          |(Note: this can be resolved by using another name)
          |""".stripMargin
  }

  def msg(using Context) = i"""$sym cannot have the same name as ${cls.showLocated} -- """ + reasonMessage
  def explain(using Context) = ""
}
object CannotHaveSameNameAs {
  sealed trait Reason
  case object CannotBeOverridden extends Reason
  case class DefinedInSelf(self: tpd.ValDef) extends Reason
}

class ValueClassesMayNotDefineInner(valueClass: Symbol, inner: Symbol)(using Context)
  extends SyntaxMsg(ValueClassesMayNotDefineInnerID) {
  def msg(using Context) = i"""Value classes may not define an inner class"""
  def explain(using Context) = ""
}

class ValueClassesMayNotDefineNonParameterField(valueClass: Symbol, field: Symbol)(using Context)
  extends SyntaxMsg(ValueClassesMayNotDefineNonParameterFieldID) {
  def msg(using Context) = i"""Value classes may not define non-parameter field"""
  def explain(using Context) = ""
}

class ValueClassesMayNotDefineASecondaryConstructor(valueClass: Symbol, constructor: Symbol)(using Context)
  extends SyntaxMsg(ValueClassesMayNotDefineASecondaryConstructorID) {
  def msg(using Context) = i"""Value classes may not define a secondary constructor"""
  def explain(using Context) = ""
}

class ValueClassesMayNotContainInitalization(valueClass: Symbol)(using Context)
  extends SyntaxMsg(ValueClassesMayNotContainInitalizationID) {
  def msg(using Context) = i"""Value classes may not contain initialization statements"""
  def explain(using Context) = ""
}

class ValueClassesMayNotBeAbstract(valueClass: Symbol)(using Context)
  extends SyntaxMsg(ValueClassesMayNotBeAbstractID) {
  def msg(using Context) = i"""Value classes may not be ${hl("abstract")}"""
  def explain(using Context) = ""
}

class ValueClassesMayNotBeContainted(valueClass: Symbol)(using Context)
  extends SyntaxMsg(ValueClassesMayNotBeContaintedID) {
  private def localOrMember = if (valueClass.owner.isTerm) "local class" else "member of another class"
  def msg(using Context) = s"""Value classes may not be a $localOrMember"""
  def explain(using Context) = ""
}

class ValueClassesMayNotWrapAnotherValueClass(valueClass: Symbol)(using Context)
  extends SyntaxMsg(ValueClassesMayNotWrapAnotherValueClassID) {
  def msg(using Context) = """A value class may not wrap another user-defined value class"""
  def explain(using Context) = ""
}

class ValueClassParameterMayNotBeAVar(valueClass: Symbol, param: Symbol)(using Context)
  extends SyntaxMsg(ValueClassParameterMayNotBeAVarID) {
  def msg(using Context) = i"""A value class parameter may not be a ${hl("var")}"""
  def explain(using Context) =
    i"""A value class must have exactly one ${hl("val")} parameter."""
}

class ValueClassNeedsOneValParam(valueClass: Symbol)(using Context)
  extends SyntaxMsg(ValueClassNeedsExactlyOneValParamID) {
  def msg(using Context) = i"""Value class needs one ${hl("val")} parameter"""
  def explain(using Context) = ""
}

class ValueClassParameterMayNotBeCallByName(valueClass: Symbol, param: Symbol)(using Context)
  extends SyntaxMsg(ValueClassParameterMayNotBeCallByNameID) {
  def msg(using Context) = s"Value class parameter `${param.name}` may not be call-by-name"
  def explain(using Context) = ""
}

class SuperCallsNotAllowedInlineable(symbol: Symbol)(using Context)
  extends SyntaxMsg(SuperCallsNotAllowedInlineableID) {
  def msg(using Context) = i"Super call not allowed in inlineable $symbol"
  def explain(using Context) = "Method inlining prohibits calling superclass methods, as it may lead to confusion about which super is being called."
}

class NotAPath(tp: Type, usage: String)(using Context) extends TypeMsg(NotAPathID):
  def msg(using Context) = i"$tp is not a valid $usage, since it is not an immutable path"
  def explain(using Context) =
    i"""An immutable path is
        | - a reference to an immutable value, or
        | - a reference to `this`, or
        | - a selection of an immutable path with an immutable value."""

class WrongNumberOfParameters(expected: Int)(using Context)
  extends SyntaxMsg(WrongNumberOfParametersID) {
  def msg(using Context) = s"Wrong number of parameters, expected: $expected"
  def explain(using Context) = ""
}

class DuplicatePrivateProtectedQualifier()(using Context)
  extends SyntaxMsg(DuplicatePrivateProtectedQualifierID) {
  def msg(using Context) = "Duplicate private/protected qualifier"
  def explain(using Context) =
    i"It is not allowed to combine `private` and `protected` modifiers even if they are qualified to different scopes"
}

class ExpectedStartOfTopLevelDefinition()(using Context)
  extends SyntaxMsg(ExpectedStartOfTopLevelDefinitionID) {
  def msg(using Context) = "Expected start of definition"
  def explain(using Context) =
    i"You have to provide either ${hl("class")}, ${hl("trait")}, ${hl("object")}, or ${hl("enum")} definitions after qualifiers"
}

class NoReturnFromInlineable(owner: Symbol)(using Context)
  extends SyntaxMsg(NoReturnFromInlineableID) {
  def msg(using Context) = i"No explicit ${hl("return")} allowed from inlineable $owner"
  def explain(using Context) =
    i"""Methods marked with ${hl("inline")} modifier may not use ${hl("return")} statements.
        |Instead, you should rely on the last expression's value being
        |returned from a method.
        |"""
}

class ReturnOutsideMethodDefinition(owner: Symbol)(using Context)
  extends SyntaxMsg(ReturnOutsideMethodDefinitionID) {
  def msg(using Context) = i"${hl("return")} outside method definition"
  def explain(using Context) =
    i"""You used ${hl("return")} in ${owner}.
        |${hl("return")} is a keyword and may only be used within method declarations.
        |"""
}

class ExtendFinalClass(clazz:Symbol, finalClazz: Symbol)(using Context)
  extends SyntaxMsg(ExtendFinalClassID) {
  def msg(using Context) = i"$clazz cannot extend ${hl("final")} $finalClazz"
  def explain(using Context) =
    i"""A class marked with the ${hl("final")} keyword cannot be extended"""
}

class ExpectedTypeBoundOrEquals(found: Token)(using Context)
  extends SyntaxMsg(ExpectedTypeBoundOrEqualsID) {
  def msg(using Context) = i"${hl("=")}, ${hl(">:")}, or ${hl("<:")} expected, but ${Tokens.showToken(found)} found"

  def explain(using Context) =
    i"""Type parameters and abstract types may be constrained by a type bound.
        |Such type bounds limit the concrete values of the type variables and possibly
        |reveal more information about the members of such types.
        |
        |A lower type bound ${hl("B >: A")} expresses that the type variable ${hl("B")}
        |refers to a supertype of type ${hl("A")}.
        |
        |An upper type bound ${hl("T <: A")} declares that type variable ${hl("T")}
        |refers to a subtype of type ${hl("A")}.
        |"""
}

class ClassAndCompanionNameClash(cls: Symbol, other: Symbol)(using Context)
  extends NamingMsg(ClassAndCompanionNameClashID) {
  def msg(using Context) =
    val name = cls.name.stripModuleClassSuffix
    i"Name clash: both ${cls.owner} and its companion object defines $name"
  def explain(using Context) =
    i"""|A ${cls.kindString} and its companion object cannot both define a ${hl("class")}, ${hl("trait")} or ${hl("object")} with the same name:
        |  - ${cls.owner} defines ${cls}
        |  - ${other.owner} defines ${other}"""
}

class TailrecNotApplicable(symbol: Symbol)(using Context)
  extends SyntaxMsg(TailrecNotApplicableID) {
  def msg(using Context) = {
    val reason =
      if !symbol.is(Method) then i"$symbol isn't a method"
      else if symbol.is(Deferred) then i"$symbol is abstract"
      else if !symbol.isEffectivelyFinal then i"$symbol is neither ${hl("private")} nor ${hl("final")} so can be overridden"
      else i"$symbol contains no recursive calls"

    s"TailRec optimisation not applicable, $reason"
  }
  def explain(using Context) = ""
}

class FailureToEliminateExistential(tp: Type, tp1: Type, tp2: Type, boundSyms: List[Symbol], classRoot: Symbol)(using Context)
  extends Message(FailureToEliminateExistentialID) {
  def kind = MessageKind.Compatibility
  def msg(using Context) =
    val originalType = ctx.printer.dclsText(boundSyms, "; ").show
    i"""An existential type that came from a Scala-2 classfile for $classRoot
        |cannot be mapped accurately to a Scala-3 equivalent.
        |original type    : $tp forSome ${originalType}
        |reduces to       : $tp1
        |type used instead: $tp2
        |This choice can cause follow-on type errors or hide type errors.
        |Proceed at own risk."""
  def explain(using Context) =
    i"""Existential types in their full generality are no longer supported.
        |Scala-3 does applications of class types to wildcard type arguments.
        |Other forms of existential types that come from Scala-2 classfiles
        |are only approximated in a best-effort way."""
}

class OnlyFunctionsCanBeFollowedByUnderscore(tp: Type)(using Context)
  extends SyntaxMsg(OnlyFunctionsCanBeFollowedByUnderscoreID) {
  def msg(using Context) = i"Only function types can be followed by ${hl("_")} but the current expression has type $tp"
  def explain(using Context) =
    i"""The syntax ${hl("x _")} is no longer supported if ${hl("x")} is not a function.
        |To convert to a function value, you need to explicitly write ${hl("() => x")}"""
}

class MissingEmptyArgumentList(method: String)(using Context)
  extends SyntaxMsg(MissingEmptyArgumentListID) {
  def msg(using Context) = i"$method must be called with ${hl("()")} argument"
  def explain(using Context) = {
    val codeExample =
      """def next(): T = ...
        |next     // is expanded to next()"""

    i"""Previously an empty argument list () was implicitly inserted when calling a nullary method without arguments. E.g.
        |
        |$codeExample
        |
        |In Dotty, this idiom is an error. The application syntax has to follow exactly the parameter syntax.
        |Excluded from this rule are methods that are defined in Java or that override methods defined in Java."""
  }
}

class DuplicateNamedTypeParameter(name: Name)(using Context)
  extends SyntaxMsg(DuplicateNamedTypeParameterID) {
  def msg(using Context) = i"Type parameter $name was defined multiple times."
  def explain(using Context) = ""
}

class UndefinedNamedTypeParameter(undefinedName: Name, definedNames: List[Name])(using Context)
  extends SyntaxMsg(UndefinedNamedTypeParameterID) {
  def msg(using Context) = i"Type parameter $undefinedName is undefined. Expected one of ${definedNames.map(_.show).mkString(", ")}."
  def explain(using Context) = ""
}

class IllegalStartOfStatement(what: String, isModifier: Boolean, isStat: Boolean)(using Context) extends SyntaxMsg(IllegalStartOfStatementID) {
  def msg(using Context) =
    if isStat then
      "this kind of statement is not allowed here"
    else
      val addendum = if isModifier then ": this modifier is not allowed here" else ""
      s"Illegal start of $what$addendum"
  def explain(using Context) =
    i"""A statement is an import or export, a definition or an expression.
        |Some statements are only allowed in certain contexts"""
}

class TraitIsExpected(symbol: Symbol)(using Context) extends SyntaxMsg(TraitIsExpectedID) {
  def msg(using Context) = i"$symbol is not a trait"
  def explain(using Context) = {
    val errorCodeExample =
      """class A
        |class B
        |
        |val a = new A with B // will fail with a compile error - class B is not a trait""".stripMargin
    val codeExample =
      """class A
        |trait B
        |
        |val a = new A with B // compiles normally""".stripMargin

    i"""Only traits can be mixed into classes using a ${hl("with")} keyword.
        |Consider the following example:
        |
        |$errorCodeExample
        |
        |The example mentioned above would fail because B is not a trait.
        |But if you make B a trait it will be compiled without any errors:
        |
        |$codeExample
        |"""
  }
}

class TraitRedefinedFinalMethodFromAnyRef(method: Symbol)(using Context) extends SyntaxMsg(TraitRedefinedFinalMethodFromAnyRefID) {
  def msg(using Context) = i"Traits cannot redefine final $method from ${hl("class AnyRef")}."
  def explain(using Context) = ""
}

class AlreadyDefined(name: Name, owner: Symbol, conflicting: Symbol)(using Context)
extends NamingMsg(AlreadyDefinedID):
  def msg(using Context) =
    def where: String =
      if conflicting.effectiveOwner.is(Package) && conflicting.associatedFile != null then
        i" in ${conflicting.associatedFile}"
      else if conflicting.owner == owner then ""
      else i" in ${conflicting.owner}"
    def note =
      if owner.is(Method) || conflicting.is(Method) then
        "\n\nNote that overloaded methods must all be defined in the same group of toplevel definitions"
      else ""
    if conflicting.isTerm != name.isTermName then
      i"$name clashes with $conflicting$where; the two must be defined together"
    else
      i"$name is already defined as $conflicting$where$note"
  def explain(using Context) = ""

class PackageNameAlreadyDefined(pkg: Symbol)(using Context) extends NamingMsg(PackageNameAlreadyDefinedID) {
  def msg(using Context) =
    def where = if pkg.associatedFile == null then "" else s" in ${pkg.associatedFile}"
    i"""${pkg.name} is the name of $pkg$where.
        |It cannot be used at the same time as the name of a package."""
  def explain(using Context) =
    def or = if pkg.associatedFile == null then "" else " or delete the containing class file"
    i"""An ${hl("object")} or other toplevel definition cannot have the same name as an existing ${hl("package")}.
        |Rename either one of them$or."""
}

class UnapplyInvalidNumberOfArguments(qual: untpd.Tree, argTypes: List[Type])(using Context)
  extends SyntaxMsg(UnapplyInvalidNumberOfArgumentsID) {
  def msg(using Context) = i"Wrong number of argument patterns for $qual; expected: ($argTypes%, %)"
  def explain(using Context) =
    i"""The Unapply method of $qual was used with incorrect number of arguments.
        |Expected usage would be something like:
        |case $qual(${argTypes.map(_ => '_')}%, %) => ...
        |
        |where subsequent arguments would have following types: ($argTypes%, %).
        |"""
}

class UnapplyInvalidReturnType(unapplyResult: Type, unapplyName: Name)(using Context)
  extends DeclarationMsg(UnapplyInvalidReturnTypeID) {
  def msg(using Context) =
    val addendum =
      if Feature.migrateTo3 && unapplyName == nme.unapplySeq
      then "\nYou might want to try to rewrite the extractor to use `unapply` instead."
      else ""
    i"""| ${Red(i"$unapplyResult")} is not a valid result type of an $unapplyName method of an ${Magenta("extractor")}.$addendum"""
  def explain(using Context) = if (unapplyName.show == "unapply")
    i"""
        |To be used as an extractor, an unapply method has to return a type that either:
        | - has members ${Magenta("isEmpty: Boolean")} and ${Magenta("get: S")} (usually an ${Green("Option[S]")})
        | - is a ${Green("Boolean")}
        | - is a ${Green("Product")} (like a ${Magenta("Tuple2[T1, T2]")})
        |
        |class A(val i: Int)
        |
        |object B {
        |  def unapply(a: A): ${Green("Option[Int]")} = Some(a.i)
        |}
        |
        |object C {
        |  def unapply(a: A): ${Green("Boolean")} = a.i == 2
        |}
        |
        |object D {
        |  def unapply(a: A): ${Green("(Int, Int)")} = (a.i, a.i)
        |}
        |
        |object Test {
        |  def test(a: A) = a match {
        |    ${Magenta("case B(1)")} => 1
        |    ${Magenta("case a @ C()")} => 2
        |    ${Magenta("case D(3, 3)")} => 3
        |  }
        |}
      """
  else
    i"""
        |To be used as an extractor, an unapplySeq method has to return a type which has members
        |${Magenta("isEmpty: Boolean")} and ${Magenta("get: S")} where ${Magenta("S <: Seq[V]")} (usually an ${Green("Option[Seq[V]]")}):
        |
        |object CharList {
        |  def unapplySeq(s: String): ${Green("Option[Seq[Char]")} = Some(s.toList)
        |
        |  "example" match {
        |    ${Magenta("case CharList(c1, c2, c3, c4, _, _, _)")} =>
        |      println(s"$$c1,$$c2,$$c3,$$c4")
        |    case _ =>
        |      println("Expected *exactly* 7 characters!")
        |  }
        |}
      """
}

class StaticFieldsOnlyAllowedInObjects(member: Symbol)(using Context) extends SyntaxMsg(StaticFieldsOnlyAllowedInObjectsID) {
  def msg(using Context) = i"${hl("@static")} $member in ${member.owner} must be defined inside a static ${hl("object")}."
  def explain(using Context) =
    i"${hl("@static")} members are only allowed inside objects."
}

class StaticFieldsShouldPrecedeNonStatic(member: Symbol, defns: List[tpd.Tree])(using Context) extends SyntaxMsg(StaticFieldsShouldPrecedeNonStaticID) {
  def msg(using Context) = i"${hl("@static")} $member in ${member.owner} must be defined before non-static fields."
  def explain(using Context) = {
    val nonStatics = defns.takeWhile(_.symbol != member).take(3).filter(_.isInstanceOf[tpd.ValDef])
    val codeExample = s"""object ${member.owner.name.firstPart} {
                      |  @static ${member} = ...
                      |  ${nonStatics.map(m => s"${m.symbol} = ...").mkString("\n  ")}
                      |  ...
                      |}"""
    i"""The fields annotated with @static should precede any non @static fields.
      |This ensures that we do not introduce surprises for users in initialization order of this class.
      |Static field are initialized when class loading the code of Foo.
      |Non static fields are only initialized the first  time that Foo is accessed.
      |
      |The definition of ${member.name} should have been before the non ${hl("@static val")}s:
      |$codeExample
      |"""
  }
}

class CyclicInheritance(symbol: Symbol, addendum: => String)(using Context) extends SyntaxMsg(CyclicInheritanceID) {
  def msg(using Context) = i"Cyclic inheritance: $symbol extends itself$addendum"
  def explain(using Context) = {
    val codeExample = "class A extends A"

    i"""Cyclic inheritance is prohibited in Dotty.
        |Consider the following example:
        |
        |$codeExample
        |
        |The example mentioned above would fail because this type of inheritance hierarchy
        |creates a "cycle" where a not yet defined class A extends itself which makes
        |impossible to instantiate an object of this class"""
  }
}

class BadSymbolicReference(denot: SymDenotation)(using Context)
extends ReferenceMsg(BadSymbolicReferenceID) {
  def msg(using Context) = {
    val denotationOwner = denot.owner
    val denotationName = ctx.fresh.setSetting(ctx.settings.YdebugNames, true).printer.nameString(denot.name)
    val file = denot.symbol.associatedFile
    val (location, src) =
      if (file != null) (s" in $file", file.toString)
      else ("", "the signature")

    i"""Bad symbolic reference. A signature$location
        |refers to $denotationName in ${denotationOwner.showKind} ${denotationOwner.showFullName} which is not available.
        |It may be completely missing from the current classpath, or the version on
        |the classpath might be incompatible with the version used when compiling $src."""
  }

  def explain(using Context) = ""
}

class UnableToExtendSealedClass(pclazz: Symbol)(using Context) extends SyntaxMsg(UnableToExtendSealedClassID) {
  def msg(using Context) = i"Cannot extend ${hl("sealed")} $pclazz in a different source file"
  def explain(using Context) = "A sealed class or trait can only be extended in the same file as its declaration"
}

class SymbolHasUnparsableVersionNumber(symbol: Symbol, errorMessage: String)(using Context)
extends SyntaxMsg(SymbolHasUnparsableVersionNumberID) {
  def msg(using Context) = i"${symbol.showLocated} has an unparsable version number: $errorMessage"
  def explain(using Context) =
    i"""The ${symbol.showLocated} is marked with ${hl("@migration")} indicating it has changed semantics
        |between versions and the ${hl("-Xmigration")} settings is used to warn about constructs
        |whose behavior may have changed since version change."""
}

class SymbolChangedSemanticsInVersion(
  symbol: Symbol,
  migrationVersion: ScalaVersion,
  migrationMessage: String
)(using Context) extends SyntaxMsg(SymbolChangedSemanticsInVersionID) {
  def msg(using Context) = i"${symbol.showLocated} has changed semantics in version $migrationVersion: $migrationMessage"
  def explain(using Context) =
    i"""The ${symbol.showLocated} is marked with ${hl("@migration")} indicating it has changed semantics
        |between versions and the ${hl("-Xmigration")} settings is used to warn about constructs
        |whose behavior may have changed since version change."""
}

class UnableToEmitSwitch()(using Context)
extends SyntaxMsg(UnableToEmitSwitchID) {
  def msg(using Context) = i"Could not emit switch for ${hl("@switch")} annotated match"
  def explain(using Context) = {
    val codeExample =
      """val ConstantB = 'B'
        |final val ConstantC = 'C'
        |def tokenMe(ch: Char) = (ch: @switch) match {
        |  case '\t' | '\n' => 1
        |  case 'A'         => 2
        |  case ConstantB   => 3  // a non-literal may prevent switch generation: this would not compile
        |  case ConstantC   => 4  // a constant value is allowed
        |  case _           => 5
        |}""".stripMargin

    i"""If annotated with ${hl("@switch")}, the compiler will verify that the match has been compiled to a
        |tableswitch or lookupswitch and issue an error if it instead compiles into a series of conditional
        |expressions. Example usage:
        |
        |$codeExample
        |
        |The compiler will not apply the optimisation if:
        |- the matched value is not of type ${hl("Int")}, ${hl("Byte")}, ${hl("Short")} or ${hl("Char")}
        |- the matched value is not a constant literal
        |- there are less than three cases"""
  }
}

class MissingCompanionForStatic(member: Symbol)(using Context)
extends SyntaxMsg(MissingCompanionForStaticID) {
  def msg(using Context) = i"${member.owner} does not have a companion class"
  def explain(using Context) =
    i"An object that contains ${hl("@static")} members must have a companion class."
}

class PolymorphicMethodMissingTypeInParent(rsym: Symbol, parentSym: Symbol)(using Context)
extends SyntaxMsg(PolymorphicMethodMissingTypeInParentID) {
  def msg(using Context) = i"Polymorphic refinement $rsym without matching type in parent $parentSym is no longer allowed"
  def explain(using Context) =
    i"""Polymorphic $rsym is not allowed in the structural refinement of $parentSym because
        |$rsym does not override any method in $parentSym. Structural refinement does not allow for
        |polymorphic methods."""
}

class ParamsNoInline(owner: Symbol)(using Context)
  extends SyntaxMsg(ParamsNoInlineID) {
  def msg(using Context) = i"""${hl("inline")} modifier can only be used for parameters of inline methods"""
  def explain(using Context) = ""
}

class JavaSymbolIsNotAValue(symbol: Symbol)(using Context) extends TypeMsg(JavaSymbolIsNotAValueID) {
  def msg(using Context) =
    val kind =
      if symbol is Package then i"$symbol"
      else i"Java defined ${hl("class " + symbol.name)}"
    s"$kind is not a value"
  def explain(using Context) = ""
}

class DoubleDefinition(decl: Symbol, previousDecl: Symbol, base: Symbol)(using Context)
extends NamingMsg(DoubleDefinitionID) {
  def msg(using Context) = {
    def nameAnd = if (decl.name != previousDecl.name) " name and" else ""
    def erasedType = if ctx.erasedTypes then i" ${decl.info}" else ""
    def details(using Context): String =
      if (decl.isRealMethod && previousDecl.isRealMethod) {
        import Signature.MatchDegree._

        // compare the signatures when both symbols represent methods
        decl.signature.matchDegree(previousDecl.signature) match {
          case NoMatch =>
            // If the signatures don't match at all at the current phase, then
            // they might match after erasure.
            if ctx.phase.id <= elimErasedValueTypePhase.id then
              atPhase(elimErasedValueTypePhase.next)(details)
            else
              "" // shouldn't be reachable
          case ParamMatch =>
            "have matching parameter types."
          case MethodNotAMethodMatch =>
            "neither has parameters."
          case FullMatch =>
            val hint =
              if !decl.hasAnnotation(defn.TargetNameAnnot)
                  && !previousDecl.hasAnnotation(defn.TargetNameAnnot)
              then
                i"""
                    |
                    |Consider adding a @targetName annotation to one of the conflicting definitions
                    |for disambiguation."""
              else ""
            i"have the same$nameAnd type$erasedType after erasure.$hint"
        }
      }
      else ""
    def symLocation(sym: Symbol) = {
      val lineDesc =
        if (sym.span.exists && sym.span != sym.owner.span)
          s" at line ${sym.srcPos.line + 1}"
        else ""
      i"in ${sym.owner}${lineDesc}"
    }
    val clashDescription =
      if (decl.owner eq previousDecl.owner)
        "Double definition"
      else if ((decl.owner eq base) || (previousDecl eq base))
        "Name clash between defined and inherited member"
      else
        "Name clash between inherited members"

    atPhase(typerPhase) {
      i"""$clashDescription:
          |${previousDecl.showDcl} ${symLocation(previousDecl)} and
          |${decl.showDcl} ${symLocation(decl)}
          |"""
    } + details
  }
  def explain(using Context) = ""
}

class ImportRenamedTwice(ident: untpd.Ident)(using Context) extends SyntaxMsg(ImportRenamedTwiceID) {
  def msg(using Context) = s"${ident.show} is renamed twice on the same import line."
  def explain(using Context) = ""
}

class TypeTestAlwaysDiverges(scrutTp: Type, testTp: Type)(using Context) extends SyntaxMsg(TypeTestAlwaysDivergesID) {
  def msg(using Context) =
    s"This type test will never return a result since the scrutinee type ${scrutTp.show} does not contain any value."
  def explain(using Context) = ""
}

// Relative of CyclicReferenceInvolvingImplicit and RecursiveValueNeedsResultType
class TermMemberNeedsResultTypeForImplicitSearch(cycleSym: Symbol)(using Context)
  extends CyclicMsg(TermMemberNeedsNeedsResultTypeForImplicitSearchID) {
  def msg(using Context) = i"""$cycleSym needs result type because its right-hand side attempts implicit search"""
  def explain(using Context) =
    i"""|The right hand-side of $cycleSym's definition requires an implicit search at the highlighted position.
        |To avoid this error, give `$cycleSym` an explicit type.
        |"""
}

class ClassCannotExtendEnum(cls: Symbol, parent: Symbol)(using Context) extends SyntaxMsg(ClassCannotExtendEnumID) {
  def msg(using Context) = i"""$cls in ${cls.owner} extends enum ${parent.name}, but extending enums is prohibited."""
  def explain(using Context) = ""
}

class NotAnExtractor(tree: untpd.Tree)(using Context) extends SyntaxMsg(NotAnExtractorID) {
  def msg(using Context) = i"$tree cannot be used as an extractor in a pattern because it lacks an unapply or unapplySeq method"
  def explain(using Context) =
    i"""|An ${hl("unapply")} method should be defined in an ${hl("object")} as follow:
        |  - If it is just a test, return a ${hl("Boolean")}. For example ${hl("case even()")}
        |  - If it returns a single sub-value of type T, return an ${hl("Option[T]")}
        |  - If it returns several sub-values T1,...,Tn, group them in an optional tuple ${hl("Option[(T1,...,Tn)]")}
        |
        |Sometimes, the number of sub-values isn't fixed and we would like to return a sequence.
        |For this reason, you can also define patterns through ${hl("unapplySeq")} which returns ${hl("Option[Seq[T]]")}.
        |This mechanism is used for instance in pattern ${hl("case List(x1, ..., xn)")}"""
}

class MemberWithSameNameAsStatic()(using Context)
  extends SyntaxMsg(MemberWithSameNameAsStaticID) {
  def msg(using Context) = i"Companion classes cannot define members with same name as a ${hl("@static")} member"
  def explain(using Context) = ""
}

class PureExpressionInStatementPosition(stat: untpd.Tree, val exprOwner: Symbol)(using Context)
  extends Message(PureExpressionInStatementPositionID) {
  def kind = MessageKind.PotentialIssue
  def msg(using Context) = "A pure expression does nothing in statement position; you may be omitting necessary parentheses"
  def explain(using Context) =
    i"""The pure expression $stat doesn't have any side effect and its result is not assigned elsewhere.
        |It can be removed without changing the semantics of the program. This may indicate an error."""
}

class TraitCompanionWithMutableStatic()(using Context)
  extends SyntaxMsg(TraitCompanionWithMutableStaticID) {
  def msg(using Context) = i"Companion of traits cannot define mutable @static fields"
  def explain(using Context) = ""
}

class LazyStaticField()(using Context)
  extends SyntaxMsg(LazyStaticFieldID) {
  def msg(using Context) = i"Lazy @static fields are not supported"
  def explain(using Context) = ""
}

class StaticOverridingNonStaticMembers()(using Context)
  extends SyntaxMsg(StaticOverridingNonStaticMembersID) {
  def msg(using Context) = i"${hl("@static")} members cannot override or implement non-static ones"
  def explain(using Context) = ""
}

class OverloadInRefinement(rsym: Symbol)(using Context)
  extends DeclarationMsg(OverloadInRefinementID) {
  def msg(using Context) = "Refinements cannot introduce overloaded definitions"
  def explain(using Context) =
    i"""The refinement `$rsym` introduces an overloaded definition.
        |Refinements cannot contain overloaded definitions."""
}

class NoMatchingOverload(val alternatives: List[SingleDenotation], pt: Type)(using Context)
  extends TypeMsg(NoMatchingOverloadID) {
  def msg(using Context) =
    i"""None of the ${err.overloadedAltsStr(alternatives)}
        |match ${err.expectedTypeStr(pt)}"""
  def explain(using Context) = ""
}
class StableIdentPattern(tree: untpd.Tree, pt: Type)(using Context)
  extends TypeMsg(StableIdentPatternID) {
  def msg(using Context) =
    i"""Stable identifier required, but $tree found"""
  def explain(using Context) = ""
}

class IllegalSuperAccessor(base: Symbol, memberName: Name, targetName: Name,
    acc: Symbol, accTp: Type,
    other: Symbol, otherTp: Type)(using Context) extends DeclarationMsg(IllegalSuperAccessorID) {
  def msg(using Context) = {
    // The mixin containing a super-call that requires a super-accessor
    val accMixin = acc.owner
    // The class or trait that the super-accessor should resolve too in `base`
    val otherMixin = other.owner
    // The super-call in `accMixin`
    val superCall = hl(i"super.$memberName")
    // The super-call that the super-accesors in `base` forwards to
    val resolvedSuperCall = hl(i"super[${otherMixin.name}].$memberName")
    // The super-call that we would have called if `super` in traits behaved like it
    // does in classes, i.e. followed the linearization of the trait itself.
    val staticSuperCall = {
      val staticSuper = accMixin.asClass.info.parents.reverse
        .find(_.nonPrivateMember(memberName)
          .matchingDenotation(accMixin.thisType, acc.info, targetName).exists)
      val staticSuperName = staticSuper match {
        case Some(parent) =>
          parent.classSymbol.name.show
        case None => // Might be reachable under separate compilation
          "SomeParent"
      }
      hl(i"super[$staticSuperName].$memberName")
    }
    i"""$base cannot be defined due to a conflict between its parents when
       |implementing a super-accessor for $memberName in $accMixin:
       |
       |1. One of its parent (${accMixin.name}) contains a call $superCall in its body,
       |   and when a super-call in a trait is written without an explicit parent
       |   listed in brackets, it is implemented by a generated super-accessor in
       |   the class that extends this trait based on the linearization order of
       |   the class.
       |2. Because ${otherMixin.name} comes before ${accMixin.name} in the linearization
       |   order of ${base.name}, and because ${otherMixin.name} overrides $memberName,
       |   the super-accessor in ${base.name} is implemented as a call to
       |   $resolvedSuperCall.
       |3. However,
       |   ${otherTp.widenExpr} (the type of $resolvedSuperCall in ${base.name})
       |   is not a subtype of
       |   ${accTp.widenExpr} (the type of $memberName in $accMixin).
       |   Hence, the super-accessor that needs to be generated in ${base.name}
       |   is illegal.
       |
       |Here are two possible ways to resolve this:
       |
       |1. Change the linearization order of ${base.name} such that
       |   ${accMixin.name} comes before ${otherMixin.name}.
       |2. Alternatively, replace $superCall in the body of $accMixin by a
       |   super-call to a specific parent, e.g. $staticSuperCall
       |"""
  }
  def explain(using Context) = ""
}

class TraitParameterUsedAsParentPrefix(cls: Symbol)(using Context)
  extends DeclarationMsg(TraitParameterUsedAsParentPrefixID) {
  def msg(using Context) =
    s"${cls.show} cannot extend from a parent that is derived via its own parameters"
  def explain(using Context) =
    i"""
       |The parent class/trait that ${cls.show} extends from is obtained from
       |the parameter of ${cls.show}. This is disallowed in order to prevent
       |outer-related Null Pointer Exceptions in Scala.
       |
       |In order to fix this issue consider directly extending from the parent rather
       |than obtaining it from the parameters of ${cls.show}.
       |"""
}

class UnknownNamedEnclosingClassOrObject(name: TypeName)(using Context)
  extends ReferenceMsg(UnknownNamedEnclosingClassOrObjectID) {
  def msg(using Context) =
    i"""no enclosing class or object is named '${hl(name.show)}'"""
  def explain(using Context) =
    i"""
    |The class or object named '${hl(name.show)}' was used as a visibility
    |modifier, but could not be resolved. Make sure that
    |'${hl(name.show)}' is not misspelled and has been imported into the
    |current scope.
    """
  }

class IllegalCyclicTypeReference(sym: Symbol, where: String, lastChecked: Type)(using Context)
  extends CyclicMsg(IllegalCyclicTypeReferenceID) {
  def msg(using Context) =
    val lastCheckedStr =
      try lastChecked.show
      catch case ex: CyclicReference => "..."
    i"illegal cyclic type reference: ${where} ${hl(lastCheckedStr)} of $sym refers back to the type itself"
  def explain(using Context) = ""
}

class ErasedTypesCanOnlyBeFunctionTypes()(using Context)
  extends SyntaxMsg(ErasedTypesCanOnlyBeFunctionTypesID) {
  def msg(using Context) = "Types with erased keyword can only be function types `(erased ...) => ...`"
  def explain(using Context) = ""
}

class CaseClassMissingNonImplicitParamList(cdef: untpd.TypeDef)(using Context)
  extends SyntaxMsg(CaseClassMissingNonImplicitParamListID) {
  def msg(using Context) =
    i"""|A ${hl("case class")} must have at least one leading non-implicit parameter list"""

  def explain(using Context) =
    i"""|${cdef.name} must have at least one leading non-implicit parameter list,
        | if you're aiming to have a case class parametrized only by implicit ones, you should
        | add an explicit ${hl("()")} as the first parameter list to ${cdef.name}."""
}

class EnumerationsShouldNotBeEmpty(cdef: untpd.TypeDef)(using Context)
  extends SyntaxMsg(EnumerationsShouldNotBeEmptyID) {
  def msg(using Context) = "Enumerations must contain at least one case"

  def explain(using Context) =
    i"""|Enumeration ${cdef.name} must contain at least one case
        |Example Usage:
        | ${hl("enum")} ${cdef.name} {
        |    ${hl("case")} Option1, Option2
        | }
        |"""
}

class TypedCaseDoesNotExplicitlyExtendTypedEnum(enumDef: Symbol, caseDef: untpd.TypeDef)(using Context)
  extends SyntaxMsg(TypedCaseDoesNotExplicitlyExtendTypedEnumID) {
  def msg(using Context) = i"explicit extends clause needed because both enum case and enum class have type parameters"

  def explain(using Context) =
    i"""Enumerations where the enum class as well as the enum case have type parameters need
        |an explicit extends.
        |for example:
        | ${hl("enum")} ${enumDef.name}[T] {
        |  ${hl("case")} ${caseDef.name}[U](u: U) ${hl("extends")} ${enumDef.name}[U]
        | }
        |"""
}

class IllegalRedefinitionOfStandardKind(kindType: String, name: Name)(using Context)
  extends SyntaxMsg(IllegalRedefinitionOfStandardKindID) {
  def msg(using Context) = i"illegal redefinition of standard $kindType $name"
  def explain(using Context) =
    i"""| "$name" is a standard Scala core `$kindType`
        | Please choose a different name to avoid conflicts
        |"""
}

class NoExtensionMethodAllowed(mdef: untpd.DefDef)(using Context)
  extends SyntaxMsg(NoExtensionMethodAllowedID) {
  def msg(using Context) = i"No extension method allowed here, since collective parameters are given"
  def explain(using Context) =
    i"""|Extension method:
        |  `${mdef}`
        |is defined inside an extension clause which has collective parameters.
        |"""
}

class ExtensionMethodCannotHaveTypeParams(mdef: untpd.DefDef)(using Context)
  extends SyntaxMsg(ExtensionMethodCannotHaveTypeParamsID) {
  def msg(using Context) = i"Extension method cannot have type parameters since some were already given previously"

  def explain(using Context) =
    i"""|Extension method:
        |  `${mdef}`
        |has type parameters `[${mdef.leadingTypeParams.map(_.show).mkString(",")}]`, while the extension clause has
        |it's own type parameters. Please consider moving these to the extension clause's type parameter list.
        |"""
}

class ExtensionCanOnlyHaveDefs(mdef: untpd.Tree)(using Context)
  extends SyntaxMsg(ExtensionCanOnlyHaveDefsID) {
  def msg(using Context) = i"Only methods allowed here, since collective parameters are given"
  def explain(using Context) =
    i"""Extension clauses can only have `def`s
        | `${mdef.show}` is not a valid expression here.
        |"""
}

class UnexpectedPatternForSummonFrom(tree: Tree[_])(using Context)
  extends SyntaxMsg(UnexpectedPatternForSummonFromID) {
  def msg(using Context) = i"Unexpected pattern for summonFrom. Expected ${hl("`x: T`")} or ${hl("`_`")}"
  def explain(using Context) =
    i"""|The pattern "${tree.show}" provided in the ${hl("case")} expression of the ${hl("summonFrom")},
        | needs to be of the form ${hl("`x: T`")} or ${hl("`_`")}.
        |
        | Example usage:
        | inline def a = summonFrom {
        |  case x: T => ???
        | }
        |
        | or
        | inline def a = summonFrom {
        |  case _ => ???
        | }
        |"""
}

class AnonymousInstanceCannotBeEmpty(impl:  untpd.Template)(using Context)
  extends SyntaxMsg(AnonymousInstanceCannotBeEmptyID) {
  def msg(using Context) = i"anonymous instance must implement a type or have at least one extension method"
  def explain(using Context) =
    i"""|Anonymous instances cannot be defined with an empty body. The block
        |`${impl.show}` should either contain an implemented type or at least one extension method.
        |"""
}

class ModifierNotAllowedForDefinition(flag: Flag)(using Context)
  extends SyntaxMsg(ModifierNotAllowedForDefinitionID) {
  def msg(using Context) = i"Modifier ${hl(flag.flagsString)} is not allowed for this definition"
  def explain(using Context) = ""
}

class RedundantModifier(flag: Flag)(using Context)
  extends SyntaxMsg(RedundantModifierID) {
  def msg(using Context) = i"Modifier ${hl(flag.flagsString)} is redundant for this definition"
  def explain(using Context) = ""
}

class InvalidReferenceInImplicitNotFoundAnnotation(typeVar: String, owner: String)(using Context)
  extends ReferenceMsg(InvalidReferenceInImplicitNotFoundAnnotationID) {
  def msg(using Context) = i"""|Invalid reference to a type variable ${hl(typeVar)} found in the annotation argument.
                |The variable does not occur as a parameter in the scope of ${hl(owner)}.
                |"""
  def explain(using Context) = ""
}

class CaseClassInInlinedCode(tree: tpd.Tree)(using Context)
  extends SyntaxMsg(CaseClassInInlinedCodeID) {

  def defKind = if tree.symbol.is(Module) then "object" else "class"
  def msg(using Context) = s"Case $defKind definitions are not allowed in inline methods or quoted code. Use a normal $defKind instead."
  def explain(using Context) =
    i"""Case class/object definitions generate a considerable footprint in code size.
        |Inlining such definition would multiply this footprint for each call site.
        |"""
}

class ImplicitSearchTooLargeWarning(limit: Int, openSearchPairs: List[(Candidate, Type)])(using Context)
  extends TypeMsg(ImplicitSearchTooLargeID):
  override def showAlways = true
  def showQuery(query: (Candidate, Type))(using Context): String =
    i"  ${query._1.ref.symbol.showLocated}  for  ${query._2}}"
  def msg(using Context) =
    i"""Implicit search problem too large.
        |an implicit search was terminated with failure after trying $limit expressions.
        |The root candidate for the search was:
        |
        |${showQuery(openSearchPairs.last)}
        |
        |You can change the behavior by setting the `-Ximplicit-search-limit` value.
        |Smaller values cause the search to fail faster.
        |Larger values might make a very large search problem succeed.
        |"""
  def explain(using Context) =
    i"""The overflow happened with the following lists of tried expressions and target types,
        |starting with the root query:
        |
        |${openSearchPairs.reverse.map(showQuery)}%\n%
      """

class TargetNameOnTopLevelClass(symbol: Symbol)(using Context)
extends SyntaxMsg(TargetNameOnTopLevelClassID):
  def msg(using Context) = i"${hl("@targetName")} annotation not allowed on top-level $symbol"
  def explain(using Context) =
    val annot = symbol.getAnnotation(defn.TargetNameAnnot).get
    i"""The @targetName annotation may be applied to a top-level ${hl("val")} or ${hl("def")}, but not
        |a top-level ${hl("class")}, ${hl("trait")}, or ${hl("object")}.
        |
        |This restriction is due to the naming convention of Java classfiles, whose filenames
        |are based on the name of the class defined within. If @targetName were permitted
        |here, the name of the classfile would be based on the target name, and the compiler
        |could not associate that classfile with the Scala-visible defined name of the class.
        |
        |If your use case requires @targetName, consider wrapping $symbol in an ${hl("object")}
        |(and possibly exporting it), as in the following example:
        |
        |${hl("object Wrapper:")}
        |  $annot $symbol { ... }
        |
        |${hl("export")} Wrapper.${symbol.name}  ${hl("// optional")}"""

class NotClassType(tp: Type)(using Context)
extends TypeMsg(NotClassTypeID), ShowMatchTrace(tp):
  def msg(using Context) = i"$tp is not a class type"
  def explain(using Context) = ""

class MissingImplicitArgument(
    arg: tpd.Tree,
    pt: Type,
    where: String,
    paramSymWithMethodCallTree: Option[(Symbol, tpd.Tree)] = None,
    ignoredInstanceNormalImport: => Option[SearchSuccess]
  )(using Context) extends TypeMsg(MissingImplicitArgumentID), ShowMatchTrace(pt):

  arg.tpe match
    case ambi: AmbiguousImplicits => withoutDisambiguation()
    case _ =>

  def msg(using Context): String =

    def formatMsg(shortForm: String)(headline: String = shortForm) = arg match
      case arg: Trees.SearchFailureIdent[?] =>
        arg.tpe match
          case _: NoMatchingImplicits => headline
          case tpe: SearchFailureType =>
            i"$headline. ${tpe.explanation}"
          case _ => headline
      case _ =>
        arg.tpe match
          case tpe: SearchFailureType =>
            val original = arg match
              case Inlined(call, _, _) => call
              case _ => arg
            i"""$headline.
              |I found:
              |
              |    ${original.show.replace("\n", "\n    ")}
              |
              |But ${tpe.explanation}."""
          case _ => headline

    /** Format `raw` implicitNotFound or implicitAmbiguous argument, replacing
     *  all occurrences of `${X}` where `X` is in `paramNames` with the
     *  corresponding shown type in `args`.
     */
    def userDefinedErrorString(raw: String, paramNames: List[String], args: List[Type]): String = {
      def translate(name: String): Option[String] = {
        val idx = paramNames.indexOf(name)
        if (idx >= 0) Some(i"${args(idx)}") else None
      }

      """\$\{\s*([^}\s]+)\s*\}""".r.replaceAllIn(raw, (_: Regex.Match) match {
        case Regex.Groups(v) => quoteReplacement(translate(v).getOrElse("")).nn
      })
    }

    /** Extract a user defined error message from a symbol `sym`
     *  with an annotation matching the given class symbol `cls`.
     */
    def userDefinedMsg(sym: Symbol, cls: Symbol) = for {
      ann <- sym.getAnnotation(cls)
      msg <- ann.argumentConstantString(0)
    } yield msg

    def location(preposition: String) = if (where.isEmpty) "" else s" $preposition $where"

    def defaultAmbiguousImplicitMsg(ambi: AmbiguousImplicits) =
      s"Ambiguous given instances: ${ambi.explanation}${location("of")}"

    def defaultImplicitNotFoundMessage =
      i"No given instance of type $pt was found${location("for")}"

    /** Construct a custom error message given an ambiguous implicit
     *  candidate `alt` and a user defined message `raw`.
     */
    def userDefinedAmbiguousImplicitMsg(alt: SearchSuccess, raw: String) = {
      val params = alt.ref.underlying match {
        case p: PolyType => p.paramNames.map(_.toString)
        case _           => Nil
      }
      def resolveTypes(targs: List[tpd.Tree])(using Context) =
        targs.map(a => Inferencing.fullyDefinedType(a.tpe, "type argument", a.srcPos))

      // We can extract type arguments from:
      //   - a function call:
      //     @implicitAmbiguous("msg A=${A}")
      //     implicit def f[A](): String = ...
      //     implicitly[String] // found: f[Any]()
      //
      //   - an eta-expanded function:
      //     @implicitAmbiguous("msg A=${A}")
      //     implicit def f[A](x: Int): String = ...
      //     implicitly[Int => String] // found: x => f[Any](x)

      val call = tpd.closureBody(alt.tree) // the tree itself if not a closure
      val targs = tpd.typeArgss(call).flatten
      val args = resolveTypes(targs)(using ctx.fresh.setTyperState(alt.tstate))
      userDefinedErrorString(raw, params, args)
    }

    /** @param rawMsg           Message template with variables, e.g. "Variable A is ${A}"
     *  @param sym              Symbol of the annotated type or of the method whose parameter was annotated
     *  @param substituteType   Function substituting specific types for abstract types associated with variables, e.g A -> Int
     */
    def formatAnnotationMessage(rawMsg: String, sym: Symbol, substituteType: Type => Type): String = {
      val substitutableTypesSymbols = substitutableTypeSymbolsInScope(sym)

      userDefinedErrorString(
        rawMsg,
        paramNames = substitutableTypesSymbols.map(_.name.unexpandedName.toString),
        args = substitutableTypesSymbols.map(_.typeRef).map(substituteType)
      )
    }

    /** Extracting the message from a method parameter, e.g. in
     *
     *  trait Foo
     *
     *  def foo(implicit @annotation.implicitNotFound("Foo is missing") foo: Foo): Any = ???
     */
    def userDefinedImplicitNotFoundParamMessage: Option[String] = paramSymWithMethodCallTree.flatMap { (sym, applTree) =>
      userDefinedMsg(sym, defn.ImplicitNotFoundAnnot).map { rawMsg =>
        val fn = tpd.funPart(applTree)
        val targs = tpd.typeArgss(applTree).flatten
        val methodOwner = fn.symbol.owner
        val methodOwnerType = tpd.qualifier(fn).tpe
        val methodTypeParams = fn.symbol.paramSymss.flatten.filter(_.isType)
        val methodTypeArgs = targs.map(_.tpe)
        val substituteType = (_: Type).asSeenFrom(methodOwnerType, methodOwner).subst(methodTypeParams, methodTypeArgs)
        formatAnnotationMessage(rawMsg, sym.owner, substituteType)
      }
    }

    /** Extracting the message from a type, e.g. in
     *
     *  @annotation.implicitNotFound("Foo is missing")
     *  trait Foo
     *
     *  def foo(implicit foo: Foo): Any = ???
     */
    def userDefinedImplicitNotFoundTypeMessage: Option[String] =
      def recur(tp: Type): Option[String] = tp match
        case tp: TypeRef =>
          val sym = tp.symbol
          userDefinedImplicitNotFoundTypeMessageFor(sym).orElse(recur(tp.info))
        case tp: ClassInfo =>
          tp.baseClasses.iterator
            .map(userDefinedImplicitNotFoundTypeMessageFor)
            .find(_.isDefined).flatten
        case tp: TypeProxy =>
          recur(tp.superType)
        case tp: AndType =>
          recur(tp.tp1).orElse(recur(tp.tp2))
        case _ =>
          None
      recur(pt)

    def userDefinedImplicitNotFoundTypeMessageFor(sym: Symbol): Option[String] =
      for
        rawMsg <- userDefinedMsg(sym, defn.ImplicitNotFoundAnnot)
        if Feature.migrateTo3 || sym != defn.Function1
          // Don't inherit "No implicit view available..." message if subtypes of Function1 are not treated as implicit conversions anymore
      yield
        val substituteType = (_: Type).asSeenFrom(pt, sym)
        formatAnnotationMessage(rawMsg, sym, substituteType)

    object AmbiguousImplicitMsg {
      def unapply(search: SearchSuccess): Option[String] =
        userDefinedMsg(search.ref.symbol, defn.ImplicitAmbiguousAnnot)
    }

    arg.tpe match
      case ambi: AmbiguousImplicits =>
        (ambi.alt1, ambi.alt2) match
          case (alt @ AmbiguousImplicitMsg(msg), _) =>
            userDefinedAmbiguousImplicitMsg(alt, msg)
          case (_, alt @ AmbiguousImplicitMsg(msg)) =>
            userDefinedAmbiguousImplicitMsg(alt, msg)
          case _ =>
            defaultAmbiguousImplicitMsg(ambi)
      case ambi @ TooUnspecific(target) =>
        i"""No implicit search was attempted${location("for")}
            |since the expected type $target is not specific enough"""
      case _ =>
        val shortMessage = userDefinedImplicitNotFoundParamMessage
          .orElse(userDefinedImplicitNotFoundTypeMessage)
          .getOrElse(defaultImplicitNotFoundMessage)
        formatMsg(shortMessage)()
  end msg

  override def msgPostscript(using Context) =
    arg.tpe match
      case _: AmbiguousImplicits =>
        ""  // show no disambiguation
      case _: TooUnspecific =>
        super.msgPostscript // show just disambigutation and match type trace
      case _ =>
        // show all available additional info
        def hiddenImplicitNote(s: SearchSuccess) =
          i"\n\nNote: ${s.ref.symbol.showLocated} was not considered because it was not imported with `import given`."
        super.msgPostscript
        ++ ignoredInstanceNormalImport.map(hiddenImplicitNote)
            .getOrElse(ctx.typer.importSuggestionAddendum(pt))

  def explain(using Context) = ""
end MissingImplicitArgument

class CannotBeAccessed(tpe: NamedType, superAccess: Boolean)(using Context)
extends ReferenceMsg(CannotBeAccessedID):
  def msg(using Context) =
    val pre = tpe.prefix
    val name = tpe.name
    val alts = tpe.denot.alternatives.map(_.symbol).filter(_.exists)
    val whatCanNot = alts match
      case Nil =>
        i"$name cannot"
      case sym :: Nil =>
        i"${if (sym.owner == pre.typeSymbol) sym.show else sym.showLocated} cannot"
      case _ =>
        i"none of the overloaded alternatives named $name can"
    val where = if (ctx.owner.exists) s" from ${ctx.owner.enclosingClass}" else ""
    val whyNot = new StringBuffer
    alts.foreach(_.isAccessibleFrom(pre, superAccess, whyNot))
    i"$whatCanNot be accessed as a member of $pre$where.$whyNot"
  def explain(using Context) = ""

<<<<<<< HEAD

class ValueDiscarding(tp: Type)(using Context)
  extends Message(ValueDiscardingID):
    def kind = MessageKind.PotentialIssue
    def msg(using Context) = i"discarded non-Unit value of type $tp"
    def explain(using Context) = ""
=======
class InlineGivenShouldNotBeFunction()(using Context)
extends SyntaxMsg(InlineGivenShouldNotBeFunctionID):
  def msg(using Context) =
    i"""An inline given alias with a function value as right-hand side can significantly increase
       |generated code size. You should either drop the `inline` or rewrite the given with an
       |explicit `apply` method."""
  def explain(using Context) =
    i"""A function value on the right-hand side of an inline given alias expands to
       |an anonymous class. Each application of the inline given will then create a
       |fresh copy of that class, which can increase code size in surprising ways.
       |For that reason, functions are discouraged as right hand sides of inline given aliases.
       |You should either drop `inline` or rewrite to an explicit `apply` method. E.g.
       |
       |    inline given Conversion[A, B] = x => x.toB
       |
       |should be re-formulated as
       |
       |    given Conversion[A, B] with
       |      inline def apply(x: A) = x.toB
     """
>>>>>>> 0397de1b
<|MERGE_RESOLUTION|>--- conflicted
+++ resolved
@@ -2769,14 +2769,6 @@
     i"$whatCanNot be accessed as a member of $pre$where.$whyNot"
   def explain(using Context) = ""
 
-<<<<<<< HEAD
-
-class ValueDiscarding(tp: Type)(using Context)
-  extends Message(ValueDiscardingID):
-    def kind = MessageKind.PotentialIssue
-    def msg(using Context) = i"discarded non-Unit value of type $tp"
-    def explain(using Context) = ""
-=======
 class InlineGivenShouldNotBeFunction()(using Context)
 extends SyntaxMsg(InlineGivenShouldNotBeFunctionID):
   def msg(using Context) =
@@ -2797,4 +2789,9 @@
        |    given Conversion[A, B] with
        |      inline def apply(x: A) = x.toB
      """
->>>>>>> 0397de1b
+
+class ValueDiscarding(tp: Type)(using Context)
+  extends Message(ValueDiscardingID):
+    def kind = MessageKind.PotentialIssue
+    def msg(using Context) = i"discarded non-Unit value of type $tp"
+    def explain(using Context) = ""