package dotty.tools
package dotc
package reporting

import core._
import Contexts._
import Decorators._, Symbols._, Names._, NameOps._, Types._, Flags._, Phases._
import Denotations.SingleDenotation
import SymDenotations.SymDenotation
import NameKinds.WildcardParamName
import parsing.Scanners.Token
import parsing.Tokens
import printing.Highlighting._
import printing.Formatting
import ErrorMessageID._
import ast.Trees
import config.{Feature, ScalaVersion}
import typer.ErrorReporting.{err, matchReductionAddendum}
import typer.ProtoTypes.ViewProto
import typer.Implicits.Candidate
import scala.util.control.NonFatal
import StdNames.nme
import printing.Formatting.hl
import ast.Trees._
import ast.untpd
import ast.tpd
import transform.SymUtils._
import cc.CaptureSet.IdentityCaptRefMap

/**  Messages
  *  ========
  *  The role of messages is to provide the necessary details for a simple to
  *  understand diagnostic event. Each message can be turned into a message
  *  container (one of the above) by calling the appropriate method on them.
  *  For instance:
  *
  *  ```scala
  *  EmptyCatchBlock(tree).error(pos)   // res: Error
  *  EmptyCatchBlock(tree).warning(pos) // res: Warning
  *  ```
  */

  abstract class SyntaxMsg(errorId: ErrorMessageID) extends Message(errorId):
    def kind = MessageKind.Syntax

  abstract class TypeMsg(errorId: ErrorMessageID) extends Message(errorId):
    def kind = MessageKind.Type

  trait ShowMatchTrace(tps: Type*)(using Context) extends Message:
    override def msgSuffix: String = matchReductionAddendum(tps*)

  abstract class TypeMismatchMsg(found: Type, expected: Type)(errorId: ErrorMessageID)(using Context)
  extends Message(errorId), ShowMatchTrace(found, expected):
    def kind = MessageKind.TypeMismatch
    def explain = err.whyNoMatchStr(found, expected)
    override def canExplain = true

  abstract class NamingMsg(errorId: ErrorMessageID) extends Message(errorId):
    def kind = MessageKind.Naming

  abstract class DeclarationMsg(errorId: ErrorMessageID) extends Message(errorId):
    def kind = MessageKind.Declaration

  /** A simple not found message (either for idents, or member selection.
   *  Messages of this class are sometimes dropped in favor of other, more
   *  specific messages.
   */
  abstract class NotFoundMsg(errorId: ErrorMessageID) extends Message(errorId):
    def kind = MessageKind.NotFound
    def name: Name

  abstract class PatternMatchMsg(errorId: ErrorMessageID) extends Message(errorId):
    def kind = MessageKind.PatternMatch

  abstract class CyclicMsg(errorId: ErrorMessageID) extends Message(errorId):
    def kind = MessageKind.Cyclic

  abstract class ReferenceMsg(errorId: ErrorMessageID) extends Message(errorId):
    def kind = MessageKind.Reference

  abstract class EmptyCatchOrFinallyBlock(tryBody: untpd.Tree, errNo: ErrorMessageID)(using Context)
  extends SyntaxMsg(errNo) {
    def explain = {
      val tryString = tryBody match {
        case Block(Nil, untpd.EmptyTree) => "{}"
        case _ => tryBody.show
      }

      val code1 =
        s"""|import scala.util.control.NonFatal
            |
            |try $tryString catch {
            |  case NonFatal(e) => ???
            |}""".stripMargin

      val code2 =
        s"""|try $tryString finally {
            |  // perform your cleanup here!
            |}""".stripMargin

      em"""|A ${hl("try")} expression should be followed by some mechanism to handle any exceptions
           |thrown. Typically a ${hl("catch")} expression follows the ${hl("try")} and pattern matches
           |on any expected exceptions. For example:
           |
           |$code1
           |
           |It is also possible to follow a ${hl("try")} immediately by a ${hl("finally")} - letting the
           |exception propagate - but still allowing for some clean up in ${hl("finally")}:
           |
           |$code2
           |
           |It is recommended to use the ${hl("NonFatal")} extractor to catch all exceptions as it
           |correctly handles transfer functions like ${hl("return")}."""
    }
  }

  class EmptyCatchBlock(tryBody: untpd.Tree)(using Context)
  extends EmptyCatchOrFinallyBlock(tryBody, EmptyCatchBlockID) {
    def msg =
      em"""|The ${hl("catch")} block does not contain a valid expression, try
           |adding a case like - ${hl("case e: Exception =>")} to the block"""
  }

  class EmptyCatchAndFinallyBlock(tryBody: untpd.Tree)(using Context)
  extends EmptyCatchOrFinallyBlock(tryBody, EmptyCatchAndFinallyBlockID) {
    def msg =
      em"""|A ${hl("try")} without ${hl("catch")} or ${hl("finally")} is equivalent to putting
           |its body in a block; no exceptions are handled."""
  }

  class DeprecatedWithOperator()(using Context)
  extends SyntaxMsg(DeprecatedWithOperatorID) {
    def msg =
      em"""${hl("with")} as a type operator has been deprecated; use ${hl("&")} instead"""
    def explain =
      em"""|Dotty introduces intersection types - ${hl("&")} types. These replace the
           |use of the ${hl("with")} keyword. There are a few differences in
           |semantics between intersection types and using ${hl("with")}."""
  }

  class CaseClassMissingParamList(cdef: untpd.TypeDef)(using Context)
  extends SyntaxMsg(CaseClassMissingParamListID) {
    def msg =
      em"""|A ${hl("case class")} must have at least one parameter list"""

    def explain =
      em"""|${cdef.name} must have at least one parameter list, if you would rather
           |have a singleton representation of ${cdef.name}, use a "${hl("case object")}".
           |Or, add an explicit ${hl("()")} as a parameter list to ${cdef.name}."""
  }

  class AnonymousFunctionMissingParamType(param: untpd.ValDef,
                                          tree: untpd.Function,
                                          pt: Type)
                                          (using Context)
  extends TypeMsg(AnonymousFunctionMissingParamTypeID) {
    def msg = {
      val ofFun =
        if param.name.is(WildcardParamName)
           || (MethodType.syntheticParamNames(tree.args.length + 1) contains param.name)
        then i" of expanded function:\n$tree"
        else ""

      val inferred =
        if (pt == WildcardType) ""
        else i"\nWhat I could infer was: $pt"

      i"""Missing parameter type
         |
         |I could not infer the type of the parameter ${param.name}$ofFun.$inferred"""
    }

    def explain = ""
  }

  class WildcardOnTypeArgumentNotAllowedOnNew()(using Context)
  extends SyntaxMsg(WildcardOnTypeArgumentNotAllowedOnNewID) {
    def msg = "Type argument must be fully defined"
    def explain =
      val code1: String =
        """
          |object TyperDemo {
          |  class Team[A]
          |  val team = new Team[?]
          |}
        """.stripMargin

      val code2: String =
        """
          |object TyperDemo {
          |  class Team[A]
          |  val team = new Team[Int]
          |}
        """.stripMargin
      em"""|Wildcard on arguments is not allowed when declaring a new type.
           |
           |Given the following example:
           |
           |$code1
           |
           |You must complete all the type parameters, for instance:
           |
           |$code2 """
  }


  // Type Errors ------------------------------------------------------------ //
  class DuplicateBind(bind: untpd.Bind, tree: untpd.CaseDef)(using Context)
  extends NamingMsg(DuplicateBindID) {
    def msg = em"duplicate pattern variable: ${bind.name}"

    def explain = {
      val pat = tree.pat.show
      val guard = tree.guard match {
        case untpd.EmptyTree => ""
        case guard => s"if ${guard.show}"
      }

      val body = tree.body match {
        case Block(Nil, untpd.EmptyTree) => ""
        case body => s" ${body.show}"
      }

      val caseDef = s"case $pat$guard => $body"

      em"""|For each ${hl("case")} bound variable names have to be unique. In:
           |
           |$caseDef
           |
           |${bind.name} is not unique. Rename one of the bound variables!"""
    }
  }

  class MissingIdent(tree: untpd.Ident, treeKind: String, val name: Name)(using Context)
  extends NotFoundMsg(MissingIdentID) {
    def msg = em"Not found: $treeKind$name"
    def explain = {
      em"""|The identifier for `$treeKind$name` is not bound, that is,
           |no declaration for this identifier can be found.
           |That can happen, for example, if `$name` or its declaration has either been
           |misspelt or if an import is missing."""
    }
  }

  class TypeMismatch(found: Type,  expected: Type, inTree: Option[untpd.Tree],  addenda: => String*)(using Context)
    extends TypeMismatchMsg(found, expected)(TypeMismatchID):

    // replace constrained TypeParamRefs and their typevars by their bounds where possible
    // and the bounds are not f-bounds.
    // The idea is that if the bounds are also not-subtypes of each other to report
    // the type mismatch on the bounds instead of the original TypeParamRefs, since
    // these are usually easier to analyze. We exclude F-bounds since these would
    // lead to a recursive infinite expansion.
    object reported extends TypeMap, IdentityCaptRefMap:
      def setVariance(v: Int) = variance = v
      val constraint = mapCtx.typerState.constraint
      var fbounded = false
      def apply(tp: Type): Type = tp match
        case tp: TypeParamRef =>
          constraint.entry(tp) match
            case bounds: TypeBounds =>
              if variance < 0 then apply(TypeComparer.fullUpperBound(tp))
              else if variance > 0 then apply(TypeComparer.fullLowerBound(tp))
              else tp
            case NoType => tp
            case instType => apply(instType)
        case tp: TypeVar =>
          apply(tp.stripTypeVar)
        case tp: LazyRef =>
          fbounded = true
          tp
        case _ =>
          mapOver(tp)

    def msg =
      val found1 = reported(found)
      reported.setVariance(-1)
      val expected1 = reported(expected)
      val (found2, expected2) =
        if (found1 frozen_<:< expected1) || reported.fbounded then (found, expected)
        else (found1, expected1)
      val postScript = addenda.find(!_.isEmpty) match
        case Some(p) => p
        case None =>
          if expected.isTopType || found.isBottomType
          then ""
          else ctx.typer.importSuggestionAddendum(ViewProto(found.widen, expected))
      val (where, printCtx) = Formatting.disambiguateTypes(found2, expected2)
      val whereSuffix = if (where.isEmpty) where else s"\n\n$where"
      val (foundStr, expectedStr) = Formatting.typeDiff(found2, expected2)(using printCtx)
      s"""|Found:    $foundStr
          |Required: $expectedStr""".stripMargin
        + whereSuffix + postScript

    override def explain =
      val treeStr = inTree.map(x => s"\nTree: ${x.show}").getOrElse("")
      treeStr + "\n" + super.explain

  end TypeMismatch

  class NotAMember(site: Type, val name: Name, selected: String, addendum: => String = "")(using Context)
  extends NotFoundMsg(NotAMemberID), ShowMatchTrace(site) {
    //println(i"site = $site, decls = ${site.decls}, source = ${site.typeSymbol.sourceFile}") //DEBUG

    def msg = {
      import core.Flags._
      val maxDist = 3  // maximal number of differences to be considered for a hint
      val missing = name.show

      // The symbols of all non-synthetic, non-private members of `site`
      // that are of the same type/term kind as the missing member.
      def candidates: Set[Symbol] =
        for
          bc <- site.widen.baseClasses.toSet
          sym <- bc.info.decls.filter(sym =>
            sym.isType == name.isTypeName
            && !sym.isConstructor
            && !sym.flagsUNSAFE.isOneOf(Synthetic | Private))
        yield sym

      // Calculate Levenshtein distance
      def distance(s1: String, s2: String): Int =
        val dist = Array.ofDim[Int](s2.length + 1, s1.length + 1)
        for
          j <- 0 to s2.length
          i <- 0 to s1.length
        do
          dist(j)(i) =
            if j == 0 then i
            else if i == 0 then j
            else if s2(j - 1) == s1(i - 1) then dist(j - 1)(i - 1)
            else (dist(j - 1)(i) min dist(j)(i - 1) min dist(j - 1)(i - 1)) + 1
        dist(s2.length)(s1.length)

      // A list of possible candidate symbols with their Levenstein distances
      // to the name of the missing member
      def closest: List[(Int, Symbol)] = candidates
        .toList
        .map(sym => (distance(sym.name.show, missing), sym))
        .filter((d, sym) => d <= maxDist && d < missing.length && d < sym.name.show.length)
        .sortBy((d, sym) => (d, sym.name.show))  // sort by distance first, alphabetically second

      val enumClause =
        if ((name eq nme.values) || (name eq nme.valueOf)) && site.classSymbol.companionClass.isEnumClass then
          val kind = if name eq nme.values then i"${nme.values} array" else i"${nme.valueOf} lookup method"
          // an assumption is made here that the values and valueOf methods were not generated
          // because the enum defines non-singleton cases
          i"""
              |Although ${site.classSymbol.companionClass} is an enum, it has non-singleton cases,
              |meaning a $kind is not defined"""
        else
          ""

      def prefixEnumClause(addendum: String) =
        if enumClause.nonEmpty then s".$enumClause$addendum" else addendum

      val finalAddendum =
        if addendum.nonEmpty then prefixEnumClause(addendum)
        else closest match
          case (d, sym) :: _ =>
            val siteName = site match
              case site: NamedType => site.name.show
              case site => i"$site"
            val showName =
              // Add .type to the name if it is a module
              if sym.is(ModuleClass) then s"${sym.name.show}.type"
              else sym.name.show
            s" - did you mean $siteName.$showName?$enumClause"
          case Nil => prefixEnumClause("")

      ex"$selected $name is not a member of ${site.widen}$finalAddendum"
    }

    def explain = ""
  }

  class EarlyDefinitionsNotSupported()(using Context)
  extends SyntaxMsg(EarlyDefinitionsNotSupportedID) {
    def msg = "Early definitions are not supported; use trait parameters instead"

    def explain = {
      val code1 =
        """|trait Logging {
           |  val f: File
           |  f.open()
           |  onExit(f.close())
           |  def log(msg: String) = f.write(msg)
           |}
           |
           |class B extends Logging {
           |  val f = new File("log.data") // triggers a NullPointerException
           |}
           |
           |// early definition gets around the NullPointerException
           |class C extends {
           |  val f = new File("log.data")
           |} with Logging""".stripMargin

      val code2 =
        """|trait Logging(f: File) {
           |  f.open()
           |  onExit(f.close())
           |  def log(msg: String) = f.write(msg)
           |}
           |
           |class C extends Logging(new File("log.data"))""".stripMargin

      em"""|Earlier versions of Scala did not support trait parameters and "early
           |definitions" (also known as "early initializers") were used as an alternative.
           |
           |Example of old syntax:
           |
           |$code1
           |
           |The above code can now be written as:
           |
           |$code2
           |"""
    }
  }

  class TopLevelImplicitClass(cdef: untpd.TypeDef)(using Context)
  extends SyntaxMsg(TopLevelImplicitClassID) {
    def msg = em"""An ${hl("implicit class")} may not be top-level"""

    def explain = {
      val TypeDef(name, impl @ Template(constr0, parents, self, _)) = cdef: @unchecked
      val exampleArgs =
        if(constr0.termParamss.isEmpty) "..."
        else constr0.termParamss(0).map(_.withMods(untpd.Modifiers()).show).mkString(", ")
      def defHasBody[T] = impl.body.exists(!_.isEmpty)
      val exampleBody = if (defHasBody) "{\n ...\n }" else ""
      em"""|There may not be any method, member or object in scope with the same name as
           |the implicit class and a case class automatically gets a companion object with
           |the same name created by the compiler which would cause a naming conflict if it
           |were allowed.
           |           |
           |To resolve the conflict declare ${cdef.name} inside of an ${hl("object")} then import the class
           |from the object at the use site if needed, for example:
           |
           |object Implicits {
           |  implicit class ${cdef.name}($exampleArgs)$exampleBody
           |}
           |
           |// At the use site:
           |import Implicits.${cdef.name}"""
    }
  }

  class ImplicitCaseClass(cdef: untpd.TypeDef)(using Context)
  extends SyntaxMsg(ImplicitCaseClassID) {
    def msg = em"""A ${hl("case class")} may not be defined as ${hl("implicit")}"""

    def explain =
      em"""|Implicit classes may not be case classes. Instead use a plain class:
           |
           |implicit class ${cdef.name}...
           |
           |"""
  }

  class ImplicitClassPrimaryConstructorArity()(using Context)
  extends SyntaxMsg(ImplicitClassPrimaryConstructorArityID){
    def msg = "Implicit classes must accept exactly one primary constructor parameter"
    def explain = {
      val example = "implicit class RichDate(date: java.util.Date)"
      em"""Implicit classes may only take one non-implicit argument in their constructor. For example:
          |
          | $example
          |
          |While it’s possible to create an implicit class with more than one non-implicit argument,
          |such classes aren’t used during implicit lookup.
          |"""
    }
  }

  class ObjectMayNotHaveSelfType(mdef: untpd.ModuleDef)(using Context)
  extends SyntaxMsg(ObjectMayNotHaveSelfTypeID) {
    def msg = em"""${hl("object")}s must not have a self ${hl("type")}"""

    def explain = {
      val untpd.ModuleDef(name, tmpl) = mdef
      val ValDef(_, selfTpt, _) = tmpl.self
      em"""|${hl("object")}s must not have a self ${hl("type")}:
           |
           |Consider these alternative solutions:
           |  - Create a trait or a class instead of an object
           |  - Let the object extend a trait containing the self type:
           |
           |    object $name extends ${selfTpt.show}"""
    }
  }

  class RepeatedModifier(modifier: String)(implicit ctx:Context)
  extends SyntaxMsg(RepeatedModifierID) {
    def msg = em"""Repeated modifier $modifier"""

    def explain = {
      val code1 = em"""private private val Origin = Point(0, 0)"""
      val code2 = em"""private final val Origin = Point(0, 0)"""
      em"""This happens when you accidentally specify the same modifier twice.
           |
           |Example:
           |
           |$code1
           |
           |instead of
           |
           |$code2
           |
           |"""
    }
  }

  class InterpolatedStringError()(implicit ctx:Context)
  extends SyntaxMsg(InterpolatedStringErrorID) {
    def msg = "Error in interpolated string: identifier or block expected"
    def explain = {
      val code1 = "s\"$new Point(0, 0)\""
      val code2 = "s\"${new Point(0, 0)}\""
      em"""|This usually happens when you forget to place your expressions inside curly braces.
           |
           |$code1
           |
           |should be written as
           |
           |$code2
           |"""
    }
  }

  class UnboundPlaceholderParameter()(implicit ctx:Context)
  extends SyntaxMsg(UnboundPlaceholderParameterID) {
    def msg = em"""Unbound placeholder parameter; incorrect use of ${hl("_")}"""
    def explain =
      em"""|The ${hl("_")} placeholder syntax was used where it could not be bound.
           |Consider explicitly writing the variable binding.
           |
           |This can be done by replacing ${hl("_")} with a variable (eg. ${hl("x")})
           |and adding ${hl("x =>")} where applicable.
           |
           |Example before:
           |
           |${hl("{ _ }")}
           |
           |Example after:
           |
           |${hl("x => { x }")}
           |
           |Another common occurrence for this error is defining a val with ${hl("_")}:
           |
           |${hl("val a = _")}
           |
           |But this val definition isn't very useful, it can never be assigned
           |another value. And thus will always remain uninitialized.
           |Consider replacing the ${hl("val")} with ${hl("var")}:
           |
           |${hl("var a = _")}
           |
           |Note that this use of ${hl("_")} is not placeholder syntax,
           |but an uninitialized var definition.
           |Only fields can be left uninitialized in this manner; local variables
           |must be initialized.
           |
           |Another occurrence for this error is self type definition.
           |The ${hl("_")} can be replaced with ${hl("this")}.
           |
           |Example before:
           |
           |${hl("trait A { _: B => ... ")}
           |
           |Example after:
           |
           |${hl("trait A { this: B => ... ")}
           |"""
  }

  class IllegalStartSimpleExpr(illegalToken: String)(using Context)
  extends SyntaxMsg(IllegalStartSimpleExprID) {
    def msg = em"expression expected but ${Red(illegalToken)} found"
    def explain = {
      em"""|An expression cannot start with ${Red(illegalToken)}."""
    }
  }

  class MissingReturnType()(implicit ctx:Context)
  extends SyntaxMsg(MissingReturnTypeID) {
    def msg = "Missing return type"
    def explain =
      em"""|An abstract declaration must have a return type. For example:
           |
           |trait Shape:
           |  ${hl("def area: Double")} // abstract declaration returning a Double"""
  }

  class MissingReturnTypeWithReturnStatement(method: Symbol)(using Context)
  extends SyntaxMsg(MissingReturnTypeWithReturnStatementID) {
    def msg = em"$method has a return statement; it needs a result type"
    def explain =
      em"""|If a method contains a ${hl("return")} statement, it must have an
           |explicit return type. For example:
           |
           |${hl("def good: Int /* explicit return type */ = return 1")}"""
  }

  class YieldOrDoExpectedInForComprehension()(using Context)
  extends SyntaxMsg(YieldOrDoExpectedInForComprehensionID) {
    def msg = em"${hl("yield")} or ${hl("do")} expected"

    def explain =
      em"""|When the enumerators in a for comprehension are not placed in parentheses or
           |braces, a ${hl("do")} or ${hl("yield")} statement is required after the enumerators
           |section of the comprehension.
           |
           |You can save some keystrokes by omitting the parentheses and writing
           |
           |${hl("val numbers = for i <- 1 to 3 yield i")}
           |
           |  instead of
           |
           |${hl("val numbers = for (i <- 1 to 3) yield i")}
           |
           |but the ${hl("yield")} keyword is still required.
           |
           |For comprehensions that simply perform a side effect without yielding anything
           |can also be written without parentheses but a ${hl("do")} keyword has to be
           |included. For example,
           |
           |${hl("for (i <- 1 to 3) println(i)")}
           |
           |can be written as
           |
           |${hl("for i <- 1 to 3 do println(i) // notice the 'do' keyword")}
           |
           |"""
  }

  class ProperDefinitionNotFound()(using Context)
  extends Message(ProperDefinitionNotFoundID) {
    def kind = MessageKind.DocComment
    def msg = em"""Proper definition was not found in ${hl("@usecase")}"""

    def explain = {
      val noUsecase =
        "def map[B, That](f: A => B)(implicit bf: CanBuildFrom[List[A], B, That]): That"

      val usecase =
        """|/** Map from List[A] => List[B]
           |  *
           |  * @usecase def map[B](f: A => B): List[B]
           |  */
           |def map[B, That](f: A => B)(implicit bf: CanBuildFrom[List[A], B, That]): That
           |""".stripMargin

      em"""|Usecases are only supported for ${hl("def")}s. They exist because with Scala's
           |advanced type-system, we sometimes end up with seemingly scary signatures.
           |The usage of these methods, however, needs not be - for instance the ${hl("map")}
           |function
           |
           |${hl("List(1, 2, 3).map(2 * _) // res: List(2, 4, 6)")}
           |
           |is easy to understand and use - but has a rather bulky signature:
           |
           |$noUsecase
           |
           |to mitigate this and ease the usage of such functions we have the ${hl("@usecase")}
           |annotation for docstrings. Which can be used like this:
           |
           |$usecase
           |
           |When creating the docs, the signature of the method is substituted by the
           |usecase and the compiler makes sure that it is valid. Because of this, you're
           |only allowed to use ${hl("def")}s when defining usecases."""
    }
  }

  class ByNameParameterNotSupported(tpe: untpd.Tree)(using Context)
  extends SyntaxMsg(ByNameParameterNotSupportedID) {
    def msg = em"By-name parameter type ${tpe} not allowed here."

    def explain =
      em"""|By-name parameters act like functions that are only evaluated when referenced,
           |allowing for lazy evaluation of a parameter.
           |
           |An example of using a by-name parameter would look like:
           |${hl("def func(f: => Boolean) = f // 'f' is evaluated when referenced within the function")}
           |
           |An example of the syntax of passing an actual function as a parameter:
           |${hl("def func(f: (Boolean => Boolean)) = f(true)")}
           |
           |or:
           |
           |${hl("def func(f: Boolean => Boolean) = f(true)")}
           |
           |And the usage could be as such:
           |${hl("func(bool => // do something...)")}
           |"""
  }

  class WrongNumberOfTypeArgs(fntpe: Type, expectedArgs: List[ParamInfo], actual: List[untpd.Tree])(using Context)
  extends SyntaxMsg(WrongNumberOfTypeArgsID) {

    private val expectedCount = expectedArgs.length
    private val actualCount = actual.length
    private val msgPrefix = if (actualCount > expectedCount) "Too many" else "Not enough"

    def msg =
      val expectedArgString = expectedArgs
        .map(_.paramName.unexpandedName.show)
        .mkString("[", ", ", "]")
      val actualArgString = actual.map(_.show).mkString("[", ", ", "]")
      val prettyName =
        try fntpe.termSymbol match
          case NoSymbol => fntpe.show
          case symbol   => symbol.showFullName
        catch case NonFatal(ex) => fntpe.show
      em"""|$msgPrefix type arguments for $prettyName$expectedArgString
           |expected: $expectedArgString
           |actual:   $actualArgString""".stripMargin

    def explain = {
      val tooManyTypeParams =
        """|val tuple2: (Int, String) = (1, "one")
           |val list: List[(Int, String)] = List(tuple2)""".stripMargin

      if (actualCount > expectedCount)
        em"""|You have supplied too many type parameters
             |
             |For example List takes a single type parameter (List[A])
             |If you need to hold more types in a list then you need to combine them
             |into another data type that can contain the number of types you need,
             |In this example one solution would be to use a Tuple:
             |
             |${tooManyTypeParams}"""
      else
        em"""|You have not supplied enough type parameters
             |If you specify one type parameter then you need to specify every type parameter."""
    }
  }

  class IllegalVariableInPatternAlternative(name: Name)(using Context)
  extends SyntaxMsg(IllegalVariableInPatternAlternativeID) {
    def msg = em"Illegal variable $name in pattern alternative"
    def explain = {
      val varInAlternative =
        """|def g(pair: (Int,Int)): Int = pair match {
           |  case (1, n) | (n, 1) => n
           |  case _ => 0
           |}""".stripMargin

      val fixedVarInAlternative =
        """|def g(pair: (Int,Int)): Int = pair match {
           |  case (1, n) => n
           |  case (n, 1) => n
           |  case _ => 0
           |}""".stripMargin

      em"""|Variables are not allowed within alternate pattern matches. You can workaround
           |this issue by adding additional cases for each alternative. For example, the
           |illegal function:
           |
           |$varInAlternative
           |could be implemented by moving each alternative into a separate case:
           |
           |$fixedVarInAlternative"""
    }
  }

  class IdentifierExpected(identifier: String)(using Context)
  extends SyntaxMsg(IdentifierExpectedID) {
    def msg = "identifier expected"
    def explain = {
      val wrongIdentifier = em"def foo: $identifier = {...}"
      val validIdentifier = em"def foo = {...}"
      em"""|An identifier expected, but $identifier found. This could be because
           |$identifier is not a valid identifier. As a workaround, the compiler could
           |infer the type for you. For example, instead of:
           |
           |$wrongIdentifier
           |
           |Write your code like:
           |
           |$validIdentifier
           |
           |"""
    }
  }

  class AuxConstructorNeedsNonImplicitParameter()(implicit ctx:Context)
  extends SyntaxMsg(AuxConstructorNeedsNonImplicitParameterID) {
    def msg = "Auxiliary constructor needs non-implicit parameter list"
    def explain =
      em"""|Only the primary constructor is allowed an ${hl("implicit")} parameter list;
           |auxiliary constructors need non-implicit parameter lists. When a primary
           |constructor has an implicit argslist, auxiliary constructors that call the
           |primary constructor must specify the implicit value.
           |
           |To resolve this issue check for:
           | - Forgotten parenthesis on ${hl("this")} (${hl("def this() = { ... }")})
           | - Auxiliary constructors specify the implicit value
           |"""
  }

  class IllegalLiteral()(using Context)
  extends SyntaxMsg(IllegalLiteralID) {
    def msg = "Illegal literal"
    def explain =
      em"""|Available literals can be divided into several groups:
           | - Integer literals: 0, 21, 0xFFFFFFFF, -42L
           | - Floating Point Literals: 0.0, 1e30f, 3.14159f, 1.0e-100, .1
           | - Boolean Literals: true, false
           | - Character Literals: 'a', '\u0041', '\n'
           | - String Literals: "Hello, World!"
           | - null
           |"""
  }

  class LossyWideningConstantConversion(sourceType: Type, targetType: Type)(using Context)
  extends Message(LossyWideningConstantConversionID):
    def kind = MessageKind.LossyConversion
    def msg = em"""|Widening conversion from $sourceType to $targetType loses precision.
                   |Write `.to$targetType` instead.""".stripMargin
    def explain = ""

  class PatternMatchExhaustivity(uncoveredFn: => String, hasMore: Boolean)(using Context)
  extends Message(PatternMatchExhaustivityID) {
    def kind = MessageKind.PatternMatchExhaustivity
    lazy val uncovered = uncoveredFn
    def msg =
      val addendum = if hasMore then "(More unmatched cases are elided)" else ""
      em"""|${hl("match")} may not be exhaustive.
           |
           |It would fail on pattern case: $uncovered
           |$addendum"""


    def explain =
      em"""|There are several ways to make the match exhaustive:
           | - Add missing cases as shown in the warning
           | - If an extractor always return ${hl("Some(...)")}, write ${hl("Some[X]")} for its return type
           | - Add a ${hl("case _ => ...")} at the end to match all remaining cases
           |"""
  }

  class UncheckedTypePattern(msgFn: => String)(using Context)
    extends PatternMatchMsg(UncheckedTypePatternID) {
    def msg = msgFn
    def explain =
      em"""|Type arguments and type refinements are erased during compile time, thus it's
           |impossible to check them at run-time.
           |
           |You can either replace the type arguments by ${hl("_")} or use `@unchecked`.
           |"""
  }

  class MatchCaseUnreachable()(using Context)
  extends Message(MatchCaseUnreachableID) {
    def kind = MessageKind.MatchCaseUnreachable
    def msg = "Unreachable case"
    def explain = ""
  }

  class MatchCaseOnlyNullWarning()(using Context)
  extends PatternMatchMsg(MatchCaseOnlyNullWarningID) {
    def msg = em"""Unreachable case except for ${hl("null")} (if this is intentional, consider writing ${hl("case null =>")} instead)."""
    def explain = ""
  }

  class MatchableWarning(tp: Type, pattern: Boolean)(using Context)
  extends TypeMsg(MatchableWarningID) {
    def msg =
      val kind = if pattern then "pattern selector" else "value"
      em"""${kind} should be an instance of Matchable,,
          |but it has unmatchable type $tp instead"""

    def explain =
      if pattern then
        em"""A value of type $tp cannot be the selector of a match expression
            |since it is not constrained to be `Matchable`. Matching on unconstrained
            |values is disallowed since it can uncover implementation details that
            |were intended to be hidden and thereby can violate paramtetricity laws
            |for reasoning about programs.
            |
            |The restriction can be overridden by appending `.asMatchable` to
            |the selector value. `asMatchable` needs to be imported from
            |scala.compiletime. Example:
            |
            |    import compiletime.asMatchable
            |    def f[X](x: X) = x.asMatchable match { ... }"""
      else
        em"""The value can be converted to a `Matchable` by appending `.asMatchable`.
            |`asMatchable` needs to be imported from scala.compiletime."""
  }

  class SeqWildcardPatternPos()(using Context)
  extends SyntaxMsg(SeqWildcardPatternPosID) {
    def msg = em"""${hl("*")} can be used only for last argument"""
    def explain = {
      val code =
        """def sumOfTheFirstTwo(list: List[Int]): Int = list match {
          |  case List(first, second, x*) => first + second
          |  case _ => 0
          |}"""
      em"""|Sequence wildcard pattern is expected at the end of an argument list.
           |This pattern matches any remaining elements in a sequence.
           |Consider the following example:
           |
           |$code
           |
           |Calling:
           |
           |${hl("sumOfTheFirstTwo(List(1, 2, 10))")}
           |
           |would give 3 as a result"""
    }
  }

  class IllegalStartOfSimplePattern()(using Context)
  extends SyntaxMsg(IllegalStartOfSimplePatternID) {
    def msg = "pattern expected"
    def explain = {
      val sipCode =
        """def f(x: Int, y: Int) = x match {
          |  case `y` => ...
          |}
        """
      val constructorPatternsCode =
        """case class Person(name: String, age: Int)
          |
          |def test(p: Person) = p match {
          |  case Person(name, age) => ...
          |}
        """
      val tupplePatternsCode =
        """def swap(tuple: (String, Int)): (Int, String) = tuple match {
          |  case (text, number) => (number, text)
          |}
        """
      val patternSequencesCode =
        """def getSecondValue(list: List[Int]): Int = list match {
          |  case List(_, second, x:_*) => second
          |  case _ => 0
          |}"""
      em"""|Simple patterns can be divided into several groups:
           |- Variable Patterns: ${hl("case x => ...")}.
           |  It matches any value, and binds the variable name to that value.
           |  A special case is the wild-card pattern _ which is treated as if it was a fresh
           |  variable on each occurrence.
           |
           |- Typed Patterns: ${hl("case x: Int => ...")} or ${hl("case _: Int => ...")}.
           |  This pattern matches any value matched by the specified type; it binds the variable
           |  name to that value.
           |
           |- Literal Patterns: ${hl("case 123 => ...")} or ${hl("case 'A' => ...")}.
           |  This type of pattern matches any value that is equal to the specified literal.
           |
           |- Stable Identifier Patterns:
           |
           |  $sipCode
           |
           |  the match succeeds only if the x argument and the y argument of f are equal.
           |
           |- Constructor Patterns:
           |
           |  $constructorPatternsCode
           |
           |  The pattern binds all object's fields to the variable names (name and age, in this
           |  case).
           |
           |- Tuple Patterns:
           |
           |  $tupplePatternsCode
           |
           |  Calling:
           |
           |  ${hl("""swap(("Luftballons", 99)""")}
           |
           |  would give ${hl("""(99, "Luftballons")""")} as a result.
           |
           |- Pattern Sequences:
           |
           |  $patternSequencesCode
           |
           |  Calling:
           |
           |  ${hl("getSecondValue(List(1, 10, 2))")}
           |
           |  would give 10 as a result.
           |  This pattern is possible because a companion object for the List class has a method
           |  with the following signature:
           |
           |  ${hl("def unapplySeq[A](x: List[A]): Some[List[A]]")}
           |"""
    }
  }

  class PkgDuplicateSymbol(existing: Symbol)(using Context)
  extends NamingMsg(PkgDuplicateSymbolID) {
    def msg = em"Trying to define package with same name as $existing"
    def explain = ""
  }

  class ExistentialTypesNoLongerSupported()(using Context)
  extends SyntaxMsg(ExistentialTypesNoLongerSupportedID) {
    def msg =
      em"""|Existential types are no longer supported -
           |use a wildcard or dependent type instead"""
    def explain =
      em"""|The use of existential types is no longer supported.
           |
           |You should use a wildcard or dependent type instead.
           |
           |For example:
           |
           |Instead of using ${hl("forSome")} to specify a type variable
           |
           |${hl("List[T forSome { type T }]")}
           |
           |Try using a wildcard type variable
           |
           |${hl("List[?]")}
           |"""
  }

  class UnboundWildcardType()(using Context)
  extends SyntaxMsg(UnboundWildcardTypeID) {
    def msg = "Unbound wildcard type"
    def explain =
      em"""|The wildcard type syntax (${hl("_")}) was used where it could not be bound.
           |Replace ${hl("_")} with a non-wildcard type. If the type doesn't matter,
           |try replacing ${hl("_")} with ${hl("Any")}.
           |
           |Examples:
           |
           |- Parameter lists
           |
           |  Instead of:
           |    ${hl("def foo(x: _) = ...")}
           |
           |  Use ${hl("Any")} if the type doesn't matter:
           |    ${hl("def foo(x: Any) = ...")}
           |
           |- Type arguments
           |
           |  Instead of:
           |    ${hl("val foo = List[?](1, 2)")}
           |
           |  Use:
           |    ${hl("val foo = List[Int](1, 2)")}
           |
           |- Type bounds
           |
           |  Instead of:
           |    ${hl("def foo[T <: _](x: T) = ...")}
           |
           |  Remove the bounds if the type doesn't matter:
           |    ${hl("def foo[T](x: T) = ...")}
           |
           |- ${hl("val")} and ${hl("def")} types
           |
           |  Instead of:
           |    ${hl("val foo: _ = 3")}
           |
           |  Use:
           |    ${hl("val foo: Int = 3")}
           |"""
  }

  class OverridesNothing(member: Symbol)(using Context)
  extends DeclarationMsg(OverridesNothingID) {
    def msg = em"""${member} overrides nothing"""

    def explain =
      em"""|There must be a field or method with the name ${member.name} in a super
           |class of ${member.owner} to override it. Did you misspell it?
           |Are you extending the right classes?
           |"""
  }

  class OverridesNothingButNameExists(member: Symbol, existing: List[Denotations.SingleDenotation])(using Context)
  extends DeclarationMsg(OverridesNothingButNameExistsID) {
    def msg =
      val what =
        if !existing.exists(_.symbol.hasTargetName(member.targetName))
        then "target name"
        else "signature"
      em"""${member} has a different $what than the overridden declaration"""
    def explain =
      val existingDecl: String = existing.map(_.showDcl).mkString("  \n")
      em"""|There must be a non-final field or method with the name ${member.name} and the
           |same parameter list in a super class of ${member.owner} to override it.
           |
           |  ${member.showDcl}
           |
           |The super classes of ${member.owner} contain the following members
           |named ${member.name}:
           |  ${existingDecl}
           |"""
  }

  class OverrideError(override val msg: String) extends DeclarationMsg(OverrideErrorID):
    def explain = ""

  class OverrideTypeMismatchError(override val msg: String, memberTp: Type, otherTp: Type)(using Context)
  extends DeclarationMsg(OverrideTypeMismatchErrorID):
    def explain = err.whyNoMatchStr(memberTp, otherTp)
    override def canExplain = true

  class ForwardReferenceExtendsOverDefinition(value: Symbol, definition: Symbol)(using Context)
  extends ReferenceMsg(ForwardReferenceExtendsOverDefinitionID) {
    def msg = em"${definition.name} is a forward reference extending over the definition of ${value.name}"

    def explain =
      em"""|${definition.name} is used before you define it, and the definition of ${value.name}
           |appears between that use and the definition of ${definition.name}.
           |
           |Forward references are allowed only, if there are no value definitions between
           |the reference and the referred method definition.
           |
           |Define ${definition.name} before it is used,
           |or move the definition of ${value.name} so it does not appear between
           |the declaration of ${definition.name} and its use,
           |or define ${value.name} as lazy.
           |""".stripMargin
  }

  class ExpectedTokenButFound(expected: Token, found: Token)(using Context)
  extends SyntaxMsg(ExpectedTokenButFoundID) {

    private lazy val foundText = Tokens.showToken(found)

    def msg =
      val expectedText =
        if (Tokens.isIdentifier(expected)) "an identifier"
        else Tokens.showToken(expected)
      em"""${expectedText} expected, but ${foundText} found"""

    def explain =
      if (Tokens.isIdentifier(expected) && Tokens.isKeyword(found))
        s"""
         |If you want to use $foundText as identifier, you may put it in backticks: `${Tokens.tokenString(found)}`.""".stripMargin
      else
        ""
  }

  class MixedLeftAndRightAssociativeOps(op1: Name, op2: Name, op2LeftAssoc: Boolean)(using Context)
  extends SyntaxMsg(MixedLeftAndRightAssociativeOpsID) {
    def msg =
      val op1Asso: String = if (op2LeftAssoc) "which is right-associative" else "which is left-associative"
      val op2Asso: String = if (op2LeftAssoc) "which is left-associative" else "which is right-associative"
      em"${op1} (${op1Asso}) and ${op2} ($op2Asso) have same precedence and may not be mixed"
    def explain =
      s"""|The operators ${op1} and ${op2} are used as infix operators in the same expression,
          |but they bind to different sides:
          |${op1} is applied to the operand to its ${if (op2LeftAssoc) "right" else "left"}
          |${op2} is applied to the operand to its ${if (op2LeftAssoc) "left" else "right"}
          |As both have the same precedence the compiler can't decide which to apply first.
          |
          |You may use parenthesis to make the application order explicit,
          |or use method application syntax operand1.${op1}(operand2).
          |
          |Operators ending in a colon ${hl(":")} are right-associative. All other operators are left-associative.
          |
          |Infix operator precedence is determined by the operator's first character. Characters are listed
          |below in increasing order of precedence, with characters on the same line having the same precedence.
          |  (all letters)
          |  |
          |  ^
          |  &
          |  = !
          |  < >
          |  :
          |  + -
          |  * / %
          |  (all other special characters)
          |Operators starting with a letter have lowest precedence, followed by operators starting with `|`, etc.
          |""".stripMargin
  }

  class CantInstantiateAbstractClassOrTrait(cls: Symbol, isTrait: Boolean)(using Context)
  extends TypeMsg(CantInstantiateAbstractClassOrTraitID) {
    private val traitOrAbstract = if (isTrait) "a trait" else "abstract"
    def msg = em"""${cls.name} is ${traitOrAbstract}; it cannot be instantiated"""
    def explain =
      em"""|Abstract classes and traits need to be extended by a concrete class or object
           |to make their functionality accessible.
           |
           |You may want to create an anonymous class extending ${cls.name} with
           |  ${s"class ${cls.name} { }"}
           |
           |or add a companion object with
           |  ${s"object ${cls.name} extends ${cls.name}"}
           |
           |You need to implement any abstract members in both cases.
           |""".stripMargin
  }

  class UnreducibleApplication(tycon: Type)(using Context) extends TypeMsg(UnreducibleApplicationID):
    def msg = em"unreducible application of higher-kinded type $tycon to wildcard arguments"
    def explain =
      em"""|An abstract type constructor cannot be applied to wildcard arguments.
           |Such applications are equivalent to existential types, which are not
           |supported in Scala 3."""

  class OverloadedOrRecursiveMethodNeedsResultType(cycleSym: Symbol)(using Context)
  extends CyclicMsg(OverloadedOrRecursiveMethodNeedsResultTypeID) {
    def msg = em"""Overloaded or recursive $cycleSym needs return type"""
    def explain =
      em"""Case 1: $cycleSym is overloaded
          |If there are multiple methods named $cycleSym and at least one definition of
          |it calls another, you need to specify the calling method's return type.
          |
          |Case 2: $cycleSym is recursive
          |If $cycleSym calls itself on any path (even through mutual recursion), you need to specify the return type
          |of $cycleSym or of a definition it's mutually recursive with.
          |""".stripMargin
  }

  class RecursiveValueNeedsResultType(cycleSym: Symbol)(using Context)
  extends CyclicMsg(RecursiveValueNeedsResultTypeID) {
    def msg = em"""Recursive $cycleSym needs type"""
    def explain =
      em"""The definition of $cycleSym is recursive and you need to specify its type.
          |""".stripMargin
  }

  class CyclicReferenceInvolving(denot: SymDenotation)(using Context)
  extends CyclicMsg(CyclicReferenceInvolvingID) {
    def msg =
      val where = if denot.exists then s" involving $denot" else ""
      em"Cyclic reference$where"
    def explain =
      em"""|$denot is declared as part of a cycle which makes it impossible for the
           |compiler to decide upon ${denot.name}'s type.
           |To avoid this error, try giving ${denot.name} an explicit type.
           |""".stripMargin
  }

  class CyclicReferenceInvolvingImplicit(cycleSym: Symbol)(using Context)
  extends CyclicMsg(CyclicReferenceInvolvingImplicitID) {
    def msg = em"""Cyclic reference involving implicit $cycleSym"""
    def explain =
      em"""|$cycleSym is declared as part of a cycle which makes it impossible for the
           |compiler to decide upon ${cycleSym.name}'s type.
           |This might happen when the right hand-side of $cycleSym's definition involves an implicit search.
           |To avoid this error, try giving ${cycleSym.name} an explicit type.
           |""".stripMargin
  }

  class SkolemInInferred(tree: tpd.Tree, pt: Type, argument: tpd.Tree)(using Context)
  extends TypeMsg(SkolemInInferredID):
    private def argStr =
      if argument.isEmpty then ""
      else i" from argument of type ${argument.tpe.widen}"
    def msg =
      em"""Failure to generate given instance for type $pt$argStr)
          |
          |I found: $tree
          |But the part corresponding to `<skolem>` is not a reference that can be generated.
          |This might be because resolution yielded as given instance a function that is not
          |known to be total and side-effect free."""
    def explain =
      em"""The part of given resolution that corresponds to `<skolem>` produced a term that
          |is not a stable reference. Therefore a given instance could not be generated.
          |
          |To trouble-shoot the problem, try to supply an explicit expression instead of
          |relying on implicit search at this point."""

  class SuperQualMustBeParent(qual: untpd.Ident, cls: ClassSymbol)(using Context)
  extends ReferenceMsg(SuperQualMustBeParentID) {
    def msg = em"""|$qual does not name a parent of $cls"""
    def explain =
      val parents: Seq[String] = (cls.info.parents map (_.typeSymbol.name.show)).sorted
      em"""|When a qualifier ${hl("T")} is used in a ${hl("super")} prefix of the form ${hl("C.super[T]")},
           |${hl("T")} must be a parent type of ${hl("C")}.
           |
           |In this case, the parents of $cls are:
           |${parents.mkString("  - ", "\n  - ", "")}
           |""".stripMargin
  }

  class VarArgsParamMustComeLast()(using Context)
  extends SyntaxMsg(VarArgsParamMustComeLastID) {
    def msg = em"""${hl("varargs")} parameter must come last"""
    def explain =
      em"""|The ${hl("varargs")} field must be the last field in the method signature.
           |Attempting to define a field in a method signature after a ${hl("varargs")} field is an error.
           |"""
  }

  import typer.Typer.BindingPrec

  class AmbiguousReference(name: Name, newPrec: BindingPrec, prevPrec: BindingPrec, prevCtx: Context)(using Context)
    extends ReferenceMsg(AmbiguousReferenceID) {

    /** A string which explains how something was bound; Depending on `prec` this is either
      *      imported by <tree>
      *  or  defined in <symbol>
      */
    private def bindingString(prec: BindingPrec, whereFound: Context, qualifier: String = "") = {
      val howVisible = prec match {
        case BindingPrec.Definition => "defined"
        case BindingPrec.Inheritance => "inherited"
        case BindingPrec.NamedImport => "imported by name"
        case BindingPrec.WildImport => "imported"
        case BindingPrec.PackageClause => "found"
        case BindingPrec.NothingBound => assert(false)
      }
      if (prec.isImportPrec) {
        ex"""$howVisible$qualifier by ${em"${whereFound.importInfo}"}"""
      } else
        ex"""$howVisible$qualifier in ${em"${whereFound.owner}"}"""
    }

    def msg =
      i"""|Reference to ${em"$name"} is ambiguous,
          |it is both ${bindingString(newPrec, ctx)}
          |and ${bindingString(prevPrec, prevCtx, " subsequently")}"""

    def explain =
      em"""|The compiler can't decide which of the possible choices you
           |are referencing with $name: A definition of lower precedence
           |in an inner scope, or a definition with higher precedence in
           |an outer scope.
           |Note:
           | - Definitions in an enclosing scope take precedence over inherited definitions
           | - Definitions take precedence over imports
           | - Named imports take precedence over wildcard imports
           | - You may replace a name when imported using
           |   ${hl("import")} scala.{ $name => ${name.show + "Tick"} }
           |"""
  }

  class MethodDoesNotTakeParameters(tree: tpd.Tree)(using Context)
  extends TypeMsg(MethodDoesNotTakeParametersId) {
    def methodSymbol: Symbol =
      def recur(t: tpd.Tree): Symbol =
        val sym = tpd.methPart(t).symbol
        if sym == defn.Any_typeCast then
          t match
            case TypeApply(Select(qual, _), _) => recur(qual)
            case _ => sym
        else sym
      recur(tree)

    def msg = {
      val more = if (tree.isInstanceOf[tpd.Apply]) " more" else ""
      val meth = methodSymbol
      val methStr = if (meth.exists) meth.showLocated else "expression"
      em"$methStr does not take$more parameters"
    }

    def explain = {
      val isNullary = methodSymbol.info.isInstanceOf[ExprType]
      val addendum =
        if (isNullary) "\nNullary methods may not be called with parenthesis"
        else ""

      "You have specified more parameter lists than defined in the method definition(s)." + addendum
    }

  }

  class AmbiguousOverload(tree: tpd.Tree, val alternatives: List[SingleDenotation], pt: Type, addendum: String = "")(
    implicit ctx: Context)
  extends ReferenceMsg(AmbiguousOverloadID) {
    private def all = if (alternatives.length == 2) "both" else "all"
    def msg =
      em"""|Ambiguous overload. The ${err.overloadedAltsStr(alternatives)}
           |$all match ${err.expectedTypeStr(pt)}$addendum""".stripMargin
    def explain =
      em"""|There are ${alternatives.length} methods that could be referenced as the compiler knows too little
           |about the expected type.
           |You may specify the expected type e.g. by
           |- assigning it to a value with a specified type, or
           |- adding a type ascription as in ${hl("instance.myMethod: String => Int")}
           |"""
  }

  class ReassignmentToVal(name: Name)(using Context)
    extends TypeMsg(ReassignmentToValID) {
    def msg = em"""Reassignment to val $name"""
    def explain =
      em"""|You can not assign a new value to $name as values can't be changed.
           |Keep in mind that every statement has a value, so you may e.g. use
           |  ${hl("val")} $name ${hl("= if (condition) 2 else 5")}
           |In case you need a reassignable name, you can declare it as
           |variable
           |  ${hl("var")} $name ${hl("=")} ...
           |""".stripMargin
  }

  class TypeDoesNotTakeParameters(tpe: Type, params: List[Trees.Tree[Trees.Untyped]])(using Context)
    extends TypeMsg(TypeDoesNotTakeParametersID) {
    private def fboundsAddendum =
      if tpe.typeSymbol.isAllOf(Provisional | TypeParam) then
        "\n(Note that F-bounds of type parameters may not be type lambdas)"
      else ""
    def msg = em"$tpe does not take type parameters$fboundsAddendum"
    def explain =
      val ps =
        if (params.size == 1) s"a type parameter ${params.head}"
        else s"type parameters ${params.map(_.show).mkString(", ")}"
      i"""You specified ${NoColor(ps)} for ${em"$tpe"}, which is not
         |declared to take any.
         |"""
  }

  class VarValParametersMayNotBeCallByName(name: TermName, mutable: Boolean)(using Context)
    extends SyntaxMsg(VarValParametersMayNotBeCallByNameID) {
    def varOrVal = if (mutable) em"${hl("var")}" else em"${hl("val")}"
    def msg = s"$varOrVal parameters may not be call-by-name"
    def explain =
      em"""${hl("var")} and ${hl("val")} parameters of classes and traits may no be call-by-name. In case you
          |want the parameter to be evaluated on demand, consider making it just a parameter
          |and a ${hl("def")} in the class such as
          |  ${s"class MyClass(${name}Tick: => String) {"}
          |  ${s"  def $name() = ${name}Tick"}
          |  ${hl("}")}
          |"""
  }

  class MissingTypeParameterFor(tpe: Type)(using Context)
    extends SyntaxMsg(MissingTypeParameterForID) {
    def msg =
      if (tpe.derivesFrom(defn.AnyKindClass)) em"${tpe} cannot be used as a value type"
      else em"Missing type parameter for ${tpe}"
    def explain = ""
  }

  class MissingTypeParameterInTypeApp(tpe: Type)(using Context)
    extends TypeMsg(MissingTypeParameterInTypeAppID) {
    def numParams = tpe.typeParams.length
    def parameters = if (numParams == 1) "parameter" else "parameters"
    def msg = em"Missing type $parameters for $tpe"
    def explain = em"A fully applied type is expected but $tpe takes $numParams $parameters"
  }

  class MissingArgument(pname: Name, methString: String)(using Context)
    extends TypeMsg(MissingArgumentID):
    def msg =
      if pname.firstPart contains '$' then s"not enough arguments for $methString"
      else s"missing argument for parameter $pname of $methString"
    def explain = ""

  class DoesNotConformToBound(tpe: Type, which: String, bound: Type)(using Context)
    extends TypeMismatchMsg(
      if which == "lower" then bound else tpe,
      if which == "lower" then tpe else bound)(DoesNotConformToBoundID):
    private def isBounds = tpe match
      case TypeBounds(lo, hi) => lo ne hi
      case _ => false
    override def canExplain = !isBounds
    def msg =
      if isBounds then
        em"Type argument ${tpe} does not overlap with $which bound $bound"
      else
        em"Type argument ${tpe} does not conform to $which bound $bound"

  class DoesNotConformToSelfType(category: String, selfType: Type, cls: Symbol,
                                 otherSelf: Type, relation: String, other: Symbol)(
    implicit ctx: Context)
    extends TypeMismatchMsg(selfType, otherSelf)(DoesNotConformToSelfTypeID) {
    def msg = em"""$category: self type $selfType of $cls does not conform to self type $otherSelf
                  |of $relation $other"""
  }

  class DoesNotConformToSelfTypeCantBeInstantiated(tp: Type, selfType: Type)(
    implicit ctx: Context)
    extends TypeMismatchMsg(tp, selfType)(DoesNotConformToSelfTypeCantBeInstantiatedID) {
    def msg = em"""$tp does not conform to its self type $selfType; cannot be instantiated"""
  }

  class IllegalParameterInit(found: Type, expected: Type, param: Symbol, cls: Symbol)(using Context)
    extends TypeMismatchMsg(found, expected)(IllegalParameterInitID):
    def msg =
      em"""illegal parameter initialization of $param.
          |
          |  The argument passed for $param has type: $found
          |  but $cls expects $param to have type: $expected"""

  class AbstractMemberMayNotHaveModifier(sym: Symbol, flag: FlagSet)(
    implicit ctx: Context)
    extends SyntaxMsg(AbstractMemberMayNotHaveModifierID) {
    def msg = em"""${hl("abstract")} $sym may not have `${flag.flagsString}` modifier"""
    def explain = ""
  }

  class TypesAndTraitsCantBeImplicit()(using Context)
    extends SyntaxMsg(TypesAndTraitsCantBeImplicitID) {
    def msg = em"""${hl("implicit")} modifier cannot be used for types or traits"""
    def explain = ""
  }

  class OnlyClassesCanBeAbstract(sym: Symbol)(
    implicit ctx: Context)
    extends SyntaxMsg(OnlyClassesCanBeAbstractID) {
    def explain = ""
    def msg = em"""${hl("abstract")} modifier can be used only for classes; it should be omitted for abstract members"""
  }

  class AbstractOverrideOnlyInTraits(sym: Symbol)(
    implicit ctx: Context)
    extends SyntaxMsg(AbstractOverrideOnlyInTraitsID) {
    def msg = em"""${hl("abstract override")} modifier only allowed for members of traits"""
    def explain = ""
  }

  class TraitsMayNotBeFinal(sym: Symbol)(
    implicit ctx: Context)
    extends SyntaxMsg(TraitsMayNotBeFinalID) {
    def msg = em"""$sym may not be ${hl("final")}"""
    def explain =
      "A trait can never be final since it is abstract and must be extended to be useful."
  }

  class NativeMembersMayNotHaveImplementation(sym: Symbol)(
    implicit ctx: Context)
    extends SyntaxMsg(NativeMembersMayNotHaveImplementationID) {
    def msg = em"""${hl("@native")} members may not have an implementation"""
    def explain = ""
  }

  class TraitMayNotDefineNativeMethod(sym: Symbol)(
    implicit ctx: Context)
    extends SyntaxMsg(TraitMayNotDefineNativeMethodID) {
    def msg = em"""A trait cannot define a ${hl("@native")} method."""
    def explain = ""
  }

  class OnlyClassesCanHaveDeclaredButUndefinedMembers(sym: Symbol)(
    implicit ctx: Context)
    extends SyntaxMsg(OnlyClassesCanHaveDeclaredButUndefinedMembersID) {

    private def varNote =
      if (sym.is(Mutable)) "Note that variables need to be initialized to be defined."
      else ""
    def msg = em"""Declaration of $sym not allowed here: only classes can have declared but undefined members"""
    def explain = s"$varNote"
  }

  class CannotExtendAnyVal(sym: Symbol)(using Context)
    extends SyntaxMsg(CannotExtendAnyValID) {
    def msg = em"""$sym cannot extend ${hl("AnyVal")}"""
    def explain =
      em"""Only classes (not traits) are allowed to extend ${hl("AnyVal")}, but traits may extend
          |${hl("Any")} to become ${Green("\"universal traits\"")} which may only have ${hl("def")} members.
          |Universal traits can be mixed into classes that extend ${hl("AnyVal")}.
          |"""
  }

  class CannotExtendJavaEnum(sym: Symbol)(using Context)
    extends SyntaxMsg(CannotExtendJavaEnumID) {
      def msg = em"""$sym cannot extend ${hl("java.lang.Enum")}: only enums defined with the ${hl("enum")} syntax can"""
      def explain = ""
    }

  class CannotExtendContextFunction(sym: Symbol)(using Context)
    extends SyntaxMsg(CannotExtendFunctionID) {
      def msg = em"""$sym cannot extend a context function class"""
      def explain = ""
    }

  class JavaEnumParentArgs(parent: Type)(using Context)
    extends TypeMsg(JavaEnumParentArgsID) {
      def msg = em"""not enough arguments for constructor Enum: ${hl("(name: String, ordinal: Int)")}: ${hl(parent.show)}"""
      def explain = ""
    }

  class CannotHaveSameNameAs(sym: Symbol, cls: Symbol, reason: CannotHaveSameNameAs.Reason)(using Context)
    extends SyntaxMsg(CannotHaveSameNameAsID) {
    import CannotHaveSameNameAs._
    def reasonMessage: String = reason match {
      case CannotBeOverridden => "class definitions cannot be overridden"
      case DefinedInSelf(self) =>
        s"""cannot define ${sym.showKind} member with the same name as a ${cls.showKind} member in self reference ${self.name}.
           |(Note: this can be resolved by using another name)
           |""".stripMargin
    }

    def msg = em"""$sym cannot have the same name as ${cls.showLocated} -- """ + reasonMessage
    def explain = ""
  }
  object CannotHaveSameNameAs {
    sealed trait Reason
    case object CannotBeOverridden extends Reason
    case class DefinedInSelf(self: tpd.ValDef) extends Reason
  }

  class ValueClassesMayNotDefineInner(valueClass: Symbol, inner: Symbol)(using Context)
    extends SyntaxMsg(ValueClassesMayNotDefineInnerID) {
    def msg = em"""Value classes may not define an inner class"""
    def explain = ""
  }

  class ValueClassesMayNotDefineNonParameterField(valueClass: Symbol, field: Symbol)(using Context)
    extends SyntaxMsg(ValueClassesMayNotDefineNonParameterFieldID) {
    def msg = em"""Value classes may not define non-parameter field"""
    def explain = ""
  }

  class ValueClassesMayNotDefineASecondaryConstructor(valueClass: Symbol, constructor: Symbol)(using Context)
    extends SyntaxMsg(ValueClassesMayNotDefineASecondaryConstructorID) {
    def msg = em"""Value classes may not define a secondary constructor"""
    def explain = ""
  }

  class ValueClassesMayNotContainInitalization(valueClass: Symbol)(using Context)
    extends SyntaxMsg(ValueClassesMayNotContainInitalizationID) {
    def msg = em"""Value classes may not contain initialization statements"""
    def explain = ""
  }

  class ValueClassesMayNotBeAbstract(valueClass: Symbol)(using Context)
    extends SyntaxMsg(ValueClassesMayNotBeAbstractID) {
    def msg = em"""Value classes may not be ${hl("abstract")}"""
    def explain = ""
  }

  class ValueClassesMayNotBeContainted(valueClass: Symbol)(using Context)
    extends SyntaxMsg(ValueClassesMayNotBeContaintedID) {
    private def localOrMember = if (valueClass.owner.isTerm) "local class" else "member of another class"
    def msg = s"""Value classes may not be a $localOrMember"""
    def explain = ""
  }

  class ValueClassesMayNotWrapAnotherValueClass(valueClass: Symbol)(using Context)
    extends SyntaxMsg(ValueClassesMayNotWrapAnotherValueClassID) {
    def msg = """A value class may not wrap another user-defined value class"""
    def explain = ""
  }

  class ValueClassParameterMayNotBeAVar(valueClass: Symbol, param: Symbol)(using Context)
    extends SyntaxMsg(ValueClassParameterMayNotBeAVarID) {
    def msg = em"""A value class parameter may not be a ${hl("var")}"""
    def explain =
      em"""A value class must have exactly one ${hl("val")} parameter."""
  }

  class ValueClassNeedsOneValParam(valueClass: Symbol)(using Context)
    extends SyntaxMsg(ValueClassNeedsExactlyOneValParamID) {
    def msg = em"""Value class needs one ${hl("val")} parameter"""
    def explain = ""
  }

  class ValueClassParameterMayNotBeCallByName(valueClass: Symbol, param: Symbol)(using Context)
    extends SyntaxMsg(ValueClassParameterMayNotBeCallByNameID) {
    def msg = s"Value class parameter `${param.name}` may not be call-by-name"
    def explain = ""
  }

  class SuperCallsNotAllowedInlineable(symbol: Symbol)(using Context)
    extends SyntaxMsg(SuperCallsNotAllowedInlineableID) {
    def msg = em"Super call not allowed in inlineable $symbol"
    def explain = "Method inlining prohibits calling superclass methods, as it may lead to confusion about which super is being called."
  }

  class NotAPath(tp: Type, usage: String)(using Context) extends TypeMsg(NotAPathID):
    def msg = em"$tp is not a valid $usage, since it is not an immutable path"
    def explain =
      i"""An immutable path is
         | - a reference to an immutable value, or
         | - a reference to `this`, or
         | - a selection of an immutable path with an immutable value."""

  class WrongNumberOfParameters(expected: Int)(using Context)
    extends SyntaxMsg(WrongNumberOfParametersID) {
    def msg = s"Wrong number of parameters, expected: $expected"
    def explain = ""
  }

  class DuplicatePrivateProtectedQualifier()(using Context)
    extends SyntaxMsg(DuplicatePrivateProtectedQualifierID) {
    def msg = "Duplicate private/protected qualifier"
    def explain =
      em"It is not allowed to combine `private` and `protected` modifiers even if they are qualified to different scopes"
  }

  class ExpectedStartOfTopLevelDefinition()(using Context)
    extends SyntaxMsg(ExpectedStartOfTopLevelDefinitionID) {
    def msg = "Expected start of definition"
    def explain =
      em"You have to provide either ${hl("class")}, ${hl("trait")}, ${hl("object")}, or ${hl("enum")} definitions after qualifiers"
  }

  class NoReturnFromInlineable(owner: Symbol)(using Context)
    extends SyntaxMsg(NoReturnFromInlineableID) {
    def msg = em"No explicit ${hl("return")} allowed from inlineable $owner"
    def explain =
      em"""Methods marked with ${hl("inline")} modifier may not use ${hl("return")} statements.
          |Instead, you should rely on the last expression's value being
          |returned from a method.
          |"""
  }

  class ReturnOutsideMethodDefinition(owner: Symbol)(using Context)
    extends SyntaxMsg(ReturnOutsideMethodDefinitionID) {
    def msg = em"${hl("return")} outside method definition"
    def explain =
      em"""You used ${hl("return")} in ${owner}.
          |${hl("return")} is a keyword and may only be used within method declarations.
          |"""
  }

  class ExtendFinalClass(clazz:Symbol, finalClazz: Symbol)(using Context)
    extends SyntaxMsg(ExtendFinalClassID) {
    def msg = em"$clazz cannot extend ${hl("final")} $finalClazz"
    def explain =
      em"""A class marked with the ${hl("final")} keyword cannot be extended"""
  }

  class ExpectedTypeBoundOrEquals(found: Token)(using Context)
    extends SyntaxMsg(ExpectedTypeBoundOrEqualsID) {
    def msg = em"${hl("=")}, ${hl(">:")}, or ${hl("<:")} expected, but ${Tokens.showToken(found)} found"

    def explain =
      em"""Type parameters and abstract types may be constrained by a type bound.
           |Such type bounds limit the concrete values of the type variables and possibly
           |reveal more information about the members of such types.
           |
           |A lower type bound ${hl("B >: A")} expresses that the type variable ${hl("B")}
           |refers to a supertype of type ${hl("A")}.
           |
           |An upper type bound ${hl("T <: A")} declares that type variable ${hl("T")}
           |refers to a subtype of type ${hl("A")}.
           |"""
  }

  class ClassAndCompanionNameClash(cls: Symbol, other: Symbol)(using Context)
    extends NamingMsg(ClassAndCompanionNameClashID) {
    def msg =
      val name = cls.name.stripModuleClassSuffix
      em"Name clash: both ${cls.owner} and its companion object defines $name"
    def explain =
      em"""|A ${cls.kindString} and its companion object cannot both define a ${hl("class")}, ${hl("trait")} or ${hl("object")} with the same name:
           |  - ${cls.owner} defines ${cls}
           |  - ${other.owner} defines ${other}"""
  }

  class TailrecNotApplicable(symbol: Symbol)(using Context)
    extends SyntaxMsg(TailrecNotApplicableID) {
    def msg = {
      val reason =
        if (!symbol.is(Method)) em"$symbol isn't a method"
        else if (symbol.is(Deferred)) em"$symbol is abstract"
        else if (!symbol.isEffectivelyFinal) em"$symbol is neither ${hl("private")} nor ${hl("final")} so can be overridden"
        else em"$symbol contains no recursive calls"

      s"TailRec optimisation not applicable, $reason"
    }
    def explain = ""
  }

  class FailureToEliminateExistential(tp: Type, tp1: Type, tp2: Type, boundSyms: List[Symbol], classRoot: Symbol)(using Context)
    extends Message(FailureToEliminateExistentialID) {
    def kind = MessageKind.Compatibility
    def msg =
      val originalType = ctx.printer.dclsText(boundSyms, "; ").show
      em"""An existential type that came from a Scala-2 classfile for $classRoot
          |cannot be mapped accurately to a Scala-3 equivalent.
          |original type    : $tp forSome ${originalType}
          |reduces to       : $tp1
          |type used instead: $tp2
          |This choice can cause follow-on type errors or hide type errors.
          |Proceed at own risk."""
    def explain =
      em"""Existential types in their full generality are no longer supported.
          |Scala-3 does applications of class types to wildcard type arguments.
          |Other forms of existential types that come from Scala-2 classfiles
          |are only approximated in a best-effort way."""
  }

  class OnlyFunctionsCanBeFollowedByUnderscore(tp: Type)(using Context)
    extends SyntaxMsg(OnlyFunctionsCanBeFollowedByUnderscoreID) {
    def msg = em"Only function types can be followed by ${hl("_")} but the current expression has type $tp"
    def explain =
      em"""The syntax ${hl("x _")} is no longer supported if ${hl("x")} is not a function.
          |To convert to a function value, you need to explicitly write ${hl("() => x")}"""
  }

  class MissingEmptyArgumentList(method: String)(using Context)
    extends SyntaxMsg(MissingEmptyArgumentListID) {
    def msg = em"$method must be called with ${hl("()")} argument"
    def explain = {
      val codeExample =
        """def next(): T = ...
          |next     // is expanded to next()"""

      em"""Previously an empty argument list () was implicitly inserted when calling a nullary method without arguments. E.g.
          |
          |$codeExample
          |
          |In Dotty, this idiom is an error. The application syntax has to follow exactly the parameter syntax.
          |Excluded from this rule are methods that are defined in Java or that override methods defined in Java."""
    }
  }

  class DuplicateNamedTypeParameter(name: Name)(using Context)
    extends SyntaxMsg(DuplicateNamedTypeParameterID) {
    def msg = em"Type parameter $name was defined multiple times."
    def explain = ""
  }

  class UndefinedNamedTypeParameter(undefinedName: Name, definedNames: List[Name])(using Context)
    extends SyntaxMsg(UndefinedNamedTypeParameterID) {
    def msg = em"Type parameter $undefinedName is undefined. Expected one of ${definedNames.map(_.show).mkString(", ")}."
    def explain = ""
  }

  class IllegalStartOfStatement(what: String, isModifier: Boolean, isStat: Boolean)(using Context) extends SyntaxMsg(IllegalStartOfStatementID) {
    def msg =
      if isStat then
        "this kind of statement is not allowed here"
      else
        val addendum = if isModifier then ": this modifier is not allowed here" else ""
        s"Illegal start of $what$addendum"
    def explain =
      i"""A statement is an import or export, a definition or an expression.
         |Some statements are only allowed in certain contexts"""
  }

  class TraitIsExpected(symbol: Symbol)(using Context) extends SyntaxMsg(TraitIsExpectedID) {
    def msg = em"$symbol is not a trait"
    def explain = {
      val errorCodeExample =
        """class A
          |class B
          |
          |val a = new A with B // will fail with a compile error - class B is not a trait""".stripMargin
      val codeExample =
        """class A
          |trait B
          |
          |val a = new A with B // compiles normally""".stripMargin

      em"""Only traits can be mixed into classes using a ${hl("with")} keyword.
          |Consider the following example:
          |
          |$errorCodeExample
          |
          |The example mentioned above would fail because B is not a trait.
          |But if you make B a trait it will be compiled without any errors:
          |
          |$codeExample
          |"""
    }
  }

  class TraitRedefinedFinalMethodFromAnyRef(method: Symbol)(using Context) extends SyntaxMsg(TraitRedefinedFinalMethodFromAnyRefID) {
    def msg = em"Traits cannot redefine final $method from ${hl("class AnyRef")}."
    def explain = ""
  }

  class AlreadyDefined(name: Name, owner: Symbol, conflicting: Symbol)(using Context) extends NamingMsg(AlreadyDefinedID):
    private def where: String =
      if conflicting.effectiveOwner.is(Package) && conflicting.associatedFile != null then
        i" in ${conflicting.associatedFile}"
      else if conflicting.owner == owner then ""
      else i" in ${conflicting.owner}"
    private def note =
      if owner.is(Method) || conflicting.is(Method) then
        "\n\nNote that overloaded methods must all be defined in the same group of toplevel definitions"
      else ""
    def msg =
      if conflicting.isTerm != name.isTermName then
        em"$name clashes with $conflicting$where; the two must be defined together"
      else
        em"$name is already defined as $conflicting$where$note"
    def explain = ""

  class PackageNameAlreadyDefined(pkg: Symbol)(using Context) extends NamingMsg(PackageNameAlreadyDefinedID) {
    lazy val (where, or) =
      if pkg.associatedFile == null then ("", "")
      else (s" in ${pkg.associatedFile}", " or delete the containing class file")
    def msg = em"""${pkg.name} is the name of $pkg$where.
                          |It cannot be used at the same time as the name of a package."""
    def explain =
      em"""An ${hl("object")} or other toplevel definition cannot have the same name as an existing ${hl("package")}.
          |Rename either one of them$or."""
  }

  class UnapplyInvalidNumberOfArguments(qual: untpd.Tree, argTypes: List[Type])(using Context)
    extends SyntaxMsg(UnapplyInvalidNumberOfArgumentsID) {
    def msg = em"Wrong number of argument patterns for $qual; expected: ($argTypes%, %)"
    def explain =
      em"""The Unapply method of $qual was used with incorrect number of arguments.
          |Expected usage would be something like:
          |case $qual(${argTypes.map(_ => '_')}%, %) => ...
          |
        |where subsequent arguments would have following types: ($argTypes%, %).
        |""".stripMargin
  }

  class UnapplyInvalidReturnType(unapplyResult: Type, unapplyName: Name)(using Context)
    extends DeclarationMsg(UnapplyInvalidReturnTypeID) {
    def msg =
      val addendum =
        if Feature.migrateTo3 && unapplyName == nme.unapplySeq
        then "\nYou might want to try to rewrite the extractor to use `unapply` instead."
        else ""
      em"""| ${Red(i"$unapplyResult")} is not a valid result type of an $unapplyName method of an ${Magenta("extractor")}.$addendum"""
    def explain = if (unapplyName.show == "unapply")
      em"""
          |To be used as an extractor, an unapply method has to return a type that either:
          | - has members ${Magenta("isEmpty: Boolean")} and ${Magenta("get: S")} (usually an ${Green("Option[S]")})
          | - is a ${Green("Boolean")}
          | - is a ${Green("Product")} (like a ${Magenta("Tuple2[T1, T2]")})
          |
          |class A(val i: Int)
          |
          |object B {
          |  def unapply(a: A): ${Green("Option[Int]")} = Some(a.i)
          |}
          |
          |object C {
          |  def unapply(a: A): ${Green("Boolean")} = a.i == 2
          |}
          |
          |object D {
          |  def unapply(a: A): ${Green("(Int, Int)")} = (a.i, a.i)
          |}
          |
          |object Test {
          |  def test(a: A) = a match {
          |    ${Magenta("case B(1)")} => 1
          |    ${Magenta("case a @ C()")} => 2
          |    ${Magenta("case D(3, 3)")} => 3
          |  }
          |}
        """.stripMargin
    else
      em"""
          |To be used as an extractor, an unapplySeq method has to return a type which has members
          |${Magenta("isEmpty: Boolean")} and ${Magenta("get: S")} where ${Magenta("S <: Seq[V]")} (usually an ${Green("Option[Seq[V]]")}):
          |
          |object CharList {
          |  def unapplySeq(s: String): ${Green("Option[Seq[Char]")} = Some(s.toList)
          |
          |  "example" match {
          |    ${Magenta("case CharList(c1, c2, c3, c4, _, _, _)")} =>
          |      println(s"$$c1,$$c2,$$c3,$$c4")
          |    case _ =>
          |      println("Expected *exactly* 7 characters!")
          |  }
          |}
        """.stripMargin
  }

  class StaticFieldsOnlyAllowedInObjects(member: Symbol)(using Context) extends SyntaxMsg(StaticFieldsOnlyAllowedInObjectsID) {
    def msg = em"${hl("@static")} $member in ${member.owner} must be defined inside a static ${hl("object")}."
    def explain =
      em"${hl("@static")} members are only allowed inside objects."
  }

  class StaticFieldsShouldPrecedeNonStatic(member: Symbol, defns: List[tpd.Tree])(using Context) extends SyntaxMsg(StaticFieldsShouldPrecedeNonStaticID) {
    def msg = em"${hl("@static")} $member in ${member.owner} must be defined before non-static fields."
    def explain = {
      val nonStatics = defns.takeWhile(_.symbol != member).take(3).filter(_.isInstanceOf[tpd.ValDef])
      val codeExample = s"""object ${member.owner.name.firstPart} {
                        |  @static ${member} = ...
                        |  ${nonStatics.map(m => s"${m.symbol} = ...").mkString("\n  ")}
                        |  ...
                        |}"""
      em"""The fields annotated with @static should precede any non @static fields.
        |This ensures that we do not introduce surprises for users in initialization order of this class.
        |Static field are initialized when class loading the code of Foo.
        |Non static fields are only initialized the first  time that Foo is accessed.
        |
        |The definition of ${member.name} should have been before the non ${hl("@static val")}s:
        |$codeExample
        |"""
    }
  }

  class CyclicInheritance(symbol: Symbol, addendum: => String)(using Context) extends SyntaxMsg(CyclicInheritanceID) {
    def msg = em"Cyclic inheritance: $symbol extends itself$addendum"
    def explain = {
      val codeExample = "class A extends A"

      em"""Cyclic inheritance is prohibited in Dotty.
          |Consider the following example:
          |
          |$codeExample
          |
          |The example mentioned above would fail because this type of inheritance hierarchy
          |creates a "cycle" where a not yet defined class A extends itself which makes
          |impossible to instantiate an object of this class"""
    }
  }

  class BadSymbolicReference(denot: SymDenotation)(using Context)
  extends ReferenceMsg(BadSymbolicReferenceID) {
    def msg = {
      val denotationOwner = denot.owner
      val denotationName = ctx.fresh.setSetting(ctx.settings.YdebugNames, true).printer.nameString(denot.name)
      val file = denot.symbol.associatedFile
      val (location, src) =
        if (file != null) (s" in $file", file.toString)
        else ("", "the signature")

      em"""Bad symbolic reference. A signature$location
          |refers to $denotationName in ${denotationOwner.showKind} ${denotationOwner.showFullName} which is not available.
          |It may be completely missing from the current classpath, or the version on
          |the classpath might be incompatible with the version used when compiling $src."""
    }

    def explain = ""
  }

  class UnableToExtendSealedClass(pclazz: Symbol)(using Context) extends SyntaxMsg(UnableToExtendSealedClassID) {
    def msg = em"Cannot extend ${hl("sealed")} $pclazz in a different source file"
    def explain = "A sealed class or trait can only be extended in the same file as its declaration"
  }

  class SymbolHasUnparsableVersionNumber(symbol: Symbol, errorMessage: String)(using Context)
  extends SyntaxMsg(SymbolHasUnparsableVersionNumberID) {
    def msg = em"${symbol.showLocated} has an unparsable version number: $errorMessage"
    def explain =
      em"""The ${symbol.showLocated} is marked with ${hl("@migration")} indicating it has changed semantics
          |between versions and the ${hl("-Xmigration")} settings is used to warn about constructs
          |whose behavior may have changed since version change."""
  }

  class SymbolChangedSemanticsInVersion(
    symbol: Symbol,
    migrationVersion: ScalaVersion,
    migrationMessage: String
  )(using Context) extends SyntaxMsg(SymbolChangedSemanticsInVersionID) {
    def msg = em"${symbol.showLocated} has changed semantics in version $migrationVersion: $migrationMessage"
    def explain =
      em"""The ${symbol.showLocated} is marked with ${hl("@migration")} indicating it has changed semantics
          |between versions and the ${hl("-Xmigration")} settings is used to warn about constructs
          |whose behavior may have changed since version change."""
  }

  class UnableToEmitSwitch()(using Context)
  extends SyntaxMsg(UnableToEmitSwitchID) {
    def msg = em"Could not emit switch for ${hl("@switch")} annotated match"
    def explain = {
      val codeExample =
        """val ConstantB = 'B'
          |final val ConstantC = 'C'
          |def tokenMe(ch: Char) = (ch: @switch) match {
          |  case '\t' | '\n' => 1
          |  case 'A'         => 2
          |  case ConstantB   => 3  // a non-literal may prevent switch generation: this would not compile
          |  case ConstantC   => 4  // a constant value is allowed
          |  case _           => 5
          |}""".stripMargin

      em"""If annotated with ${hl("@switch")}, the compiler will verify that the match has been compiled to a
          |tableswitch or lookupswitch and issue an error if it instead compiles into a series of conditional
          |expressions. Example usage:
          |
          |$codeExample
          |
          |The compiler will not apply the optimisation if:
          |- the matched value is not of type ${hl("Int")}, ${hl("Byte")}, ${hl("Short")} or ${hl("Char")}
          |- the matched value is not a constant literal
          |- there are less than three cases"""
    }
  }

  class MissingCompanionForStatic(member: Symbol)(using Context)
  extends SyntaxMsg(MissingCompanionForStaticID) {
    def msg = em"${member.owner} does not have a companion class"
    def explain =
      em"An object that contains ${hl("@static")} members must have a companion class."
  }

  class PolymorphicMethodMissingTypeInParent(rsym: Symbol, parentSym: Symbol)(using Context)
  extends SyntaxMsg(PolymorphicMethodMissingTypeInParentID) {
    def msg = em"Polymorphic refinement $rsym without matching type in parent $parentSym is no longer allowed"
    def explain =
      em"""Polymorphic $rsym is not allowed in the structural refinement of $parentSym because
          |$rsym does not override any method in $parentSym. Structural refinement does not allow for
          |polymorphic methods."""
  }

  class ParamsNoInline(owner: Symbol)(using Context)
    extends SyntaxMsg(ParamsNoInlineID) {
    def msg = em"""${hl("inline")} modifier can only be used for parameters of inline methods"""
    def explain = ""
  }

  class JavaSymbolIsNotAValue(symbol: Symbol)(using Context) extends TypeMsg(JavaSymbolIsNotAValueID) {
    def msg = {
      val kind =
        if (symbol is Package) em"$symbol"
        else em"Java defined ${hl("class " + symbol.name)}"

      s"$kind is not a value"
    }
    def explain = ""
  }

  class DoubleDefinition(decl: Symbol, previousDecl: Symbol, base: Symbol)(using Context) extends NamingMsg(DoubleDefinitionID) {
    def msg = {
      def nameAnd = if (decl.name != previousDecl.name) " name and" else ""
      def erasedType = if ctx.erasedTypes then i" ${decl.info}" else ""
      def details(using Context): String =
        if (decl.isRealMethod && previousDecl.isRealMethod) {
          import Signature.MatchDegree._

          // compare the signatures when both symbols represent methods
          decl.signature.matchDegree(previousDecl.signature) match {
            case NoMatch =>
              // If the signatures don't match at all at the current phase, then
              // they might match after erasure.
              if ctx.phase.id <= elimErasedValueTypePhase.id then
                atPhase(elimErasedValueTypePhase.next)(details)
              else
                "" // shouldn't be reachable
            case ParamMatch =>
              "have matching parameter types."
            case MethodNotAMethodMatch =>
              "neither has parameters."
            case FullMatch =>
              val hint =
                if !decl.hasAnnotation(defn.TargetNameAnnot)
                   && !previousDecl.hasAnnotation(defn.TargetNameAnnot)
                then
                  i"""
                     |
                     |Consider adding a @targetName annotation to one of the conflicting definitions
                     |for disambiguation."""
                else ""
              i"have the same$nameAnd type$erasedType after erasure.$hint"
          }
        }
        else ""
      def symLocation(sym: Symbol) = {
        val lineDesc =
          if (sym.span.exists && sym.span != sym.owner.span)
            s" at line ${sym.srcPos.line + 1}"
          else ""
        i"in ${sym.owner}${lineDesc}"
      }
      val clashDescription =
        if (decl.owner eq previousDecl.owner)
          "Double definition"
        else if ((decl.owner eq base) || (previousDecl eq base))
          "Name clash between defined and inherited member"
        else
          "Name clash between inherited members"

      atPhase(typerPhase) {
        em"""$clashDescription:
            |${previousDecl.showDcl} ${symLocation(previousDecl)} and
            |${decl.showDcl} ${symLocation(decl)}
            |"""
      } + details
    }
    def explain = ""
  }

  class ImportRenamedTwice(ident: untpd.Ident)(using Context) extends SyntaxMsg(ImportRenamedTwiceID) {
    def msg = s"${ident.show} is renamed twice on the same import line."
    def explain = ""
  }

  class TypeTestAlwaysDiverges(scrutTp: Type, testTp: Type)(using Context) extends SyntaxMsg(TypeTestAlwaysDivergesID) {
    def msg =
      s"This type test will never return a result since the scrutinee type ${scrutTp.show} does not contain any value."
    def explain = ""
  }

  // Relative of CyclicReferenceInvolvingImplicit and RecursiveValueNeedsResultType
  class TermMemberNeedsResultTypeForImplicitSearch(cycleSym: Symbol)(using Context)
    extends CyclicMsg(TermMemberNeedsNeedsResultTypeForImplicitSearchID) {
    def msg = em"""$cycleSym needs result type because its right-hand side attempts implicit search"""
    def explain =
      em"""|The right hand-side of $cycleSym's definition requires an implicit search at the highlighted position.
           |To avoid this error, give `$cycleSym` an explicit type.
           |""".stripMargin
  }

  class ClassCannotExtendEnum(cls: Symbol, parent: Symbol)(using Context) extends SyntaxMsg(ClassCannotExtendEnumID) {
    def msg = em"""$cls in ${cls.owner} extends enum ${parent.name}, but extending enums is prohibited."""
    def explain = ""
  }

  class NotAnExtractor(tree: untpd.Tree)(using Context) extends SyntaxMsg(NotAnExtractorID) {
    def msg = em"$tree cannot be used as an extractor in a pattern because it lacks an unapply or unapplySeq method"
    def explain =
      em"""|An ${hl("unapply")} method should be defined in an ${hl("object")} as follow:
           |  - If it is just a test, return a ${hl("Boolean")}. For example ${hl("case even()")}
           |  - If it returns a single sub-value of type T, return an ${hl("Option[T]")}
           |  - If it returns several sub-values T1,...,Tn, group them in an optional tuple ${hl("Option[(T1,...,Tn)]")}
           |
           |Sometimes, the number of sub-values isn't fixed and we would like to return a sequence.
           |For this reason, you can also define patterns through ${hl("unapplySeq")} which returns ${hl("Option[Seq[T]]")}.
           |This mechanism is used for instance in pattern ${hl("case List(x1, ..., xn)")}""".stripMargin
  }

  class MemberWithSameNameAsStatic()(using Context)
    extends SyntaxMsg(MemberWithSameNameAsStaticID) {
    def msg = em"Companion classes cannot define members with same name as a ${hl("@static")} member"
    def explain = ""
  }

  class PureExpressionInStatementPosition(stat: untpd.Tree, val exprOwner: Symbol)(using Context)
    extends Message(PureExpressionInStatementPositionID) {
    def kind = MessageKind.PotentialIssue
    def msg = "A pure expression does nothing in statement position; you may be omitting necessary parentheses"
    def explain =
      em"""The pure expression $stat doesn't have any side effect and its result is not assigned elsewhere.
          |It can be removed without changing the semantics of the program. This may indicate an error.""".stripMargin
  }

  class TraitCompanionWithMutableStatic()(using Context)
    extends SyntaxMsg(TraitCompanionWithMutableStaticID) {
    def msg = em"Companion of traits cannot define mutable @static fields"
    def explain = ""
  }

  class LazyStaticField()(using Context)
    extends SyntaxMsg(LazyStaticFieldID) {
    def msg = em"Lazy @static fields are not supported"
    def explain = ""
  }

  class StaticOverridingNonStaticMembers()(using Context)
    extends SyntaxMsg(StaticOverridingNonStaticMembersID) {
    def msg = em"${hl("@static")} members cannot override or implement non-static ones"
    def explain = ""
  }

  class OverloadInRefinement(rsym: Symbol)(using Context)
    extends DeclarationMsg(OverloadInRefinementID) {
    def msg = "Refinements cannot introduce overloaded definitions"
    def explain =
      em"""The refinement `$rsym` introduces an overloaded definition.
          |Refinements cannot contain overloaded definitions.""".stripMargin
  }

  class NoMatchingOverload(val alternatives: List[SingleDenotation], pt: Type)(using Context)
    extends TypeMsg(NoMatchingOverloadID) {
    def msg =
      em"""None of the ${err.overloadedAltsStr(alternatives)}
          |match ${err.expectedTypeStr(pt)}"""
    def explain = ""
  }
  class StableIdentPattern(tree: untpd.Tree, pt: Type)(using Context)
    extends TypeMsg(StableIdentPatternID) {
    def msg =
      em"""Stable identifier required, but $tree found"""
    def explain = ""
  }

  class IllegalSuperAccessor(base: Symbol, memberName: Name, targetName: Name,
      acc: Symbol, accTp: Type,
      other: Symbol, otherTp: Type)(using Context) extends DeclarationMsg(IllegalSuperAccessorID) {
    def msg = {
      // The mixin containing a super-call that requires a super-accessor
      val accMixin = acc.owner
      // The class or trait that the super-accessor should resolve too in `base`
      val otherMixin = other.owner
      // The super-call in `accMixin`
      val superCall = hl(i"super.$memberName")
      // The super-call that the super-accesors in `base` forwards to
      val resolvedSuperCall = hl(i"super[${otherMixin.name}].$memberName")
      // The super-call that we would have called if `super` in traits behaved like it
      // does in classes, i.e. followed the linearization of the trait itself.
      val staticSuperCall = {
        val staticSuper = accMixin.asClass.info.parents.reverse
          .find(_.nonPrivateMember(memberName)
            .matchingDenotation(accMixin.thisType, acc.info, targetName).exists)
        val staticSuperName = staticSuper match {
          case Some(parent) =>
            parent.classSymbol.name.show
          case None => // Might be reachable under separate compilation
            "SomeParent"
        }
        hl(i"super[$staticSuperName].$memberName")
      }
      ex"""$base cannot be defined due to a conflict between its parents when
          |implementing a super-accessor for $memberName in $accMixin:
          |
          |1. One of its parent (${accMixin.name}) contains a call $superCall in its body,
          |   and when a super-call in a trait is written without an explicit parent
          |   listed in brackets, it is implemented by a generated super-accessor in
          |   the class that extends this trait based on the linearization order of
          |   the class.
          |2. Because ${otherMixin.name} comes before ${accMixin.name} in the linearization
          |   order of ${base.name}, and because ${otherMixin.name} overrides $memberName,
          |   the super-accessor in ${base.name} is implemented as a call to
          |   $resolvedSuperCall.
          |3. However,
          |   ${otherTp.widenExpr} (the type of $resolvedSuperCall in ${base.name})
          |   is not a subtype of
          |   ${accTp.widenExpr} (the type of $memberName in $accMixin).
          |   Hence, the super-accessor that needs to be generated in ${base.name}
          |   is illegal.
          |
          |Here are two possible ways to resolve this:
          |
          |1. Change the linearization order of ${base.name} such that
          |   ${accMixin.name} comes before ${otherMixin.name}.
          |2. Alternatively, replace $superCall in the body of $accMixin by a
          |   super-call to a specific parent, e.g. $staticSuperCall
          |""".stripMargin
    }
    def explain = ""
  }

  class TraitParameterUsedAsParentPrefix(cls: Symbol)(using Context)
    extends DeclarationMsg(TraitParameterUsedAsParentPrefixID) {
    def msg =
      s"${cls.show} cannot extend from a parent that is derived via its own parameters"
    def explain =
      ex"""
          |The parent class/trait that ${cls.show} extends from is obtained from
          |the parameter of ${cls.show}. This is disallowed in order to prevent
          |outer-related Null Pointer Exceptions in Scala.
          |
          |In order to fix this issue consider directly extending from the parent rather
          |than obtaining it from the parameters of ${cls.show}.
          |""".stripMargin
  }

  class UnknownNamedEnclosingClassOrObject(name: TypeName)(using Context)
    extends ReferenceMsg(UnknownNamedEnclosingClassOrObjectID) {
    def msg =
      em"""no enclosing class or object is named '${hl(name.show)}'"""
    def explain =
      ex"""
      |The class or object named '${hl(name.show)}' was used as a visibility
      |modifier, but could not be resolved. Make sure that
      |'${hl(name.show)}' is not misspelled and has been imported into the
      |current scope.
      """.stripMargin
    }

  class IllegalCyclicTypeReference(sym: Symbol, where: String, lastChecked: Type)(using Context)
    extends CyclicMsg(IllegalCyclicTypeReferenceID) {
    def msg =
      val lastCheckedStr =
        try lastChecked.show
        catch case ex: CyclicReference => "..."
      i"illegal cyclic type reference: ${where} ${hl(lastCheckedStr)} of $sym refers back to the type itself"
    def explain = ""
  }

  class ErasedTypesCanOnlyBeFunctionTypes()(using Context)
    extends SyntaxMsg(ErasedTypesCanOnlyBeFunctionTypesID) {
    def msg = "Types with erased keyword can only be function types `(erased ...) => ...`"
    def explain = ""
  }

  class CaseClassMissingNonImplicitParamList(cdef: untpd.TypeDef)(using Context)
    extends SyntaxMsg(CaseClassMissingNonImplicitParamListID) {
    def msg =
      em"""|A ${hl("case class")} must have at least one leading non-implicit parameter list"""

    def explain =
      em"""|${cdef.name} must have at least one leading non-implicit parameter list,
           | if you're aiming to have a case class parametrized only by implicit ones, you should
           | add an explicit ${hl("()")} as the first parameter list to ${cdef.name}.""".stripMargin
  }

  class EnumerationsShouldNotBeEmpty(cdef: untpd.TypeDef)(using Context)
    extends SyntaxMsg(EnumerationsShouldNotBeEmptyID) {
    def msg = "Enumerations must contain at least one case"

    def explain =
      em"""|Enumeration ${cdef.name} must contain at least one case
           |Example Usage:
           | ${hl("enum")} ${cdef.name} {
           |    ${hl("case")} Option1, Option2
           | }
           |""".stripMargin
  }

  class TypedCaseDoesNotExplicitlyExtendTypedEnum(enumDef: Symbol, caseDef: untpd.TypeDef)(using Context)
    extends SyntaxMsg(TypedCaseDoesNotExplicitlyExtendTypedEnumID) {
    def msg = i"explicit extends clause needed because both enum case and enum class have type parameters"

    def explain =
      em"""Enumerations where the enum class as well as the enum case have type parameters need
          |an explicit extends.
          |for example:
          | ${hl("enum")} ${enumDef.name}[T] {
          |  ${hl("case")} ${caseDef.name}[U](u: U) ${hl("extends")} ${enumDef.name}[U]
          | }
          |""".stripMargin
  }

  class IllegalRedefinitionOfStandardKind(kindType: String, name: Name)(using Context)
    extends SyntaxMsg(IllegalRedefinitionOfStandardKindID) {
    def msg = em"illegal redefinition of standard $kindType $name"
    def explain =
      em"""| "$name" is a standard Scala core `$kindType`
           | Please choose a different name to avoid conflicts
           |""".stripMargin
  }

  class NoExtensionMethodAllowed(mdef: untpd.DefDef)(using Context)
    extends SyntaxMsg(NoExtensionMethodAllowedID) {
    def msg = em"No extension method allowed here, since collective parameters are given"
    def explain =
      em"""|Extension method:
           |  `${mdef}`
           |is defined inside an extension clause which has collective parameters.
           |""".stripMargin
  }

  class ExtensionMethodCannotHaveTypeParams(mdef: untpd.DefDef)(using Context)
    extends SyntaxMsg(ExtensionMethodCannotHaveTypeParamsID) {
    def msg = i"Extension method cannot have type parameters since some were already given previously"

    def explain =
      em"""|Extension method:
           |  `${mdef}`
           |has type parameters `[${mdef.leadingTypeParams.map(_.show).mkString(",")}]`, while the extension clause has
           |it's own type parameters. Please consider moving these to the extension clause's type parameter list.
           |""".stripMargin
  }

  class ExtensionCanOnlyHaveDefs(mdef: untpd.Tree)(using Context)
    extends SyntaxMsg(ExtensionCanOnlyHaveDefsID) {
    def msg = em"Only methods allowed here, since collective parameters are given"
    def explain =
      em"""Extension clauses can only have `def`s
          | `${mdef.show}` is not a valid expression here.
          |""".stripMargin
  }

  class UnexpectedPatternForSummonFrom(tree: Tree[_])(using Context)
    extends SyntaxMsg(UnexpectedPatternForSummonFromID) {
    def msg = em"Unexpected pattern for summonFrom. Expected ${hl("`x: T`")} or ${hl("`_`")}"
    def explain =
      em"""|The pattern "${tree.show}" provided in the ${hl("case")} expression of the ${hl("summonFrom")},
           | needs to be of the form ${hl("`x: T`")} or ${hl("`_`")}.
           |
           | Example usage:
           | inline def a = summonFrom {
           |  case x: T => ???
           | }
           |
           | or
           | inline def a = summonFrom {
           |  case _ => ???
           | }
           |""".stripMargin
  }

  class AnonymousInstanceCannotBeEmpty(impl:  untpd.Template)(using Context)
    extends SyntaxMsg(AnonymousInstanceCannotBeEmptyID) {
    def msg = i"anonymous instance must implement a type or have at least one extension method"
    def explain =
      em"""|Anonymous instances cannot be defined with an empty body. The block
           |`${impl.show}` should either contain an implemented type or at least one extension method.
           |""".stripMargin
  }

  class ModifierNotAllowedForDefinition(flag: Flag)(using Context)
    extends SyntaxMsg(ModifierNotAllowedForDefinitionID) {
    def msg = em"Modifier ${hl(flag.flagsString)} is not allowed for this definition"
    def explain = ""
  }

  class RedundantModifier(flag: Flag)(using Context)
    extends SyntaxMsg(RedundantModifierID) {
    def msg = em"Modifier ${hl(flag.flagsString)} is redundant for this definition"
    def explain = ""
  }

  class InvalidReferenceInImplicitNotFoundAnnotation(typeVar: String, owner: String)(using Context)
    extends ReferenceMsg(InvalidReferenceInImplicitNotFoundAnnotationID) {
    def msg = em"""|Invalid reference to a type variable ${hl(typeVar)} found in the annotation argument.
                   |The variable does not occur as a parameter in the scope of ${hl(owner)}.
                   |""".stripMargin
    def explain = ""
  }

  class CaseClassInInlinedCode(tree: tpd.Tree)(using Context)
    extends SyntaxMsg(CaseClassInInlinedCodeID) {

    def defKind = if tree.symbol.is(Module) then "object" else "class"
    def msg = s"Case $defKind definitions are not allowed in inline methods or quoted code. Use a normal $defKind instead."
    def explain =
      em"""Case class/object definitions generate a considerable footprint in code size.
          |Inlining such definition would multiply this footprint for each call site.
          |""".stripMargin
  }

  class ImplicitSearchTooLargeWarning(limit: Int, openSearchPairs: List[(Candidate, Type)])(using Context)
    extends TypeMsg(ImplicitSearchTooLargeID):
    override def showAlways = true
    def showQuery(query: (Candidate, Type)): String =
      i"  ${query._1.ref.symbol.showLocated}  for  ${query._2}}"
    def msg =
      em"""Implicit search problem too large.
          |an implicit search was terminated with failure after trying $limit expressions.
          |The root candidate for the search was:
          |
          |${showQuery(openSearchPairs.last)}
          |
          |You can change the behavior by setting the `-Ximplicit-search-limit` value.
          |Smaller values cause the search to fail faster.
          |Larger values might make a very large search problem succeed.
          |"""
    def explain =
      em"""The overflow happened with the following lists of tried expressions and target types,
          |starting with the root query:
          |
          |${openSearchPairs.reverse.map(showQuery)}%\n%
        """

  class TargetNameOnTopLevelClass(symbol: Symbol)(using Context)
  extends SyntaxMsg(TargetNameOnTopLevelClassID):
    def msg = em"${hl("@targetName")} annotation not allowed on top-level $symbol"
    def explain =
      val annot = symbol.getAnnotation(defn.TargetNameAnnot).get
      em"""The @targetName annotation may be applied to a top-level ${hl("val")} or ${hl("def")}, but not
          |a top-level ${hl("class")}, ${hl("trait")}, or ${hl("object")}.
          |
          |This restriction is due to the naming convention of Java classfiles, whose filenames
          |are based on the name of the class defined within. If @targetName were permitted
          |here, the name of the classfile would be based on the target name, and the compiler
          |could not associate that classfile with the Scala-visible defined name of the class.
          |
          |If your use case requires @targetName, consider wrapping $symbol in an ${hl("object")}
          |(and possibly exporting it), as in the following example:
          |
          |${hl("object Wrapper:")}
          |  $annot $symbol { ... }
          |
          |${hl("export")} Wrapper.${symbol.name}  ${hl("// optional")}"""

  class NotClassType(tp: Type)(using Context)
  extends TypeMsg(NotClassTypeID), ShowMatchTrace(tp):
    def msg = ex"$tp is not a class type"
<<<<<<< HEAD
    def explain = ""
=======
    def explain = ""
>>>>>>> 22193a39
<|MERGE_RESOLUTION|>--- conflicted
+++ resolved
@@ -2532,8 +2532,4 @@
   class NotClassType(tp: Type)(using Context)
   extends TypeMsg(NotClassTypeID), ShowMatchTrace(tp):
     def msg = ex"$tp is not a class type"
-<<<<<<< HEAD
-    def explain = ""
-=======
-    def explain = ""
->>>>>>> 22193a39
+    def explain = ""
