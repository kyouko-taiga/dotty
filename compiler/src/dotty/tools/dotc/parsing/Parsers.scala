--- conflicted
+++ resolved
@@ -196,11 +196,7 @@
 
     def isIdent = in.isIdent
     def isIdent(name: Name) = in.isIdent(name)
-<<<<<<< HEAD
-    def isPureArrow(name: Name): Boolean = ctx.settings.Ycc.value && isIdent(name)
-=======
     def isPureArrow(name: Name): Boolean = isIdent(name) && Feature.pureFunsEnabled
->>>>>>> 22193a39
     def isPureArrow: Boolean = isPureArrow(nme.PUREARROW) || isPureArrow(nme.PURECTXARROW)
     def isErased = isIdent(nme.erased) && in.erasedEnabled
     def isSimpleLiteral =
@@ -972,19 +968,11 @@
         isArrowIndent()
       else false
 
-<<<<<<< HEAD
-    /** Under -Ycc: is the following token sequuence a capture set `{ref1, ..., refN}`
-     *  followed by a token that can start a type?
-     */
-    def followingIsCaptureSet(): Boolean =
-      ctx.settings.Ycc.value && {
-=======
     /** Under captureChecking language import: is the following token sequence a
      *  capture set `{ref1, ..., refN}` followed by a token that can start a type?
      */
     def followingIsCaptureSet(): Boolean =
       Feature.ccEnabled && {
->>>>>>> 22193a39
         val lookahead = in.LookaheadScanner()
         def followingIsTypeStart() =
           lookahead.nextToken()
@@ -1456,18 +1444,12 @@
     /** CaptureRef  ::=  ident | `this`
      */
     def captureRef(): Tree =
-<<<<<<< HEAD
-      if in.token == THIS then simpleRef() else termIdent()
-
-    /**  CaptureSet ::=  `{` CaptureRef {`,` CaptureRef} `}`    -- under -Ycc
-=======
       if in.token == THIS then simpleRef()
       else termIdent() match
         case Ident(nme.CAPTURE_ROOT) => captureRoot
         case id => id
 
     /**  CaptureSet ::=  `{` CaptureRef {`,` CaptureRef} `}`    -- under captureChecking
->>>>>>> 22193a39
      */
     def captureSet(): List[Tree] = inBraces {
       if in.token == RBRACE then Nil else commaSeparated(captureRef)
@@ -1478,21 +1460,12 @@
      *                   |  FunParamClause ‘=>>’ Type
      *                   |  MatchType
      *                   |  InfixType
-<<<<<<< HEAD
-     *                   |  CaptureSet Type                            -- under -Ycc
-     *  FunType        ::=  (MonoFunType | PolyFunType)
-     *  MonoFunType    ::=  FunTypeArgs (‘=>’ | ‘?=>’) Type
-     *                   |  (‘->’ | ‘?->’ ) Type                       -- under -Ycc
-     *  PolyFunType    ::=  HKTypeParamClause '=>' Type
-     *                   |  HKTypeParamClause ‘->’ Type                -- under -Ycc
-=======
      *                   |  CaptureSet Type                            -- under captureChecking
      *  FunType        ::=  (MonoFunType | PolyFunType)
      *  MonoFunType    ::=  FunTypeArgs (‘=>’ | ‘?=>’) Type
      *                   |  (‘->’ | ‘?->’ ) Type                       -- under pureFunctions
      *  PolyFunType    ::=  HKTypeParamClause '=>' Type
      *                   |  HKTypeParamClause ‘->’ Type                -- under pureFunctions
->>>>>>> 22193a39
      *  FunTypeArgs    ::=  InfixType
      *                   |  `(' [ [ ‘[using]’ ‘['erased']  FunArgType {`,' FunArgType } ] `)'
      *                   |  '(' [ ‘[using]’ ‘['erased'] TypedFunParam {',' TypedFunParam } ')'
@@ -1512,14 +1485,9 @@
             if !imods.flags.isEmpty || params.isEmpty then
               syntaxError(em"illegal parameter list for type lambda", start)
               token = ARROW
-<<<<<<< HEAD
-          else if ctx.settings.Ycc.value then
-            // `=>` means impure function under -Ycc whereas `->` is a regular function.
-=======
           else if Feature.pureFunsEnabled then
             // `=>` means impure function under pureFunctions or captureChecking
             // language imports, whereas `->` is then a regular function.
->>>>>>> 22193a39
             imods |= Impure
 
           if token == CTXARROW then
@@ -1923,11 +1891,7 @@
       if in.token == ARROW || isPureArrow(nme.PUREARROW) then
         val isImpure = in.token == ARROW
         val tp = atSpan(in.skipToken()) { ByNameTypeTree(core()) }
-<<<<<<< HEAD
-        if isImpure && ctx.settings.Ycc.value then ImpureByNameTypeTree(tp) else tp
-=======
         if isImpure && Feature.pureFunsEnabled then ImpureByNameTypeTree(tp) else tp
->>>>>>> 22193a39
       else if in.token == LBRACE && followingIsCaptureSet() then
         val start = in.offset
         val cs = captureSet()
