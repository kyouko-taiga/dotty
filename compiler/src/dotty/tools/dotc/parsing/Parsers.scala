package dotty.tools
package dotc
package parsing

import scala.language.unsafeNulls

import scala.annotation.internal.sharable
import scala.collection.mutable.ListBuffer
import scala.collection.immutable.BitSet
import util.{ SourceFile, SourcePosition, NoSourcePosition }
import Tokens._
import Scanners._
import xml.MarkupParsers.MarkupParser
import core._
import Flags._
import Contexts._
import Names._
import NameKinds.{WildcardParamName, QualifiedName}
import NameOps._
import ast.{Positioned, Trees}
import ast.Trees._
import StdNames._
import util.Spans._
import Constants._
import Symbols.NoSymbol
import ScriptParsers._
import Decorators._
import util.Chars
import scala.annotation.tailrec
import rewrites.Rewrites.{patch, overlapsPatch}
import reporting._
import config.Feature
import config.Feature.{sourceVersion, migrateTo3, globalOnlyImports}
import config.SourceVersion._
import config.SourceVersion

object Parsers {

  import ast.untpd._

  case class OpInfo(operand: Tree, operator: Ident, offset: Offset)

  enum Location(val inParens: Boolean, val inPattern: Boolean, val inArgs: Boolean):
    case InParens      extends Location(true, false, false)
    case InArgs        extends Location(true, false, true)
    case InColonArg    extends Location(false, false, true)
    case InPattern     extends Location(false, true, false)
    case InGuard       extends Location(false, false, false)
    case InPatternArgs extends Location(false, true, true) // InParens not true, since it might be an alternative
    case InBlock       extends Location(false, false, false)
    case ElseWhere     extends Location(false, false, false)

  enum ParamOwner:
    case Class, Type, TypeParam, Def

  enum ParseKind:
    case Expr, Type, Pattern

  type StageKind = Int
  object StageKind {
    val None = 0
    val Quoted = 1
    val Spliced = 1 << 1
    val QuotedPattern = 1 << 2
  }

  extension (buf: ListBuffer[Tree])
    def +++=(x: Tree) = x match {
      case x: Thicket => buf ++= x.trees
      case x => buf += x
    }

  /** The parse starting point depends on whether the source file is self-contained:
   *  if not, the AST will be supplemented.
   */
  def parser(source: SourceFile)(using Context): Parser =
    if source.isSelfContained then new ScriptParser(source)
    else new Parser(source)

  private val InCase: Region => Region = Scanners.InCase(_)
  private val InCond: Region => Region = Scanners.InParens(LPAREN, _)
  private val InFor : Region => Region = Scanners.InBraces(_)

  abstract class ParserCommon(val source: SourceFile)(using Context) {

    val in: ScannerCommon

    /* ------------- POSITIONS ------------------------------------------- */

    /** Positions tree.
     *  If `t` does not have a span yet, set its span to the given one.
     */
    def atSpan[T <: Positioned](span: Span)(t: T): T =
      if (t.span.isSourceDerived) t else t.withSpan(span.union(t.span))

    def atSpan[T <: Positioned](start: Offset, point: Offset, end: Offset)(t: T): T =
      atSpan(Span(start, end, point))(t)

    /** If the last read offset is strictly greater than `start`, assign tree
     *  the span from `start` to last read offset, with given point.
     *  If the last offset is less than or equal to start, the tree `t` did not
     *  consume any source for its construction. In this case, don't assign a span yet,
     *  but wait for its span to be determined by `setChildSpans` when the
     *  parent node is positioned.
     */
    def atSpan[T <: Positioned](start: Offset, point: Offset)(t: T): T =
      if (in.lastOffset > start) atSpan(start, point, in.lastOffset)(t) else t

    def atSpan[T <: Positioned](start: Offset)(t: T): T =
      atSpan(start, start)(t)

    def startOffset(t: Positioned): Int =
      if (t.span.exists) t.span.start else in.offset

    def pointOffset(t: Positioned): Int =
      if (t.span.exists) t.span.point else in.offset

    def endOffset(t: Positioned): Int =
      if (t.span.exists) t.span.end else in.lastOffset

    def nameStart: Offset =
      if (in.token == BACKQUOTED_IDENT) in.offset + 1 else in.offset

    /** in.offset, except if this is at a new line, in which case `lastOffset` is preferred. */
    def expectedOffset: Int = {
      val current = in.sourcePos()
      val last = in.sourcePos(in.lastOffset)
      if (current.line != last.line) in.lastOffset else in.offset
    }

    /* ------------- ERROR HANDLING ------------------------------------------- */
    /** The offset where the last syntax error was reported, or if a skip to a
     *  safepoint occurred afterwards, the offset of the safe point.
     */
    protected var lastErrorOffset : Int = -1

    /** Issue an error at given offset if beyond last error offset
     *  and update lastErrorOffset.
     */
    def syntaxError(msg: Message, offset: Int = in.offset): Unit =
      if offset > lastErrorOffset then
        val length = if offset == in.offset && in.name != null then in.name.show.length else 0
        syntaxError(msg, Span(offset, offset + length))
        lastErrorOffset = in.offset
<<<<<<< HEAD

    def syntaxError(msg: => String, offset: Int): Unit =
      syntaxError(msg.toMessage, offset)

    def syntaxError(msg: => String): Unit =
      syntaxError(msg, in.offset)
=======
>>>>>>> d6cc1010

    /** Unconditionally issue an error at given span, without
     *  updating lastErrorOffset.
     */
    def syntaxError(msg: Message, span: Span): Unit =
      report.error(msg, source.atSpan(span))

    def syntaxError(msg: => String, span: Span): Unit =
      syntaxError(msg.toMessage, span)

    def unimplementedExpr(using Context): Select =
      Select(scalaDot(nme.Predef), nme.???)
  }

  trait OutlineParserCommon extends ParserCommon {
    def accept(token: Int): Int

    def skipBracesHook(): Option[Tree]
    def skipBraces(): Unit = {
      accept(if (in.token == INDENT) INDENT else LBRACE)
      var openBraces = 1
      while (in.token != EOF && openBraces > 0)
        skipBracesHook() getOrElse {
          if (in.token == LBRACE || in.token == INDENT) openBraces += 1
          else if (in.token == RBRACE || in.token == OUTDENT) openBraces -= 1
          in.nextToken()
        }
    }
  }

  class Parser(source: SourceFile)(using Context) extends ParserCommon(source) {

    val in: Scanner = new Scanner(source, profile = Profile.current)
    // in.debugTokenStream = true    // uncomment to see the token stream of the standard scanner, but not syntax highlighting

    /** This is the general parse entry point.
     *  Overridden by ScriptParser
     */
    def parse(): Tree = {
      val t = compilationUnit()
      accept(EOF)
      t
    }

/* -------------- TOKEN CLASSES ------------------------------------------- */

    def isIdent = in.isIdent
    def isIdent(name: Name) = in.isIdent(name)
    def isPureArrow(name: Name): Boolean = isIdent(name) && Feature.pureFunsEnabled
    def isPureArrow: Boolean = isPureArrow(nme.PUREARROW) || isPureArrow(nme.PURECTXARROW)
    def isErased = isIdent(nme.erased) && in.erasedEnabled
    def isSimpleLiteral =
      simpleLiteralTokens.contains(in.token)
      || isIdent(nme.raw.MINUS) && numericLitTokens.contains(in.lookahead.token)
    def isLiteral = literalTokens contains in.token
    def isNumericLit = numericLitTokens contains in.token
    def isTemplateIntro = templateIntroTokens contains in.token
    def isDclIntro = dclIntroTokens contains in.token
    def isStatSeqEnd = in.isNestedEnd || in.token == EOF || in.token == RPAREN
    def mustStartStat = mustStartStatTokens contains in.token

    /** Is current token a hard or soft modifier (in modifier position or not)? */
    def isModifier: Boolean = modifierTokens.contains(in.token) || in.isSoftModifier

    def isBindingIntro: Boolean = {
      in.token match {
        case USCORE => true
        case IDENTIFIER | BACKQUOTED_IDENT =>
          in.lookahead.isArrow
        case LPAREN =>
          val lookahead = in.LookaheadScanner()
          lookahead.skipParens()
          lookahead.isArrow
        case _ => false
      }
    } && !in.isSoftModifierInModifierPosition

    def isExprIntro: Boolean =
      in.canStartExprTokens.contains(in.token)
      && !in.isSoftModifierInModifierPosition
      && !(isIdent(nme.extension) && followingIsExtension())

    def isDefIntro(allowedMods: BitSet, excludedSoftModifiers: Set[TermName] = Set.empty): Boolean =
      in.token == AT
      || defIntroTokens.contains(in.token)
      || allowedMods.contains(in.token)
      || in.isSoftModifierInModifierPosition && !excludedSoftModifiers.contains(in.name)

    def isStatSep: Boolean = in.isStatSep

    /** A '$' identifier is treated as a splice if followed by a `{`.
     *  A longer identifier starting with `$` is treated as a splice/id combination
     *  in a quoted block '{...'
     */
    def isSplice: Boolean =
      in.token == IDENTIFIER && in.name(0) == '$' && {
        if in.name.length == 1 then in.lookahead.token == LBRACE
        else (staged & StageKind.Quoted) != 0
      }

/* ------------- ERROR HANDLING ------------------------------------------- */

    /** Is offset1 less or equally indented than offset2?
     *  This is the case if the characters between the preceding end-of-line and offset1
     *  are a prefix of the characters between the preceding end-of-line and offset2.
     */
    def isLeqIndented(offset1: Int, offset2: Int): Boolean = {
      def recur(idx1: Int, idx2: Int): Boolean =
        idx1 == offset1 ||
        idx2 < offset2 && source(idx1) == source(idx2) && recur(idx1 + 1, idx2 + 1)
      recur(source.startOfLine(offset1), source.startOfLine(offset2))
    }

    /** Skip on error to next safe point.
     */
    def skip(): Unit =
      in.skip()
      lastErrorOffset = in.offset

    def warning(msg: Message, offset: Int = in.offset): Unit =
      report.warning(msg, source.atSpan(Span(offset)))

    def deprecationWarning(msg: Message, offset: Int = in.offset): Unit =
      report.deprecationWarning(msg, source.atSpan(Span(offset)))

    /** Issue an error at current offset that input is incomplete */
    def incompleteInputError(msg: Message): Unit =
      if in.offset != lastErrorOffset then
        report.incompleteInputError(msg, source.atSpan(Span(in.offset)))

    /** If at end of file, issue an incompleteInputError.
     *  Otherwise issue a syntax error and skip to next safe point.
     */
    def syntaxErrorOrIncomplete(msg: Message, offset: Int = in.offset): Unit =
      if in.token == EOF then
        incompleteInputError(msg)
      else
        syntaxError(msg, offset)
        skip()

    def syntaxErrorOrIncomplete(msg: => String): Unit =
      syntaxErrorOrIncomplete(msg.toMessage, in.offset)

    def syntaxErrorOrIncomplete(msg: Message, span: Span): Unit =
      if in.token == EOF then
        incompleteInputError(msg)
      else
        syntaxError(msg, span)
        skip()

    /** Consume one token of the specified type, or
      * signal an error if it is not there.
      *
      * @return The offset at the start of the token to accept
      */
    def accept(token: Int): Int =
      val offset = in.offset
      if in.token != token then
        syntaxErrorOrIncomplete(ExpectedTokenButFound(token, in.token))
      if in.token == token then in.nextToken()
      offset

    def accept(name: Name): Int = {
      val offset = in.offset
      if !isIdent(name) then
        syntaxErrorOrIncomplete(em"`$name` expected")
      if isIdent(name) then
        in.nextToken()
      offset
    }

    def acceptColon(): Int =
      val offset = in.offset
      if in.isColon then { in.nextToken(); offset }
      else accept(COLONop)

    /** semi = nl {nl} | `;'
     *  nl  = `\n' // where allowed
     */
    def acceptStatSep(): Unit =
      if in.isNewLine then in.nextToken() else accept(SEMI)

    /** Parse statement separators and end markers. Ensure that there is at least
     *  one statement separator unless the next token terminates a statement´sequence.
     *  @param   stats      the statements parsed to far
     *  @param   noPrevStat true if there was no immediately preceding statement parsed
     *  @param   what       a string indicating what kind of statement is parsed
     *  @param   altEnd     a token that is also considered as a terminator of the statement
     *                      sequence (the default `EOF` already assumes to terminate a statement
     *                      sequence).
     *  @return  true if the statement sequence continues, false if it terminates.
     */
    def statSepOrEnd[T <: Tree](stats: ListBuffer[T], noPrevStat: Boolean = false, what: String = "statement", altEnd: Token = EOF): Boolean =
      def recur(sepSeen: Boolean, endSeen: Boolean): Boolean =
        if isStatSep then
          in.nextToken()
          recur(true, endSeen)
        else if in.token == END then
          if endSeen then syntaxError(em"duplicate end marker")
          checkEndMarker(stats)
          recur(sepSeen, endSeen = true)
        else if isStatSeqEnd || in.token == altEnd then
          false
        else if sepSeen || endSeen then
          true
        else
          val found = in.token
          val statFollows = mustStartStatTokens.contains(found)
          syntaxError(
            if noPrevStat then IllegalStartOfStatement(what, isModifier, statFollows)
<<<<<<< HEAD
            else i"end of $what expected but ${showToken(found)} found".toMessage)
=======
            else em"end of $what expected but ${showToken(found)} found")
>>>>>>> d6cc1010
          if mustStartStatTokens.contains(found) then
            false // it's a statement that might be legal in an outer context
          else
            in.nextToken() // needed to ensure progress; otherwise we might cycle forever
            skip()
            true

      in.observeOutdented()
      recur(false, false)
    end statSepOrEnd

    def rewriteNotice(version: SourceVersion = `3.0-migration`, additionalOption: String = "") =
      Message.rewriteNotice("This construct", version, additionalOption)

    def syntaxVersionError(option: String, span: Span) =
      syntaxError(em"""This construct is not allowed under $option.${rewriteNotice(`3.0-migration`, option)}""", span)

    def rewriteToNewSyntax(span: Span = Span(in.offset)): Boolean = {
      if (in.newSyntax) {
        if (in.rewrite) return true
        syntaxVersionError("-new-syntax", span)
      }
      false
    }

    def rewriteToOldSyntax(span: Span = Span(in.offset)): Boolean = {
      if (in.oldSyntax) {
        if (in.rewrite) return true
        syntaxVersionError("-old-syntax", span)
      }
      false
    }

    def errorTermTree(start: Offset): Literal = atSpan(start, in.offset, in.offset) { Literal(Constant(null)) }

    private var inFunReturnType = false
    private def fromWithinReturnType[T](body: => T): T = {
      val saved = inFunReturnType
      try {
        inFunReturnType = true
        body
      }
      finally inFunReturnType = saved
    }

    /** A flag indicating we are parsing in the annotations of a primary
     *  class constructor
     */
    private var inClassConstrAnnots = false
    private def fromWithinClassConstr[T](body: => T): T = {
      val saved = inClassConstrAnnots
      inClassConstrAnnots = true
      try body
      finally inClassConstrAnnots = saved
    }

    private var inEnum = false
    private def withinEnum[T](body: => T): T = {
      val saved = inEnum
      inEnum = true
      try body
      finally inEnum = saved
    }

    private var staged = StageKind.None
    def withinStaged[T](kind: StageKind)(op: => T): T = {
      val saved = staged
      staged |= kind
      try op
      finally staged = saved
    }

/* ---------- TREE CONSTRUCTION ------------------------------------------- */

    /** Convert tree to formal parameter list
    */
    def convertToParams(tree: Tree): List[ValDef] =
      val mods =
        if in.token == CTXARROW || isPureArrow(nme.PURECTXARROW)
        then Modifiers(Given)
        else EmptyModifiers
      tree match
        case Parens(t) =>
          convertToParam(t, mods) :: Nil
        case Tuple(ts) =>
          ts.map(convertToParam(_, mods))
        case t @ Typed(Ident(_), _) =>
          report.errorOrMigrationWarning(
            em"parentheses are required around the parameter of a lambda${rewriteNotice()}",
            in.sourcePos(), from = `3.0`)
          if migrateTo3 then
            patch(source, t.span.startPos, "(")
            patch(source, t.span.endPos, ")")
          convertToParam(t, mods) :: Nil
        case t =>
          convertToParam(t, mods) :: Nil

    /** Convert tree to formal parameter
    */
    def convertToParam(tree: Tree, mods: Modifiers): ValDef =
      def fail() =
        syntaxError(em"not a legal formal parameter for a function literal", tree.span)
        makeParameter(nme.ERROR, tree, mods)
      tree match
        case param: ValDef =>
          param.withMods(param.mods | mods.flags)
        case id @ Ident(name) =>
          makeParameter(name.asTermName, TypeTree(), mods, isBackquoted = isBackquoted(id)).withSpan(tree.span)
        // the following three cases are needed only for 2.x parameters without enclosing parentheses
        case Typed(_, tpt: TypeBoundsTree) =>
          fail()
        case Typed(id @ Ident(name), tpt) =>
          makeParameter(name.asTermName, tpt, mods, isBackquoted = isBackquoted(id)).withSpan(tree.span)
        case _ =>
          fail()

    /** Convert (qual)ident to type identifier
     */
    def convertToTypeId(tree: Tree): Tree = tree match {
      case id @ Ident(name) =>
        cpy.Ident(id)(name.toTypeName)
      case id @ Select(qual, name) =>
        cpy.Select(id)(qual, name.toTypeName)
      case _ =>
        syntaxError(IdentifierExpected(tree.show), tree.span)
        tree
    }

/* --------------- PLACEHOLDERS ------------------------------------------- */

    /** The implicit parameters introduced by `_` in the current expression.
     *  Parameters appear in reverse order.
     */
    var placeholderParams: List[ValDef] = Nil

    def checkNoEscapingPlaceholders[T](op: => T): T =
      val savedPlaceholderParams = placeholderParams
      val savedLanguageImportContext = in.languageImportContext
      placeholderParams = Nil
      try op
      finally
        placeholderParams match
          case vd :: _ => syntaxError(UnboundPlaceholderParameter(), vd.span)
          case _ =>
        placeholderParams = savedPlaceholderParams
        in.languageImportContext = savedLanguageImportContext

    def isWildcard(t: Tree): Boolean = t match {
      case Ident(name1) => placeholderParams.nonEmpty && name1 == placeholderParams.head.name
      case Typed(t1, _) => isWildcard(t1)
      case Annotated(t1, _) => isWildcard(t1)
      case Parens(t1) => isWildcard(t1)
      case _ => false
    }

    def isWildcardType(t: Tree): Boolean = t match {
      case t: TypeBoundsTree => true
      case Parens(t1) => isWildcardType(t1)
      case _ => false
    }

    def rejectWildcardType(t: Tree, fallbackTree: Tree = scalaAny): Tree =
      if (isWildcardType(t)) {
        syntaxError(UnboundWildcardType(), t.span)
        fallbackTree
      }
      else t

/* -------------- XML ---------------------------------------------------- */

    /** The markup parser.
     *  The first time this lazy val is accessed, we assume we were trying to parse an XML literal.
     *  The current position is recorded for later error reporting if it turns out
     *  that we don't have scala-xml on the compilation classpath.
     */
    lazy val xmlp: xml.MarkupParsers.MarkupParser = {
      myFirstXmlPos = source.atSpan(Span(in.offset))
      new MarkupParser(this, true)
    }

    /** The position of the first XML literal encountered while parsing,
     *  NoSourcePosition if there were no XML literals.
     */
    def firstXmlPos: SourcePosition = myFirstXmlPos
    private var myFirstXmlPos: SourcePosition = NoSourcePosition

    object symbXMLBuilder extends xml.SymbolicXMLBuilder(this, true) // DEBUG choices

    def xmlLiteral() : Tree = xmlp.xLiteral
    def xmlLiteralPattern() : Tree = xmlp.xLiteralPattern

/* -------- COMBINATORS -------------------------------------------------------- */

    def enclosed[T](tok: Token, body: => T): T =
      accept(tok)
      try body finally accept(tok + 1)

    def inParens[T](body: => T): T = enclosed(LPAREN, body)
    def inBraces[T](body: => T): T = enclosed(LBRACE, body)
    def inBrackets[T](body: => T): T = enclosed(LBRACKET, body)

    def inBracesOrIndented[T](body: => T, rewriteWithColon: Boolean = false): T =
      if in.token == INDENT then
        val rewriteToBraces = in.rewriteNoIndent
          && !testChars(in.lastOffset - 3, " =>") // braces are always optional after `=>` so none should be inserted
        if rewriteToBraces then indentedToBraces(body)
        else enclosed(INDENT, body)
      else
        if in.rewriteToIndent then bracesToIndented(body, rewriteWithColon)
        else inBraces(body)

    def inDefScopeBraces[T](body: => T, rewriteWithColon: Boolean = false): T =
      inBracesOrIndented(body, rewriteWithColon)

    /** <part> {`,` <part>} */
    def commaSeparated[T](part: () => T): List[T] =
      in.currentRegion.withCommasExpected {
        commaSeparatedRest(part(), part)
      }

    /** {`,` <part>}
     *
     *  currentRegion.commasExpected has to be set separately.
     */
    def commaSeparatedRest[T](leading: T, part: () => T): List[T] =
      if in.token == COMMA then
        val ts = new ListBuffer[T] += leading
        while in.token == COMMA do
          in.nextToken()
          ts += part()
        ts.toList
      else leading :: Nil

    def inSepRegion[T](f: Region => Region)(op: => T): T =
      val cur = in.currentRegion
      in.currentRegion = f(cur)
      try op finally in.currentRegion = cur

    /** Parse `body` while checking (under -no-indent) that a `{` is not missing before it.
     *  This is done as follows:
     *    If the next token S is indented relative to the current region,
     *    and the end of `body` is followed by a new line and another statement,
     *    check that that other statement is indented less than S
     */
    def subPart[T](body: () => T): T = in.currentRegion match
      case r: InBraces if in.isAfterLineEnd =>
        val startIndentWidth = in.indentWidth(in.offset)
        if r.indentWidth < startIndentWidth then
          // Note: we can get here only if indentation is not significant
          // If indentation is significant, we would see an <indent> as current token
          // and the indent region would be Indented instead of InBraces.
          //
          // If indentation would be significant, an <indent> would be inserted here.
          val t = body()
          // Therefore, make sure there would be a matching <outdent>
          def nextIndentWidth = in.indentWidth(in.next.offset)
          if in.isNewLine && !(nextIndentWidth < startIndentWidth) then
            warning(
              if startIndentWidth <= nextIndentWidth then
<<<<<<< HEAD
                  i"""Line is indented too far to the right, or a `{` is missing before:
                   |
                   |${t.tryToShow}""".toMessage
=======
                em"""Line is indented too far to the right, or a `{` is missing before:
                  |
                  |${t.tryToShow}"""
>>>>>>> d6cc1010
              else
                in.spaceTabMismatchMsg(startIndentWidth, nextIndentWidth).toMessage,
              in.next.offset
            )
          t
        else body()
      case _ => body()

    /** Check that this is not the start of a statement that's indented relative to the current region.
     */
    def checkNextNotIndented(): Unit =
      if in.isNewLine then
        val nextIndentWidth = in.indentWidth(in.next.offset)
        if in.currentRegion.indentWidth < nextIndentWidth then
<<<<<<< HEAD
          warning(i"Line is indented too far to the right, or a `{` or `:` is missing".toMessage, in.next.offset)
=======
          warning(em"Line is indented too far to the right, or a `{` or `:` is missing", in.next.offset)
>>>>>>> d6cc1010

/* -------- REWRITES ----------------------------------------------------------- */

    /** The last offset where a colon at the end of line would be required if a subsequent { ... }
     *  block would be converted to an indentation region.
     */
    var possibleColonOffset: Int = -1

    def testChar(idx: Int, p: Char => Boolean): Boolean = {
      val txt = source.content
      idx < txt.length && p(txt(idx))
    }

    def testChar(idx: Int, c: Char): Boolean = {
      val txt = source.content
      idx < txt.length && txt(idx) == c
    }

    def testChars(from: Int, str: String): Boolean =
      str.isEmpty ||
      testChar(from, str.head) && testChars(from + 1, str.tail)

    def skipBlanks(idx: Int, step: Int = 1): Int =
      if (testChar(idx, c => c == ' ' || c == '\t' || c == Chars.CR)) skipBlanks(idx + step, step)
      else idx

    /** Parse indentation region `body` and rewrite it to be in braces instead */
    def indentedToBraces[T](body: => T): T =
      val enclRegion   = in.currentRegion.enclosing          // capture on entry
      def indentWidth  = enclRegion.indentWidth
      val followsColon = testChar(in.lastOffset - 1, ':')

      /** Is `expr` a tree that lacks a final `else`? Put such trees in `{...}` to make
       *  sure we don't accidentally merge them with a following `else`.
       */
      def isPartialIf(expr: Tree): Boolean = expr match {
        case If(_, _, EmptyTree) => true
        case If(_, _, e)         => isPartialIf(e)
        case _                   => false
      }

      /** Is `expr` a (possibly curried) function that has a multi-statement block
       *  as body? Put such trees in `{...}` since we don't enclose statements following
       *  a `=>` in braces.
       */
      def isBlockFunction[T](expr: T): Boolean = expr match {
        case Function(_, body)  => isBlockFunction(body)
        case Block(stats, expr) => stats.nonEmpty || isBlockFunction(expr)
        case _                  => false
      }

      /** Start of first line after in.lastOffset that does not have a comment
       *  at indent width greater than the indent width of the closing brace.
       */
      def closingOffset(lineStart: Offset): Offset =
        if in.lineOffset >= 0 && lineStart >= in.lineOffset then in.lineOffset
        else
          val commentStart = skipBlanks(lineStart)
          if testChar(commentStart, '/') && indentWidth < in.indentWidth(commentStart)
          then closingOffset(source.nextLine(lineStart))
          else lineStart

      def needsBraces(t: Any): Boolean = t match {
        case Match(EmptyTree, _) => true
        case Block(stats, expr)  => stats.nonEmpty || needsBraces(expr)
        case expr: Tree          => followsColon
                                 || isPartialIf(expr) && in.token == ELSE
                                 || isBlockFunction(expr)
        case _                   => true
      }
      // begin indentedToBraces
      val startOpening =
        if followsColon then
          if testChar(in.lastOffset - 2, ' ') then in.lastOffset - 2
          else in.lastOffset - 1
        else in.lastOffset
      val endOpening = in.lastOffset
      val t = enclosed(INDENT, body)
      if needsBraces(t) then
        patch(source, Span(startOpening, endOpening), " {")
        patch(source, Span(closingOffset(source.nextLine(in.lastOffset))), indentWidth.toPrefix ++ "}\n")
      t
    end indentedToBraces

    /** The region to eliminate when replacing an opening `(` or `{` that ends a line.
     *  The `(` or `{` is at in.offset.
     */
    def startingElimRegion(colonRequired: Boolean): (Offset, Offset) = {
      val skipped = skipBlanks(in.offset + 1)
      if (in.isAfterLineEnd)
        if (testChar(skipped, Chars.LF) && !colonRequired)
          (in.lineOffset, skipped + 1) // skip the whole line
        else
          (in.offset, skipped)
      else if (testChar(in.offset - 1, ' ')) (in.offset - 1, in.offset + 1)
      else (in.offset, in.offset + 1)
    }

    /** The region to eliminate when replacing a closing `)` or `}` that starts a new line
     *  The `)` or `}` precedes in.lastOffset.
     */
    def closingElimRegion(): (Offset, Offset) = {
      val skipped = skipBlanks(in.lastOffset)
      if (testChar(skipped, Chars.LF))                    // if `)` or `}` is on a line by itself
        (source.startOfLine(in.lastOffset), skipped + 1)  //   skip the whole line
      else                                                // else
        (in.lastOffset - 1, skipped)                      //   move the following text up to where the `)` or `}` was
    }

    /** Parse brace-enclosed `body` and rewrite it to be an indentation region instead, if possible.
     *  If possible means:
     *   1. not inside (...), [...], case ... =>
     *   2. opening brace `{` is at end of line
     *   3. closing brace `}` is at start of line
     *   4. there is at least one token between the braces
     *   5. the closing brace is also at the end of the line, or it is followed by one of
     *      `then`, `else`, `do`, `catch`, `finally`, `yield`, or `match`.
     *   6. the opening brace does not follow a `=>`. The reason for this condition is that
     *      rewriting back to braces does not work after `=>` (since in most cases braces are omitted
     *      after a `=>` it would be annoying if braces were inserted).
     */
    def bracesToIndented[T](body: => T, rewriteWithColon: Boolean): T = {
      val underColonSyntax = possibleColonOffset == in.lastOffset
      val colonRequired = rewriteWithColon || underColonSyntax
      val (startOpening, endOpening) = startingElimRegion(colonRequired)
      val isOutermost = in.currentRegion.isOutermost
      def allBraces(r: Region): Boolean = r match {
        case r: Indented => r.isOutermost || allBraces(r.enclosing)
        case r: InBraces => allBraces(r.enclosing)
        case _ => false
      }
      var canRewrite = allBraces(in.currentRegion) && // test (1)
        !testChars(in.lastOffset - 3, " =>") // test(6)
      val t = enclosed(LBRACE, {
        canRewrite &= in.isAfterLineEnd // test (2)
        val curOffset = in.offset
        try body
        finally {
          canRewrite &= in.isAfterLineEnd && in.offset != curOffset // test (3)(4)
        }
      })
      canRewrite &= (in.isAfterLineEnd || statCtdTokens.contains(in.token)) // test (5)
      if canRewrite && (!underColonSyntax || Feature.fewerBracesEnabled) then
        val openingPatchStr =
          if !colonRequired then ""
          else if testChar(startOpening - 1, Chars.isOperatorPart(_)) then " :"
          else ":"
        val (startClosing, endClosing) = closingElimRegion()
        patch(source, Span(startOpening, endOpening), openingPatchStr)
        patch(source, Span(startClosing, endClosing), "")
      t
    }

    /** Drop (...) or { ... }, replacing the closing element with `endStr` */
    def dropParensOrBraces(start: Offset, endStr: String): Unit = {
      if (testChar(start + 1, Chars.isLineBreakChar))
        patch(source, Span(if (testChar(start - 1, ' ')) start - 1 else start, start + 1), "")
      else
        patch(source, Span(start, start + 1),
          if (testChar(start - 1, Chars.isIdentifierPart)) " " else "")
      val closingStartsLine = testChar(skipBlanks(in.lastOffset - 2, -1), Chars.LF)
      val preFill = if (closingStartsLine || endStr.isEmpty) "" else " "
      val postFill = if (in.lastOffset == in.offset) " " else ""
      val (startClosing, endClosing) =
        if (closingStartsLine && endStr.isEmpty) closingElimRegion()
        else (in.lastOffset - 1, in.lastOffset)
      patch(source, Span(startClosing, endClosing), s"$preFill$endStr$postFill")
    }

    /** If all other characters on the same line as `span` are blanks, widen to
     *  the whole line.
     */
    def widenIfWholeLine(span: Span): Span = {
      val start = skipBlanks(span.start - 1, -1)
      val end = skipBlanks(span.end, 1)
      if (testChar(start, Chars.LF) && testChar(end, Chars.LF)) Span(start, end)
      else span
    }

    /** Drop current token, if it is a `then` or `do`. */
    def dropTerminator(): Unit =
      if in.token == THEN || in.token == DO then
        var startOffset = in.offset
        var endOffset = in.lastCharOffset
        if (in.isAfterLineEnd) {
          if (testChar(endOffset, ' '))
            endOffset += 1
        }
        else
          if (testChar(startOffset - 1, ' ') &&
              !overlapsPatch(source, Span(startOffset - 1, endOffset)))
            startOffset -= 1
        patch(source, widenIfWholeLine(Span(startOffset, endOffset)), "")

    /** rewrite code with (...) around the source code of `t` */
    def revertToParens(t: Tree): Unit =
      if (t.span.exists) {
        patch(source, t.span.startPos, "(")
        patch(source, t.span.endPos, ")")
        dropTerminator()
      }

/* --------- LOOKAHEAD --------------------------------------- */

    /** In the tokens following the current one, does `query` precede any of the tokens that
     *   - must start a statement, or
     *   - separate two statements, or
     *   - continue a statement (e.g. `else`, catch`), or
     *   - terminate the current scope?
     */
    def followedByToken(query: Token): Boolean = {
      val lookahead = in.LookaheadScanner()
      var braces = 0
      while (true) {
        val token = lookahead.token
        if (braces == 0) {
          if (token == query) return true
          if (stopScanTokens.contains(token) || lookahead.isNestedEnd) return false
        }
        else if (token == EOF)
          return false
        else if (lookahead.isNestedEnd)
          braces -= 1
        if (lookahead.isNestedStart) braces += 1
        lookahead.nextToken()
      }
      false
    }

    /** Is the following sequence the generators of a for-expression enclosed in (...)? */
    def followingIsEnclosedGenerators(): Boolean = {
      val lookahead = in.LookaheadScanner()
      var parens = 1
      lookahead.nextToken()
      while (parens != 0 && lookahead.token != EOF) {
        val token = lookahead.token
        if (token == LPAREN) parens += 1
        else if (token == RPAREN) parens -= 1
        lookahead.nextToken()
      }
      if (lookahead.token == LARROW)
        false // it's a pattern
      else if (lookahead.isIdent)
        true // it's not a pattern since token cannot be an infix operator
      else
        followedByToken(LARROW) // `<-` comes before possible statement starts
    }

    /** Are the next token the "GivenSig" part of a given definition,
     *  i.e. an identifier followed by type and value parameters, followed by `:`?
     *  @pre  The current token is an identifier
     */
    def followingIsGivenSig() =
      val lookahead = in.LookaheadScanner()
      if lookahead.isIdent then
        lookahead.nextToken()
      def skipParams(): Unit =
        if lookahead.token == LPAREN || lookahead.token == LBRACKET then
          lookahead.skipParens()
          skipParams()
        else if lookahead.isNewLine then
          lookahead.nextToken()
          skipParams()
      skipParams()
      lookahead.isColon

    def followingIsExtension() =
      val next = in.lookahead.token
      next == LBRACKET || next == LPAREN

    def followingIsSelfType() =
      val lookahead = in.LookaheadScanner(allowIndent = true)
      lookahead.nextToken()
      lookahead.token == COLONfollow
      && {
        lookahead.observeColonEOL(inTemplate = false)
        lookahead.nextToken()
        canStartInfixTypeTokens.contains(lookahead.token)
      }

    /** Is current ident a `*`, and is it followed by a `)`, `, )`, `,EOF`? The latter two are not
        syntactically valid, but we need to include them here for error recovery. */
    def followingIsVararg(): Boolean =
      in.isIdent(nme.raw.STAR) && {
        val lookahead = in.LookaheadScanner()
        lookahead.nextToken()
        lookahead.token == RPAREN
        || lookahead.token == COMMA
           && {
             lookahead.nextToken()
             lookahead.token == RPAREN || lookahead.token == EOF
           }
      }

    /** When encountering a `:`, is that in the binding of a lambda?
     *  @pre location of the enclosing expression is `InParens`, so there is an open `(`.
     */
    def followingIsLambdaParams() =
      val lookahead = in.LookaheadScanner()
      lookahead.nextToken()
      while lookahead.token != RPAREN && lookahead.token != EOF do
        if lookahead.token == LPAREN then lookahead.skipParens()
        else lookahead.nextToken()
      lookahead.token == RPAREN
      && {
        lookahead.nextToken()
        lookahead.isArrow
      }

    /** Is the token sequence following the current `:` token classified as a lambda?
     *  This is the case if the input starts with an identifier, a wildcard, or
     *  something enclosed in (...) or [...], and this is followed by a `=>` or `?=>`
     *  and an INDENT.
     */
    def followingIsLambdaAfterColon(): Boolean =
      val lookahead = in.LookaheadScanner(allowIndent = true)
      def isArrowIndent() =
        lookahead.isArrow
        && {
          lookahead.nextToken()
          lookahead.token == INDENT || lookahead.token == EOF
        }
      lookahead.nextToken()
      if lookahead.isIdent || lookahead.token == USCORE then
        lookahead.nextToken()
        isArrowIndent()
      else if lookahead.token == LPAREN || lookahead.token == LBRACKET then
        lookahead.skipParens()
        isArrowIndent()
      else false

    /** Under captureChecking language import: is the following token sequence a
     *  capture set `{ref1, ..., refN}` followed by a token that can start a type?
     */
    def followingIsCaptureSet(): Boolean =
      Feature.ccEnabled && {
        val lookahead = in.LookaheadScanner()
        def followingIsTypeStart() =
          lookahead.nextToken()
          canStartInfixTypeTokens.contains(lookahead.token)
          || lookahead.token == LBRACKET
        def recur(): Boolean =
          (lookahead.isIdent || lookahead.token == THIS) && {
            lookahead.nextToken()
            if lookahead.token == COMMA then
              lookahead.nextToken()
              recur()
            else
              lookahead.token == RBRACE && followingIsTypeStart()
          }
        lookahead.nextToken()
        if lookahead.token == RBRACE then followingIsTypeStart() else recur()
      }

  /* --------- OPERAND/OPERATOR STACK --------------------------------------- */

    var opStack: List[OpInfo] = Nil

    def checkAssoc(offset: Token, op1: Name, op2: Name, op2LeftAssoc: Boolean): Unit =
      if (op1.isRightAssocOperatorName == op2LeftAssoc)
        syntaxError(MixedLeftAndRightAssociativeOps(op1, op2, op2LeftAssoc), offset)

    def reduceStack(base: List[OpInfo], top: Tree, prec: Int, leftAssoc: Boolean, op2: Name, isType: Boolean): Tree = {
      if (opStack != base && precedence(opStack.head.operator.name) == prec)
        checkAssoc(opStack.head.offset, opStack.head.operator.name, op2, leftAssoc)
      def recur(top: Tree): Tree =
        if (opStack == base) top
        else {
          val opInfo = opStack.head
          val opPrec = precedence(opInfo.operator.name)
          if (prec < opPrec || leftAssoc && prec == opPrec) {
            opStack = opStack.tail
            recur {
              atSpan(opInfo.operator.span union opInfo.operand.span union top.span) {
                InfixOp(opInfo.operand, opInfo.operator, top)
              }
            }
          }
          else top
        }
      recur(top)
    }

    /** True if we are seeing a lambda argument after a colon of the form:
     *    : (params) =>
     *      body
     */
    def isColonLambda =
      Feature.fewerBracesEnabled && in.token == COLONfollow && followingIsLambdaAfterColon()

    /**   operand { infixop operand | MatchClause } [postfixop],
     *
     *  respecting rules of associativity and precedence.
     *  @param isOperator    the current token counts as an operator.
     *  @param maybePostfix  postfix operators are allowed.
     */
    def infixOps(
        first: Tree, canStartOperand: Token => Boolean, operand: Location => Tree,
        location: Location,
        kind: ParseKind,
        isOperator: => Boolean): Tree =
      val base = opStack

      def recur(top: Tree): Tree =
        def isType = kind == ParseKind.Type
        def maybePostfix = kind == ParseKind.Expr && in.postfixOpsEnabled
        if isIdent && isOperator then
          val op = if isType then typeIdent() else termIdent()
          val top1 = reduceStack(base, top, precedence(op.name), !op.name.isRightAssocOperatorName, op.name, isType)
          opStack = OpInfo(top1, op, in.offset) :: opStack
          colonAtEOLOpt()
          newLineOptWhenFollowing(canStartOperand)
          if isColonLambda then
            in.nextToken()
            recur(expr(Location.InColonArg))
          else if maybePostfix && !canStartOperand(in.token) then
            val topInfo = opStack.head
            opStack = opStack.tail
            val od = reduceStack(base, topInfo.operand, 0, true, in.name, isType)
            atSpan(startOffset(od), topInfo.offset) {
              PostfixOp(od, topInfo.operator)
            }
          else recur(operand(location))
        else
          val t = reduceStack(base, top, minPrec, leftAssoc = true, in.name, isType)
          if !isType && in.token == MATCH then recurAtMinPrec(matchClause(t))
          else t

      def recurAtMinPrec(top: Tree): Tree =
        if isIdent && isOperator && precedence(in.name) == minInfixPrec
           || in.token == MATCH
        then recur(top)
        else top

      recur(first)
    end infixOps

/* -------- IDENTIFIERS AND LITERALS ------------------------------------------- */

    /** Accept identifier and return its name as a term name. */
    def ident(): TermName =
      if (isIdent) {
        val name = in.name
        if name == nme.CONSTRUCTOR || name == nme.STATIC_CONSTRUCTOR then
          report.error(
            em"""Illegal backquoted identifier: `<init>` and `<clinit>` are forbidden""",
            in.sourcePos())
        in.nextToken()
        name
      }
      else {
        syntaxErrorOrIncomplete(ExpectedTokenButFound(IDENTIFIER, in.token))
        nme.ERROR
      }

    /** Accept identifier and return Ident with its name as a term name. */
    def termIdent(): Ident =
      makeIdent(in.token, in.offset, ident())

    /** Accept identifier and return Ident with its name as a type name. */
    def typeIdent(): Ident =
      makeIdent(in.token, in.offset, ident().toTypeName)

    private def makeIdent(tok: Token, offset: Offset, name: Name) = {
      val tree = Ident(name)
      if (tok == BACKQUOTED_IDENT) tree.pushAttachment(Backquoted, ())

      // Make sure that even trees with parsing errors have a offset that is within the offset
      val errorOffset = offset min (in.lastOffset - 1)
      if (tree.name == nme.ERROR && tree.span == NoSpan) tree.withSpan(Span(errorOffset, errorOffset))
      else atSpan(offset)(tree)
    }

    def wildcardIdent(): Ident =
      atSpan(accept(USCORE)) { Ident(nme.WILDCARD) }

    /** Accept identifier or match clause acting as a selector on given tree `t` */
    def selectorOrMatch(t: Tree): Tree =
      atSpan(startOffset(t), in.offset) {
        if in.token == MATCH then matchClause(t) else Select(t, ident())
      }

    def selector(t: Tree): Tree =
      atSpan(startOffset(t), in.offset) { Select(t, ident()) }

    /** DotSelectors ::= { `.' id } */
    def dotSelectors(t: Tree): Tree =
      if (in.token == DOT) { in.nextToken(); dotSelectors(selector(t)) }
      else t

    private val id: Tree => Tree = x => x

    /** SimpleRef  ::= id
     *              |  [id ‘.’] ‘this’
     *              |  [id ‘.’] ‘super’ [ClassQualifier] ‘.’ id
     */
    def simpleRef(): Tree =
      val start = in.offset

      def handleThis(qual: Ident) =
        in.nextToken()
        atSpan(start) { This(qual) }

      def handleSuper(qual: Ident) =
        in.nextToken()
        val mix = mixinQualifierOpt()
        val t = atSpan(start) { Super(This(qual), mix) }
        accept(DOT)
        selector(t)

      if in.token == THIS then handleThis(EmptyTypeIdent)
      else if in.token == SUPER then handleSuper(EmptyTypeIdent)
      else
        val t = termIdent()
        if in.token == DOT then
          def qual = cpy.Ident(t)(t.name.toTypeName)
          in.lookahead.token match
            case THIS =>
              in.nextToken()
              handleThis(qual)
            case SUPER =>
              in.nextToken()
              handleSuper(qual)
            case _ => t
        else t
    end simpleRef

    /** MixinQualifier ::= `[' id `]'
    */
    def mixinQualifierOpt(): Ident =
      if (in.token == LBRACKET) inBrackets(atSpan(in.offset) { typeIdent() })
      else EmptyTypeIdent

    /** QualId ::= id {`.' id}
    */
    def qualId(): Tree = dotSelectors(termIdent())

    /** Singleton    ::=  SimpleRef
     *                 |  SimpleLiteral
     *                 |  Singleton ‘.’ id
     * -- not yet      |  Singleton ‘(’ Singletons ‘)’
     * -- not yet      |  Singleton ‘[’ Types ‘]’
     */
    def singleton(): Tree =
      if isSimpleLiteral then simpleLiteral()
      else dotSelectors(simpleRef())

    /** SimpleLiteral     ::=  [‘-’] integerLiteral
     *                      |  [‘-’] floatingPointLiteral
     *                      |  booleanLiteral
     *                      |  characterLiteral
     *                      |  stringLiteral
     */
    def simpleLiteral(): Tree =
      if isIdent(nme.raw.MINUS) then
        val start = in.offset
        in.nextToken()
        literal(negOffset = start, inTypeOrSingleton = true)
      else
        literal(inTypeOrSingleton = true)

    /** Literal           ::=  SimpleLiteral
     *                      |  processedStringLiteral
     *                      |  symbolLiteral
     *                      |  ‘null’
     *
     *  @param negOffset   The offset of a preceding `-' sign, if any.
     *                     If the literal is not negated, negOffset == in.offset.
     */
    def literal(negOffset: Int = in.offset, inPattern: Boolean = false, inTypeOrSingleton: Boolean = false, inStringInterpolation: Boolean = false): Tree = {
      def literalOf(token: Token): Tree = {
        val isNegated = negOffset < in.offset
        def digits0 = in.removeNumberSeparators(in.strVal)
        def digits = if (isNegated) "-" + digits0 else digits0
        if !inTypeOrSingleton then
          token match {
            case INTLIT  => return Number(digits, NumberKind.Whole(in.base))
            case DECILIT => return Number(digits, NumberKind.Decimal)
            case EXPOLIT => return Number(digits, NumberKind.Floating)
            case _ =>
          }
        import scala.util.FromDigits._
        val value =
          try token match {
            case INTLIT                        => intFromDigits(digits, in.base)
            case LONGLIT                       => longFromDigits(digits, in.base)
            case FLOATLIT                      => floatFromDigits(digits)
            case DOUBLELIT | DECILIT | EXPOLIT => doubleFromDigits(digits)
            case CHARLIT                       => in.strVal.head
            case STRINGLIT | STRINGPART        => in.strVal
            case TRUE                          => true
            case FALSE                         => false
            case NULL                          => null
            case _                             =>
              syntaxErrorOrIncomplete(IllegalLiteral())
              null
          }
          catch {
            case ex: FromDigitsException => syntaxErrorOrIncomplete(ex.getMessage.toMessage)
          }
        Literal(Constant(value))
      }

      if (inStringInterpolation) {
        val t = in.token match {
          case STRINGLIT | STRINGPART =>
            val value = in.strVal
            atSpan(negOffset, negOffset, negOffset + value.length) { Literal(Constant(value)) }
          case _ =>
            syntaxErrorOrIncomplete(IllegalLiteral())
            atSpan(negOffset) { Literal(Constant(null)) }
        }
        in.nextToken()
        t
      }
      else atSpan(negOffset) {
        if (in.token == QUOTEID)
          if ((staged & StageKind.Spliced) != 0 && Chars.isIdentifierStart(in.name(0))) {
            val t = atSpan(in.offset + 1) {
              val tok = in.toToken(in.name)
              tok match {
                case TRUE | FALSE | NULL => literalOf(tok)
                case THIS => This(EmptyTypeIdent)
                case _ => Ident(in.name)
              }
            }
            in.nextToken()
            Quote(t)
          }
          else
            if !in.featureEnabled(Feature.symbolLiterals) then
              val name = in.name // capture name (not `in`) in the warning message closure
              report.errorOrMigrationWarning(
                em"""symbol literal '$name is no longer supported,
                    |use a string literal "$name" or an application Symbol("$name") instead,
                    |or enclose in braces '{$name} if you want a quoted expression.
                    |For now, you can also `import language.deprecated.symbolLiterals` to accept
                    |the idiom, but this possibility might no longer be available in the future.""",
                in.sourcePos(), from = `3.0`)
              if migrateTo3 then
                patch(source, Span(in.offset, in.offset + 1), "Symbol(\"")
                patch(source, Span(in.charOffset - 1), "\")")
            atSpan(in.skipToken()) { SymbolLit(in.strVal) }
        else if (in.token == INTERPOLATIONID) interpolatedString(inPattern)
        else {
          val t = literalOf(in.token)
          in.nextToken()
          t
        }
      }
    }

    private def interpolatedString(inPattern: Boolean = false): Tree = atSpan(in.offset) {
      val segmentBuf = new ListBuffer[Tree]
      val interpolator = in.name
      val isTripleQuoted =
        in.charOffset + 1 < in.buf.length &&
        in.buf(in.charOffset) == '"' &&
        in.buf(in.charOffset + 1) == '"'
      in.nextToken()
      def nextSegment(literalOffset: Offset) =
        segmentBuf += Thicket(
            literal(literalOffset, inPattern = inPattern, inStringInterpolation = true),
            atSpan(in.offset) {
              if (in.token == IDENTIFIER)
                termIdent()
              else if (in.token == USCORE && inPattern) {
                in.nextToken()
                Ident(nme.WILDCARD)
              }
              else if (in.token == THIS) {
                in.nextToken()
                This(EmptyTypeIdent)
              }
              else if (in.token == LBRACE)
                if (inPattern) Block(Nil, inBraces(pattern()))
                else expr()
              else {
                report.error(InterpolatedStringError(), source.atSpan(Span(in.offset)))
                EmptyTree
              }
            })

      var offsetCorrection = if isTripleQuoted then 3 else 1
      while (in.token == STRINGPART)
        nextSegment(in.offset + offsetCorrection)
        offsetCorrection = 0
      if (in.token == STRINGLIT)
        segmentBuf += literal(inPattern = inPattern, negOffset = in.offset + offsetCorrection, inStringInterpolation = true)

      InterpolatedString(interpolator, segmentBuf.toList)
    }

/* ------------- NEW LINES ------------------------------------------------- */

    def newLineOpt(): Unit =
      if (in.token == NEWLINE) in.nextToken()

    def newLinesOpt(): Unit =
      if in.isNewLine then in.nextToken()

    def newLineOptWhenFollowedBy(token: Int): Unit =
      // note: next is defined here because current == NEWLINE
      if (in.token == NEWLINE && in.next.token == token) in.nextToken()

    def newLinesOptWhenFollowedBy(token: Int): Unit =
      if in.isNewLine && in.next.token == token then in.nextToken()

    def newLinesOptWhenFollowedBy(name: Name): Unit =
      if in.isNewLine && in.next.token == IDENTIFIER && in.next.name == name then
        in.nextToken()

    def newLineOptWhenFollowing(p: Int => Boolean): Unit =
      // note: next is defined here because current == NEWLINE
      if (in.token == NEWLINE && p(in.next.token)) newLineOpt()

    def acceptIndent() =
      if in.token != INDENT then
        syntaxErrorOrIncomplete(em"indented definitions expected, ${in} found")

    def colonAtEOLOpt(): Unit =
      possibleColonOffset = in.lastOffset
      in.observeColonEOL(inTemplate = false)
      if in.token == COLONeol then
        in.nextToken()
        acceptIndent()

    def argumentStart(): Unit =
      colonAtEOLOpt()
      if migrateTo3 && in.token == NEWLINE && in.next.token == LBRACE then
        in.nextToken()
        if in.indentWidth(in.offset) == in.currentRegion.indentWidth then
          report.errorOrMigrationWarning(
            em"""This opening brace will start a new statement in Scala 3.
                |It needs to be indented to the right to keep being treated as
                |an argument to the previous expression.${rewriteNotice()}""",
            in.sourcePos(), from = `3.0`)
          patch(source, Span(in.offset), "  ")

    def possibleTemplateStart(isNew: Boolean = false): Unit =
      in.observeColonEOL(inTemplate = true)
      if in.token == COLONeol then
        if in.lookahead.token == END then in.token = NEWLINE
        else
          in.nextToken()
          if in.token != LBRACE then acceptIndent()
      else
        newLineOptWhenFollowedBy(LBRACE)

    def checkEndMarker[T <: Tree](stats: ListBuffer[T]): Unit =

      def updateSpanOfLast(last: T): Unit =
        last match
          case last: WithEndMarker[t] => last.withEndMarker()
          case _ =>
        last.span = last.span.withEnd(in.lastCharOffset)

      def matches(stat: T): Boolean = stat match
        case stat: MemberDef if !stat.name.isEmpty =>
          if stat.name == nme.CONSTRUCTOR then in.token == THIS
          else in.isIdent && in.name == stat.name.toTermName
        case ExtMethods(_, _) =>
          in.token == IDENTIFIER && in.name == nme.extension
        case PackageDef(pid: RefTree, _) =>
          in.isIdent && in.name == pid.name
        case stat: MemberDef if stat.mods.is(Given) => in.token == GIVEN
        case _: PatDef => in.token == VAL
        case _: If => in.token == IF
        case _: WhileDo => in.token == WHILE
        case _: ParsedTry => in.token == TRY
        case _: Match => in.token == MATCH
        case _: New => in.token == NEW
        case _: (ForYield | ForDo) => in.token == FOR
        case _ => false

      def endName = if in.token == IDENTIFIER then in.name.toString else tokenString(in.token)

      def matchesAndSetEnd(last: T): Boolean =
        val didMatch = matches(last)
        if didMatch then
          updateSpanOfLast(last)
        didMatch

      if in.token == END then
        val start = in.skipToken()
        if stats.isEmpty || !matchesAndSetEnd(stats.last) then
          syntaxError(em"misaligned end marker", Span(start, in.lastCharOffset))
        else if overlapsPatch(source, Span(start, start)) then
          patch(source, Span(start, start), "")
          patch(source, Span(start, in.lastCharOffset), s"} // end $endName")
        in.token = IDENTIFIER // Leaving it as the original token can confuse newline insertion
        in.nextToken()
    end checkEndMarker

/* ------------- TYPES ------------------------------------------------------ */

    /** Same as [[typ]], but if this results in a wildcard it emits a syntax error and
     *  returns a tree for type `Any` instead.
     */
    def toplevelTyp(): Tree = rejectWildcardType(typ())

    private def isFunction(tree: Tree): Boolean = tree match {
      case Parens(tree1) => isFunction(tree1)
      case Block(Nil, tree1) => isFunction(tree1)
      case _: Function => true
      case _ => false
    }

    /** CaptureRef  ::=  ident | `this`
     */
    def captureRef(): Tree =
      if in.token == THIS then simpleRef()
      else termIdent() match
        case Ident(nme.CAPTURE_ROOT) => captureRoot
        case id => id

    /**  CaptureSet ::=  `{` CaptureRef {`,` CaptureRef} `}`    -- under captureChecking
     */
    def captureSet(): List[Tree] = inBraces {
      if in.token == RBRACE then Nil else commaSeparated(captureRef)
    }

    /** Type           ::=  FunType
     *                   |  HkTypeParamClause ‘=>>’ Type
     *                   |  FunParamClause ‘=>>’ Type
     *                   |  MatchType
     *                   |  InfixType
     *                   |  CaptureSet Type                            -- under captureChecking
     *  FunType        ::=  (MonoFunType | PolyFunType)
     *  MonoFunType    ::=  FunTypeArgs (‘=>’ | ‘?=>’) Type
     *                   |  (‘->’ | ‘?->’ ) Type                       -- under pureFunctions
     *  PolyFunType    ::=  HKTypeParamClause '=>' Type
     *                   |  HKTypeParamClause ‘->’ Type                -- under pureFunctions
     *  FunTypeArgs    ::=  InfixType
     *                   |  `(' [ [ ‘[using]’ ‘['erased']  FunArgType {`,' FunArgType } ] `)'
     *                   |  '(' [ ‘[using]’ ‘['erased'] TypedFunParam {',' TypedFunParam } ')'
     */
    def typ(): Tree =
      val start = in.offset
      var imods = Modifiers()
      def functionRest(params: List[Tree]): Tree =
        val paramSpan = Span(start, in.lastOffset)
        atSpan(start, in.offset) {
          var token = in.token
          if isPureArrow(nme.PUREARROW) then
            token = ARROW
          else if isPureArrow(nme.PURECTXARROW) then
            token = CTXARROW
          else if token == TLARROW then
            if !imods.flags.isEmpty || params.isEmpty then
              syntaxError(em"illegal parameter list for type lambda", start)
              token = ARROW
          else if Feature.pureFunsEnabled then
            // `=>` means impure function under pureFunctions or captureChecking
            // language imports, whereas `->` is then a regular function.
            imods |= Impure

          if token == CTXARROW then
            in.nextToken()
            imods |= Given
          else if token == ARROW || token == TLARROW then
            in.nextToken()
          else
            accept(ARROW)

          val resultType = typ()
          if token == TLARROW then
            for case ValDef(_, tpt, _) <- params do
              if isByNameType(tpt) then
                syntaxError(em"parameter of type lambda may not be call-by-name", tpt.span)
            TermLambdaTypeTree(params.asInstanceOf[List[ValDef]], resultType)
          else if imods.isOneOf(Given | Erased | Impure) then
            if imods.is(Given) && params.isEmpty then
              syntaxError(em"context function types require at least one parameter", paramSpan)
            FunctionWithMods(params, resultType, imods)
          else if !ctx.settings.YkindProjector.isDefault then
            val (newParams :+ newResultType, tparams) = replaceKindProjectorPlaceholders(params :+ resultType): @unchecked
            lambdaAbstract(tparams, Function(newParams, newResultType))
          else
            Function(params, resultType)
        }

      var isValParamList = false

      val t =
        if (in.token == LPAREN) {
          in.nextToken()
          if (in.token == RPAREN) {
            in.nextToken()
            functionRest(Nil)
          }
          else {
            if isErased then imods = addModifier(imods)
            val paramStart = in.offset
            val ts = in.currentRegion.withCommasExpected {
              funArgType() match
                case Ident(name) if name != tpnme.WILDCARD && in.isColon =>
                  isValParamList = true
                  commaSeparatedRest(
                    typedFunParam(paramStart, name.toTermName, imods),
                    () => typedFunParam(in.offset, ident(), imods))
                case t =>
                  commaSeparatedRest(t, funArgType)
            }
            accept(RPAREN)
            if isValParamList || in.isArrow || isPureArrow then
              functionRest(ts)
            else {
              val ts1 = ts.mapConserve { t =>
                if isByNameType(t) then
                  syntaxError(ByNameParameterNotSupported(t), t.span)
                  stripByNameType(t)
                else
                  t
              }
              val tuple = atSpan(start) { makeTupleOrParens(ts1) }
              infixTypeRest(
                refinedTypeRest(
                  withTypeRest(
                    annotTypeRest(
                      simpleTypeRest(tuple)))))
            }
          }
        }
        else if (in.token == LBRACKET) {
          val start = in.offset
          val tparams = typeParamClause(ParamOwner.TypeParam)
          if (in.token == TLARROW)
            atSpan(start, in.skipToken())(LambdaTypeTree(tparams, toplevelTyp()))
          else if (in.token == ARROW || isPureArrow(nme.PUREARROW)) {
            val arrowOffset = in.skipToken()
            val body = toplevelTyp()
            atSpan(start, arrowOffset) {
              if (isFunction(body))
                PolyFunction(tparams, body)
              else {
                syntaxError(em"Implementation restriction: polymorphic function types must have a value parameter", arrowOffset)
                Ident(nme.ERROR.toTypeName)
              }
            }
          }
          else { accept(TLARROW); typ() }
        }
        else if in.token == LBRACE && followingIsCaptureSet() then
          CapturingTypeTree(captureSet(), typ())
        else if (in.token == INDENT) enclosed(INDENT, typ())
        else infixType()

      in.token match
        case ARROW | CTXARROW => functionRest(t :: Nil)
        case MATCH => matchType(t)
        case FORSOME => syntaxError(ExistentialTypesNoLongerSupported()); t
        case _ =>
          if isPureArrow then
            functionRest(t :: Nil)
          else
            if (imods.is(Erased) && !t.isInstanceOf[FunctionWithMods])
              syntaxError(ErasedTypesCanOnlyBeFunctionTypes(), implicitKwPos(start))
            t
    end typ

    private def makeKindProjectorTypeDef(name: TypeName): TypeDef = {
      val isVarianceAnnotated = name.startsWith("+") || name.startsWith("-")
      // We remove the variance marker from the name without passing along the specified variance at all
      // The real variance will be inferred at a later stage but may contradict the variance specified,
      // This is ok, because `-Ykind-projector` is for cross-compiling existing Scala 2 code, not for writing new code,
      // we may assume that variance annotations have already been checked by the Scala 2 compiler.
      val unannotatedName = if (isVarianceAnnotated) name.mapLast(_.drop(1)) else name
      TypeDef(unannotatedName, WildcardTypeBoundsTree()).withFlags(Param)
    }

    /** Replaces kind-projector's `*` in a list of types arguments with synthetic names,
     *  returning the new argument list and the synthetic type definitions.
     */
    private def replaceKindProjectorPlaceholders(params: List[Tree]): (List[Tree], List[TypeDef]) = {
      val tparams = new ListBuffer[TypeDef]
      def addParam() = {
        val name = WildcardParamName.fresh().toTypeName
        tparams += makeKindProjectorTypeDef(name)
        Ident(name)
      }

      val uscores = ctx.settings.YkindProjector.value == "underscores"
      val newParams = params.mapConserve {
        case param @ Ident(tpnme.raw.STAR | tpnme.raw.MINUS_STAR | tpnme.raw.PLUS_STAR) => addParam()
        case param @ Ident(tpnme.USCOREkw | tpnme.raw.MINUS_USCORE | tpnme.raw.PLUS_USCORE) if uscores => addParam()
        case other => other
      }

      (newParams, tparams.toList)
    }

    private def implicitKwPos(start: Int): Span =
      Span(start, start + nme.IMPLICITkw.asSimpleName.length)

    /** TypedFunParam   ::= id ':' Type */
    def typedFunParam(start: Offset, name: TermName, mods: Modifiers = EmptyModifiers): ValDef =
      atSpan(start) {
        acceptColon()
        makeParameter(name, typ(), mods)
      }

    /**  FunParamClause ::=  ‘(’ TypedFunParam {‘,’ TypedFunParam } ‘)’
     */
    def funParamClause(): List[ValDef] =
      inParens(commaSeparated(() => typedFunParam(in.offset, ident())))

    def funParamClauses(): List[List[ValDef]] =
      if in.token == LPAREN then funParamClause() :: funParamClauses() else Nil

    /** InfixType ::= RefinedType {id [nl] RefinedType}
     */
    def infixType(): Tree = infixTypeRest(refinedType())

    def infixTypeRest(t: Tree): Tree =
      infixOps(t, canStartInfixTypeTokens, refinedTypeFn, Location.ElseWhere, ParseKind.Type,
        isOperator = !followingIsVararg() && !isPureArrow)

    /** RefinedType   ::=  WithType {[nl] Refinement}
     */
    val refinedTypeFn: Location => Tree = _ => refinedType()

    def refinedType() = refinedTypeRest(withType())

    def refinedTypeRest(t: Tree): Tree = {
      argumentStart()
      if (in.isNestedStart)
        refinedTypeRest(atSpan(startOffset(t)) {
          RefinedTypeTree(rejectWildcardType(t), refinement(indentOK = true))
        })
      else t
    }

    /** WithType ::= AnnotType {`with' AnnotType}    (deprecated)
     */
    def withType(): Tree = withTypeRest(annotType())

    def withTypeRest(t: Tree): Tree =
      if in.token == WITH then
        val withOffset = in.offset
        in.nextToken()
        if in.token == LBRACE || in.token == INDENT then
          t
        else
          if sourceVersion.isAtLeast(future) then
            deprecationWarning(DeprecatedWithOperator(), withOffset)
          atSpan(startOffset(t)) { makeAndType(t, withType()) }
      else t

    /** AnnotType ::= SimpleType {Annotation}
     */
    def annotType(): Tree = annotTypeRest(simpleType())

    def annotTypeRest(t: Tree): Tree =
      if (in.token == AT)
        annotTypeRest(atSpan(startOffset(t)) {
          Annotated(rejectWildcardType(t), annot())
        })
      else t

    /** The block in a quote or splice */
    def stagedBlock() = inBraces(block(simplify = true))

    /** ExprSplice  ::=  ‘$’ spliceId          --     if inside quoted block
     *                |  ‘$’ ‘{’ Block ‘}’     -- unless inside quoted pattern
     *                |  ‘$’ ‘{’ Pattern ‘}’   --   when inside quoted pattern
     *  TypeSplice  ::=  ‘$’ spliceId          --    if inside quoted type
     *                |  ‘$’ ‘{’ Block ‘}’     -- unless inside quoted type pattern
     *                |  ‘$’ ‘{’ Pattern ‘}’   --   when inside quoted type pattern
     */
    def splice(isType: Boolean): Tree =
      val start = in.offset
      atSpan(in.offset) {
        val expr =
          if (in.name.length == 1) {
            in.nextToken()
            val inPattern = (staged & StageKind.QuotedPattern) != 0
            withinStaged(StageKind.Spliced)(if (inPattern) inBraces(pattern()) else stagedBlock())
          }
          else atSpan(in.offset + 1) {
            val id = Ident(in.name.drop(1))
            in.nextToken()
            id
          }
        if isType then
          val msg = "Type splicing with `$` in quotes not supported anymore"
          val inPattern = (staged & StageKind.QuotedPattern) != 0
          val hint =
            if inPattern then "Use lower cased variable name without the `$` instead"
            else "To use a given Type[T] in a quote just write T directly"
          syntaxError(em"$msg\n\nHint: $hint", Span(start, in.lastOffset))
          Ident(nme.ERROR.toTypeName)
        else
          Splice(expr)
      }

    /**  SimpleType      ::=  SimpleLiteral
     *                     |  ‘?’ SubtypeBounds
     *                     |  SimpleType1
     *                     |  SimpleType ‘(’ Singletons ‘)’  -- under language.experimental.dependent, checked in Typer
     *   Singletons      ::=  Singleton {‘,’ Singleton}
     */
    def simpleType(): Tree =
      if isSimpleLiteral then
        SingletonTypeTree(simpleLiteral())
      else if in.token == USCORE then
        if ctx.settings.YkindProjector.value == "underscores" then
          val start = in.skipToken()
          Ident(tpnme.USCOREkw).withSpan(Span(start, in.lastOffset, start))
        else
          if sourceVersion.isAtLeast(future) then
            deprecationWarning(em"`_` is deprecated for wildcard arguments of types: use `?` instead".toMessage)
            patch(source, Span(in.offset, in.offset + 1), "?")
          val start = in.skipToken()
          typeBounds().withSpan(Span(start, in.lastOffset, start))
      // Allow symbols -_ and +_ through for compatibility with code written using kind-projector in Scala 3 underscore mode.
      // While these signify variant type parameters in Scala 2 + kind-projector, we ignore their variance markers since variance is inferred.
      else if (isIdent(nme.MINUS) || isIdent(nme.PLUS)) && in.lookahead.token == USCORE && ctx.settings.YkindProjector.value == "underscores" then
        val identName = in.name.toTypeName ++ nme.USCOREkw
        val start = in.skipToken()
        in.nextToken()
        Ident(identName).withSpan(Span(start, in.lastOffset, start))
      else if isIdent(nme.?) then
        val start = in.skipToken()
        typeBounds().withSpan(Span(start, in.lastOffset, start))
      else
        def singletonArgs(t: Tree): Tree =
          if in.token == LPAREN && in.featureEnabled(Feature.dependent)
          then singletonArgs(AppliedTypeTree(t, inParens(commaSeparated(singleton))))
          else t
        singletonArgs(simpleType1())

    /** SimpleType1      ::=  id
     *                     |  Singleton `.' id
     *                     |  Singleton `.' type
     *                     |  ‘(’ ArgTypes ‘)’
     *                     |  Refinement
     *                     |  TypeSplice                -- deprecated syntax (since 3.0.0)
     *                     |  SimpleType1 TypeArgs
     *                     |  SimpleType1 `#' id
     */
    def simpleType1() = simpleTypeRest {
      if in.token == LPAREN then
        atSpan(in.offset) {
          makeTupleOrParens(inParens(argTypes(namedOK = false, wildOK = true)))
        }
      else if in.token == LBRACE then
        atSpan(in.offset) { RefinedTypeTree(EmptyTree, refinement(indentOK = false)) }
      else if (isSplice)
        splice(isType = true)
      else
        def singletonCompletion(t: Tree): Tree =
          if in.token == DOT then
            in.nextToken()
            if in.token == TYPE then
              in.nextToken()
              atSpan(startOffset(t)) { SingletonTypeTree(t) }
            else
              singletonCompletion(selector(t))
          else convertToTypeId(t)
        singletonCompletion(simpleRef())
    }

    private def simpleTypeRest(t: Tree): Tree = in.token match {
      case HASH => simpleTypeRest(typeProjection(t))
      case LBRACKET => simpleTypeRest(atSpan(startOffset(t)) {
        val applied = rejectWildcardType(t)
        val args = typeArgs(namedOK = false, wildOK = true)

        if (!ctx.settings.YkindProjector.isDefault) {
          def fail(): Tree = {
            syntaxError(
              em"λ requires a single argument of the form X => ... or (X, Y) => ...",
              Span(startOffset(t), in.lastOffset)
            )
            AppliedTypeTree(applied, args)
          }

          applied match {
            case Ident(tpnme.raw.LAMBDA) =>
              args match {
                case List(Function(params, body)) =>
                  val typeDefs = params.collect {
                    case param @ Ident(name) => makeKindProjectorTypeDef(name.toTypeName).withSpan(param.span)
                  }
                  if (typeDefs.length != params.length) fail()
                  else LambdaTypeTree(typeDefs, body)
                case _ =>
                  fail()
              }
            case _ =>
              val (newArgs, tparams) = replaceKindProjectorPlaceholders(args)

              lambdaAbstract(tparams, AppliedTypeTree(applied, newArgs))
          }

        } else {
          AppliedTypeTree(applied, args)
        }
      })
      case _ =>
        if (!ctx.settings.YkindProjector.isDefault) {
          t match {
            case Tuple(params) =>
              val (newParams, tparams) = replaceKindProjectorPlaceholders(params)

              if (tparams.isEmpty) {
                t
              } else {
                LambdaTypeTree(tparams, Tuple(newParams))
              }
            case _ => t
          }
        } else {
          t
        }
    }

    private def typeProjection(t: Tree): Tree = {
      accept(HASH)
      val id = typeIdent()
      atSpan(startOffset(t), startOffset(id)) { Select(t, id.name) }
    }

    /**   ArgTypes          ::=  Type {`,' Type}
     *                        |  NamedTypeArg {`,' NamedTypeArg}
     *    NamedTypeArg      ::=  id `=' Type
     */
    def argTypes(namedOK: Boolean, wildOK: Boolean): List[Tree] = {

      def argType() = {
        val t = typ()
        if (wildOK) t else rejectWildcardType(t)
      }

      def namedTypeArg() = {
        val name = ident()
        accept(EQUALS)
        NamedArg(name.toTypeName, argType())
      }

      if (namedOK && in.token == IDENTIFIER)
        in.currentRegion.withCommasExpected {
          argType() match {
            case Ident(name) if in.token == EQUALS =>
              in.nextToken()
              commaSeparatedRest(NamedArg(name, argType()), () => namedTypeArg())
            case firstArg =>
              commaSeparatedRest(firstArg, () => argType())
          }
        }
      else commaSeparated(() => argType())
    }

    def paramTypeOf(core: () => Tree): Tree =
      if in.token == ARROW || isPureArrow(nme.PUREARROW) then
        val isImpure = in.token == ARROW
        val tp = atSpan(in.skipToken()) { ByNameTypeTree(core()) }
        if isImpure && Feature.pureFunsEnabled then ImpureByNameTypeTree(tp) else tp
      else if in.token == LBRACE && followingIsCaptureSet() then
        val start = in.offset
        val cs = captureSet()
        val endCsOffset = in.lastOffset
        val startTpOffset = in.offset
        val tp = paramTypeOf(core)
        val tp1 = tp match
          case ImpureByNameTypeTree(tp1) =>
            syntaxError(em"explicit captureSet is superfluous for impure call-by-name type", start)
            tp1
          case CapturingTypeTree(_, tp1: ByNameTypeTree) =>
            syntaxError(em"only one captureSet is allowed here", start)
            tp1
          case _: ByNameTypeTree if startTpOffset > endCsOffset =>
            report.warning(
              i"""Style: by-name `->` should immediately follow closing `}` of capture set
                 |to avoid confusion with function type.
                 |That is, `{c}-> T` instead of `{c} -> T`.""",
              source.atSpan(Span(startTpOffset, startTpOffset)))
            tp
          case _ =>
            tp
        CapturingTypeTree(cs, tp1)
      else
        core()

    private def maybeInto(tp: () => Tree) =
      if in.isIdent(nme.into)
          && in.featureEnabled(Feature.into)
          && canStartTypeTokens.contains(in.lookahead.token)
      then atSpan(in.skipToken()) { Into(tp()) }
      else tp()

    /** FunArgType ::=  Type
     *               |  `=>' Type
     *               |  [CaptureSet] `->' Type
     */
    val funArgType: () => Tree = () => paramTypeOf(typ)

    /** ParamType  ::=  ParamValueType
     *               |  `=>' ParamValueType
     *               |  [CaptureSet] `->' ParamValueType
     */
    def paramType(): Tree = paramTypeOf(paramValueType)

    /** ParamValueType ::= [`into`] Type [`*']
     */
    def paramValueType(): Tree = {
      val t = maybeInto(toplevelTyp)
      if (isIdent(nme.raw.STAR)) {
        in.nextToken()
        atSpan(startOffset(t)) { PostfixOp(t, Ident(tpnme.raw.STAR)) }
      }
      else t
    }

    /** TypeArgs      ::= `[' Type {`,' Type} `]'
     *  NamedTypeArgs ::= `[' NamedTypeArg {`,' NamedTypeArg} `]'
     */
    def typeArgs(namedOK: Boolean, wildOK: Boolean): List[Tree] = inBrackets(argTypes(namedOK, wildOK))

    /** Refinement ::= `{' RefineStatSeq `}'
     */
    def refinement(indentOK: Boolean): List[Tree] =
      if indentOK then
        inBracesOrIndented(refineStatSeq(), rewriteWithColon = true)
      else
        inBraces(refineStatSeq())

    /** TypeBounds ::= [`>:' Type] [`<:' Type]
     */
    def typeBounds(): TypeBoundsTree =
      atSpan(in.offset) { TypeBoundsTree(bound(SUPERTYPE), bound(SUBTYPE)) }

    private def bound(tok: Int): Tree =
      if (in.token == tok) { in.nextToken(); toplevelTyp() }
      else EmptyTree

    /** TypeParamBounds   ::=  TypeBounds {`<%' Type} {`:' Type}
     */
    def typeParamBounds(pname: TypeName): Tree = {
      val t = typeBounds()
      val cbs = contextBounds(pname)
      if (cbs.isEmpty) t
      else atSpan((t.span union cbs.head.span).start) { ContextBounds(t, cbs) }
    }

    def contextBounds(pname: TypeName): List[Tree] =
      if in.isColon then
        atSpan(in.skipToken()) {
          AppliedTypeTree(toplevelTyp(), Ident(pname))
        } :: contextBounds(pname)
      else if in.token == VIEWBOUND then
        report.errorOrMigrationWarning(
          em"view bounds `<%' are no longer supported, use a context bound `:' instead",
          in.sourcePos(), from = `3.0`)
        atSpan(in.skipToken()) {
          Function(Ident(pname) :: Nil, toplevelTyp())
        } :: contextBounds(pname)
      else
        Nil

    def typedOpt(): Tree =
      if in.isColon then { in.nextToken(); toplevelTyp() }
      else TypeTree().withSpan(Span(in.lastOffset))

    def typeDependingOn(location: Location): Tree =
      if location.inParens then typ()
      else if location.inPattern then rejectWildcardType(refinedType())
      else if in.token == LBRACE && followingIsCaptureSet() then
        CapturingTypeTree(captureSet(), infixType())
      else infixType()

/* ----------- EXPRESSIONS ------------------------------------------------ */

    /** Does the current conditional expression continue after
     *  the initially parsed (...) region?
     */
    def toBeContinued(altToken: Token): Boolean =
      inline def canContinue =
        !in.canStartStatTokens.contains(in.token)  // not statement, so take as continued expr
      || followedByToken(altToken)                 // scan ahead to see whether we find a `then` or `do`

      !in.isNewLine       // a newline token means the expression is finished
      && !migrateTo3      // old syntax
      && canContinue
    end toBeContinued

    def condExpr(altToken: Token): Tree =
      val t: Tree =
        if in.token == LPAREN then
          var t: Tree = atSpan(in.offset) { Parens(inParens(exprInParens())) }
          if in.token != altToken then
            if toBeContinued(altToken) then
              t = inSepRegion(InCond) {
                expr1Rest(
                  postfixExprRest(
                    simpleExprRest(t, Location.ElseWhere),
                    Location.ElseWhere),
                  Location.ElseWhere)
              }
            else
              if rewriteToNewSyntax(t.span) then
                dropParensOrBraces(t.span.start, s"${tokenString(altToken)}")
              in.observeIndented()
              return t
          t
        else if in.isNestedStart then
          try expr() finally newLinesOpt()
        else
          inSepRegion(InCond)(expr())
      if rewriteToOldSyntax(t.span.startPos) then revertToParens(t)
      accept(altToken)
      t

    /** Expr              ::=  [`implicit'] FunParams (‘=>’ | ‘?=>’) Expr
     *                      |  HkTypeParamClause ‘=>’ Expr
     *                      |  Expr1
     *  FunParams         ::=  Bindings
     *                      |  id
     *                      |  `_'
     *  ExprInParens      ::=  PostfixExpr `:' Type
     *                      |  Expr
     *  BlockResult       ::=  [‘implicit’] FunParams (‘=>’ | ‘?=>’) Block
     *                      |  HkTypeParamClause ‘=>’ Block
     *                      |  Expr1
     *  Expr1             ::=  [‘inline’] `if' `(' Expr `)' {nl} Expr [[semi] else Expr]
     *                      |  [‘inline’] `if' Expr `then' Expr [[semi] else Expr]
     *                      |  `while' `(' Expr `)' {nl} Expr
     *                      |  `while' Expr `do' Expr
     *                      |  `try' Expr Catches [`finally' Expr]
     *                      |  `try' Expr [`finally' Expr]
     *                      |  `throw' Expr
     *                      |  `return' [Expr]
     *                      |  ForExpr
     *                      |  [SimpleExpr `.'] id `=' Expr
     *                      |  PrefixOperator SimpleExpr `=' Expr
     *                      |  SimpleExpr1 ArgumentExprs `=' Expr
     *                      |  PostfixExpr [Ascription]
     *                      |  ‘inline’ InfixExpr MatchClause
     *  Bindings          ::=  `(' [Binding {`,' Binding}] `)'
     *  Binding           ::=  (id | `_') [`:' Type]
     *  Ascription        ::=  `:' [CaptureSet] InfixType
     *                      |  `:' Annotation {Annotation}
     *                      |  `:' `_' `*'
     *  Catches           ::=  ‘catch’ (Expr | ExprCaseClause)
     */
    val exprInParens: () => Tree = () => expr(Location.InParens)

    val expr: () => Tree = () => expr(Location.ElseWhere)

    def subExpr() = subPart(expr)

    def expr(location: Location): Tree = {
      val start = in.offset
      def isSpecialClosureStart = in.lookahead.isIdent(nme.erased) && in.erasedEnabled
      in.token match
        case IMPLICIT =>
          closure(start, location, modifiers(BitSet(IMPLICIT)))
        case LPAREN if isSpecialClosureStart =>
          closure(start, location, Modifiers())
        case LBRACKET =>
          val start = in.offset
          val tparams = typeParamClause(ParamOwner.TypeParam)
          val arrowOffset = accept(ARROW)
          val body = expr(location)
          atSpan(start, arrowOffset) {
            if (isFunction(body))
              PolyFunction(tparams, body)
            else {
              syntaxError(em"Implementation restriction: polymorphic function literals must have a value parameter", arrowOffset)
              errorTermTree(arrowOffset)
            }
          }
        case _ =>
          val saved = placeholderParams
          placeholderParams = Nil

          def wrapPlaceholders(t: Tree) = try
            if (placeholderParams.isEmpty) t
            else new WildcardFunction(placeholderParams.reverse, t)
          finally placeholderParams = saved

          val t = expr1(location)
          if in.isArrow then
            placeholderParams = Nil // don't interpret `_' to the left of `=>` as placeholder
            wrapPlaceholders(closureRest(start, location, convertToParams(t)))
          else if isWildcard(t) then
            placeholderParams = placeholderParams ::: saved
            t
          else wrapPlaceholders(t)
    }

    def expr1(location: Location = Location.ElseWhere): Tree = in.token match
      case IF =>
        ifExpr(in.offset, If)
      case WHILE =>
        atSpan(in.skipToken()) {
          val cond = condExpr(DO)
          newLinesOpt()
          val body = subExpr()
          WhileDo(cond, body)
        }
      case DO =>
        report.errorOrMigrationWarning(
          em"""`do <body> while <cond>` is no longer supported,
              |use `while <body> ; <cond> do ()` instead.${rewriteNotice()}""",
          in.sourcePos(), from = `3.0`)
        val start = in.skipToken()
        atSpan(start) {
          val body = expr()
          if (isStatSep) in.nextToken()
          val whileStart = in.offset
          accept(WHILE)
          val cond = expr()
          if migrateTo3 then
            patch(source, Span(start, start + 2), "while ({")
            patch(source, Span(whileStart, whileStart + 5), ";")
            cond match {
              case Parens(_) =>
                patch(source, Span(cond.span.start, cond.span.start + 1), "")
                patch(source, Span(cond.span.end - 1, cond.span.end), "")
              case _ =>
            }
            patch(source, cond.span.endPos, "}) ()")
          WhileDo(Block(body, cond), Literal(Constant(())))
        }
      case TRY =>
        val tryOffset = in.offset
        atSpan(in.skipToken()) {
          val body = expr()
          val (handler, handlerStart) =
            if in.token == CATCH then
              val span = in.offset
              in.nextToken()
              (if in.token == CASE then Match(EmptyTree, caseClause(exprOnly = true) :: Nil)
                else subExpr(),
                span)
            else (EmptyTree, -1)

          handler match {
            case Block(Nil, EmptyTree) =>
              assert(handlerStart != -1)
              syntaxErrorOrIncomplete(
                EmptyCatchBlock(body),
                Span(handlerStart, endOffset(handler))
              )
            case _ =>
          }

          val finalizer =
            if (in.token == FINALLY) {
              in.nextToken();
              val expr = subExpr()
              if expr.span.exists then expr
              else Literal(Constant(())) // finally without an expression
            }
            else {
              if handler.isEmpty then
                report.warning(
                  EmptyCatchAndFinallyBlock(body),
                  source.atSpan(Span(tryOffset, endOffset(body)))
                )
              EmptyTree
            }
          ParsedTry(body, handler, finalizer)
        }
      case THROW =>
        atSpan(in.skipToken()) { Throw(expr()) }
      case RETURN =>
        atSpan(in.skipToken()) {
          Return(if (isExprIntro) expr() else EmptyTree, EmptyTree)
        }
      case FOR =>
        forExpr()
      case _ =>
        if isIdent(nme.inline)
           && !in.inModifierPosition()
           && in.canStartExprTokens.contains(in.lookahead.token)
        then
          val start = in.skipToken()
          in.token match
            case IF =>
              ifExpr(start, InlineIf)
            case _ =>
              postfixExpr() match
                case t @ Match(scrut, cases) =>
                  InlineMatch(scrut, cases).withSpan(t.span)
                case t =>
                  syntaxError(em"`inline` must be followed by an `if` or a `match`", start)
                  t
        else expr1Rest(postfixExpr(location), location)
    end expr1

    def expr1Rest(t: Tree, location: Location): Tree =
      if in.token == EQUALS then
        t match
          case Ident(_) | Select(_, _) | Apply(_, _) | PrefixOp(_, _) =>
            atSpan(startOffset(t), in.skipToken()) {
              val loc = if location.inArgs then location else Location.ElseWhere
              Assign(t, subPart(() => expr(loc)))
            }
          case _ =>
            t
      else if in.isColon then
        in.nextToken()
        ascription(t, location)
      else
        t

    def ascription(t: Tree, location: Location): Tree = atSpan(startOffset(t)) {
      in.token match {
        case USCORE if in.lookahead.isIdent(nme.raw.STAR) =>
          val uscoreStart = in.skipToken()
          val isVarargSplice = location.inArgs && followingIsVararg()
          in.nextToken()
          if isVarargSplice then
            report.errorOrMigrationWarning(
              em"The syntax `x: _*` is no longer supported for vararg splices; use `x*` instead${rewriteNotice(`future-migration`)}",
              in.sourcePos(uscoreStart),
              future)
            if sourceVersion == `future-migration` then
              patch(source, Span(t.span.end, in.lastOffset), " *")
          else if opStack.nonEmpty then
            report.errorOrMigrationWarning(
              em"""`_*` can be used only for last argument of method application.
                  |It is no longer allowed in operands of infix operations.""",
              in.sourcePos(uscoreStart), from = `3.0`)
          else
            syntaxError(SeqWildcardPatternPos(), uscoreStart)
          Typed(t, atSpan(uscoreStart) { Ident(tpnme.WILDCARD_STAR) })
        case AT if !location.inPattern =>
          annotations().foldLeft(t)(Annotated)
        case _ =>
          val tpt = typeDependingOn(location)
          if (isWildcard(t) && !location.inPattern) {
            val vd :: rest = placeholderParams: @unchecked
            placeholderParams =
              cpy.ValDef(vd)(tpt = tpt).withSpan(vd.span.union(tpt.span)) :: rest
          }
          Typed(t, tpt)
      }
    }

    /**    `if' `(' Expr `)' {nl} Expr [[semi] else Expr]
     *     `if' Expr `then' Expr [[semi] else Expr]
     */
    def ifExpr(start: Offset, mkIf: (Tree, Tree, Tree) => If): If =
      atSpan(start, in.skipToken()) {
        val cond = condExpr(THEN)
        newLinesOpt()
        val thenp = subExpr()
        val elsep = if (in.token == ELSE) { in.nextToken(); subExpr() }
                    else EmptyTree
        mkIf(cond, thenp, elsep)
      }

    /**    MatchClause ::= `match' `{' CaseClauses `}'
     */
    def matchClause(t: Tree): Match =
      atSpan(startOffset(t), in.skipToken()) {
        Match(t, inBracesOrIndented(caseClauses(() => caseClause())))
      }

    /**    `match' `{' TypeCaseClauses `}'
     */
    def matchType(t: Tree): MatchTypeTree =
      atSpan(startOffset(t), accept(MATCH)) {
        MatchTypeTree(EmptyTree, t, inBracesOrIndented(caseClauses(typeCaseClause)))
      }

    /** FunParams         ::=  Bindings
     *                     |   id
     *                     |   `_'
     *  Bindings          ::=  `(' [[‘erased’] Binding {`,' Binding}] `)'
     */
    def funParams(mods: Modifiers, location: Location): List[Tree] =
      if in.token == LPAREN then
        in.nextToken()
        if in.token == RPAREN then
          Nil
        else
          var mods1 = mods
          if isErased then mods1 = addModifier(mods1)
          try
            commaSeparated(() => binding(mods1))
          finally
            accept(RPAREN)
      else {
        val start = in.offset
        val name = bindingName()
        val t =
          if ((in.token == COLONop || in.token == COLONfollow) && location == Location.InBlock) {
            report.errorOrMigrationWarning(
              em"This syntax is no longer supported; parameter needs to be enclosed in (...)${rewriteNotice(`future-migration`)}",
              source.atSpan(Span(start, in.lastOffset)),
              from = future)
            in.nextToken()
            val t = infixType()
            if (sourceVersion == `future-migration`) {
              patch(source, Span(start), "(")
              patch(source, Span(in.lastOffset), ")")
            }
            t
          }
          else TypeTree()
        (atSpan(start) { makeParameter(name, t, mods) }) :: Nil
      }

    /**  Binding           ::= (id | `_') [`:' Type]
     */
    def binding(mods: Modifiers): Tree =
      atSpan(in.offset) { makeParameter(bindingName(), typedOpt(), mods) }

    def bindingName(): TermName =
      if (in.token == USCORE) {
        in.nextToken()
        WildcardParamName.fresh()
      }
      else ident()

    /** Expr         ::= [‘implicit’] FunParams `=>' Expr
     *  BlockResult  ::= implicit id [`:' InfixType] `=>' Block // Scala2 only
     */
    def closure(start: Int, location: Location, implicitMods: Modifiers): Tree =
      closureRest(start, location, funParams(implicitMods, location))

    def closureRest(start: Int, location: Location, params: List[Tree]): Tree =
      atSpan(start, in.offset) {
        if in.token == CTXARROW then
          if params.isEmpty then
            syntaxError(em"context function literals require at least one formal parameter", Span(start, in.lastOffset))
          in.nextToken()
        else
          accept(ARROW)
        val body =
          if location == Location.InBlock then block()
          else if location == Location.InColonArg && in.token == INDENT then blockExpr()
          else expr()
        Function(params, body)
      }

    /** PostfixExpr   ::= InfixExpr [id [nl]]
     *  InfixExpr     ::= PrefixExpr
     *                  | InfixExpr id [nl] InfixExpr
     *                  | InfixExpr id ColonArgument
     *                  | InfixExpr MatchClause
     */
    def postfixExpr(location: Location = Location.ElseWhere): Tree =
      val t = postfixExprRest(prefixExpr(location), location)
      if location.inArgs && followingIsVararg() then
        Typed(t, atSpan(in.skipToken()) { Ident(tpnme.WILDCARD_STAR) })
      else
        t

    def postfixExprRest(t: Tree, location: Location): Tree =
      infixOps(t, in.canStartExprTokens, prefixExpr, location, ParseKind.Expr,
        isOperator = !(location.inArgs && followingIsVararg()))

    /** PrefixExpr       ::= [PrefixOperator'] SimpleExpr
     *  PrefixOperator   ::=  ‘-’ | ‘+’ | ‘~’ | ‘!’ (if not backquoted)
     */
    val prefixExpr: Location => Tree = location =>
      if in.token == IDENTIFIER && nme.raw.isUnary(in.name)
         && in.canStartExprTokens.contains(in.lookahead.token)
      then
        val start = in.offset
        val op = termIdent()
        if (op.name == nme.raw.MINUS && isNumericLit)
          simpleExprRest(literal(start), location, canApply = true)
        else
          atSpan(start) { PrefixOp(op, simpleExpr(location)) }
      else simpleExpr(location)

    /** SimpleExpr    ::= ‘new’ ConstrApp {`with` ConstrApp} [TemplateBody]
     *                 |  ‘new’ TemplateBody
     *                 |  BlockExpr
     *                 |  ExprSplice
     *                 |  Quoted
     *                 |  quoteId
     *                 |  SimpleExpr1 [`_`]
     *  SimpleExpr1   ::= literal
     *                 |  xmlLiteral
     *                 |  SimpleRef
     *                 |  `(` [ExprsInParens] `)`
     *                 |  SimpleExpr `.` id
     *                 |  SimpleExpr `.` MatchClause
     *                 |  SimpleExpr (TypeArgs | NamedTypeArgs)
     *                 |  SimpleExpr1 ArgumentExprs
     *                 |  SimpleExpr1 ColonArgument
     *  ColonArgument ::= colon [LambdaStart]
     *                    indent (CaseClauses | Block) outdent
     *  LambdaStart   ::= FunParams (‘=>’ | ‘?=>’)
     *                 |  HkTypeParamClause ‘=>’
     *  ColonArgBody  ::= indent (CaseClauses | Block) outdent
     *  Quoted        ::= ‘'’ ‘{’ Block ‘}’
     *                 |  ‘'’ ‘[’ Type ‘]’
     */
    def simpleExpr(location: Location): Tree = {
      var canApply = true
      val t = in.token match {
        case XMLSTART =>
          xmlLiteral()
        case IDENTIFIER =>
          if (isSplice) splice(isType = false)
          else simpleRef()
        case BACKQUOTED_IDENT | THIS | SUPER =>
          simpleRef()
        case USCORE =>
          val start = in.skipToken()
          val pname = WildcardParamName.fresh()
          val param = ValDef(pname, TypeTree(), EmptyTree).withFlags(SyntheticTermParam)
            .withSpan(Span(start))
          placeholderParams = param :: placeholderParams
          atSpan(start) { Ident(pname) }
        case LPAREN =>
          atSpan(in.offset) { makeTupleOrParens(inParens(exprsInParensOrBindings())) }
        case LBRACE | INDENT =>
          canApply = false
          blockExpr()
        case QUOTE =>
          atSpan(in.skipToken()) {
            withinStaged(StageKind.Quoted | (if (location.inPattern) StageKind.QuotedPattern else 0)) {
              Quote {
                if (in.token == LBRACKET) inBrackets(typ())
                else stagedBlock()
              }
            }
          }
        case NEW =>
          canApply = false
          newExpr()
        case MACRO =>
          val start = in.skipToken()
          MacroTree(simpleExpr(Location.ElseWhere))
        case _ =>
          if isLiteral then
            literal()
          else if in.isColon then
            syntaxError(IllegalStartSimpleExpr(tokenString(in.token)))
            in.nextToken()
            simpleExpr(location)
          else
            val start = in.lastOffset
            syntaxErrorOrIncomplete(IllegalStartSimpleExpr(tokenString(in.token)), expectedOffset)
            errorTermTree(start)
      }
      simpleExprRest(t, location, canApply)
    }

    def simpleExprRest(t: Tree, location: Location, canApply: Boolean = true): Tree =
      if (canApply) argumentStart()
      in.token match
        case DOT =>
          in.nextToken()
          simpleExprRest(selectorOrMatch(t), location, canApply = true)
        case LBRACKET =>
          val tapp = atSpan(startOffset(t), in.offset) { TypeApply(t, typeArgs(namedOK = true, wildOK = false)) }
          simpleExprRest(tapp, location, canApply = true)
        case LPAREN | LBRACE | INDENT if canApply =>
          val app = atSpan(startOffset(t), in.offset) { mkApply(t, argumentExprs()) }
          simpleExprRest(app, location, canApply = true)
        case USCORE =>
          atSpan(startOffset(t), in.skipToken()) { PostfixOp(t, Ident(nme.WILDCARD)) }
        case _ =>
          if in.isColon && location == Location.InParens && followingIsLambdaParams() then
            t match
              case id @ Ident(name) =>
                if name.is(WildcardParamName) then
                  assert(name == placeholderParams.head.name)
                  placeholderParams = placeholderParams.tail
                atSpan(startOffset(id)) {
                  makeParameter(name.asTermName, typedOpt(), Modifiers(), isBackquoted = isBackquoted(id))
                }
              case _ => t
          else if isColonLambda then
            val app = atSpan(startOffset(t), in.skipToken()) {
              Apply(t, expr(Location.InColonArg) :: Nil)
            }
            simpleExprRest(app, location, canApply = true)
          else t
    end simpleExprRest

    /** SimpleExpr    ::=  ‘new’ ConstrApp {`with` ConstrApp} [TemplateBody]
     *                  |  ‘new’ TemplateBody
     */
    def newExpr(): Tree =
      val start = in.skipToken()
      def reposition(t: Tree) = t.withSpan(Span(start, in.lastOffset))
      possibleTemplateStart()
      val parents =
        if in.isNestedStart then Nil
        else constrApps(exclude = COMMA)
      possibleTemplateStart(isNew = true)
      parents match {
        case parent :: Nil if !in.isNestedStart =>
          reposition(if (parent.isType) ensureApplied(wrapNew(parent)) else parent)
        case _ =>
          New(reposition(templateBodyOpt(emptyConstructor, parents, Nil)))
      }

    /**   ExprsInParens     ::=  ExprInParens {`,' ExprInParens}
     *    Bindings          ::=  Binding {`,' Binding}
     */
    def exprsInParensOrBindings(): List[Tree] =
      if in.token == RPAREN then Nil
      else in.currentRegion.withCommasExpected {
        var isFormalParams = false
        def exprOrBinding() =
          if isFormalParams then binding(Modifiers())
          else
            val t = exprInParens()
            if t.isInstanceOf[ValDef] then isFormalParams = true
            t
        commaSeparatedRest(exprOrBinding(), exprOrBinding)
      }

    /** ParArgumentExprs ::= `(' [‘using’] [ExprsInParens] `)'
     *                    |  `(' [ExprsInParens `,'] PostfixExpr `*' ')'
     */
    def parArgumentExprs(): (List[Tree], Boolean) = inParens {
      if in.token == RPAREN then
        (Nil, false)
      else if isIdent(nme.using) then
        in.nextToken()
        (commaSeparated(argumentExpr), true)
      else
        (commaSeparated(argumentExpr), false)
    }

    /** ArgumentExprs ::= ParArgumentExprs
     *                 |  [nl] BlockExpr
     */
    def argumentExprs(): (List[Tree], Boolean) =
      if (in.isNestedStart) (blockExpr() :: Nil, false) else parArgumentExprs()

    def mkApply(fn: Tree, args: (List[Tree], Boolean)): Tree =
      val res = Apply(fn, args._1)
      if args._2 then res.setApplyKind(ApplyKind.Using)
      res

    val argumentExpr: () => Tree = () => expr(Location.InArgs) match
      case arg @ Assign(Ident(id), rhs) => cpy.NamedArg(arg)(id, rhs)
      case arg => arg

    /** ArgumentExprss ::= {ArgumentExprs}
     */
    def argumentExprss(fn: Tree): Tree = {
      argumentStart()
      if (in.token == LPAREN || in.isNestedStart) argumentExprss(mkApply(fn, argumentExprs()))
      else fn
    }

    /** ParArgumentExprss ::= {ParArgumentExprs}
     *
     *  Special treatment for arguments to primary constructor annotations.
     *  (...) is considered an argument only if it does not look like a formal
     *  parameter list, i.e. does not start with `( <annot>* <mod>* ident : `
     *  Furthermore, `()` is considered a annotation argument only if it comes first.
     */
    def parArgumentExprss(fn: Tree): Tree = {
      def isLegalAnnotArg: Boolean = {
        val lookahead = in.LookaheadScanner()
        (lookahead.token == LPAREN) && {
          lookahead.nextToken()
          if (lookahead.token == RPAREN)
            !fn.isInstanceOf[Trees.Apply[?]] // allow one () as annotation argument
          else if lookahead.token == IDENTIFIER then
            lookahead.nextToken()
            !lookahead.isColon
          else in.canStartExprTokens.contains(lookahead.token)
        }
      }
      if (in.token == LPAREN && (!inClassConstrAnnots || isLegalAnnotArg))
        parArgumentExprss(
          atSpan(startOffset(fn)) { mkApply(fn, parArgumentExprs()) }
        )
      else fn
    }

    /** BlockExpr     ::= <<< (CaseClauses | Block) >>>
     */
    def blockExpr(): Tree = atSpan(in.offset) {
      val simplify = in.token == INDENT
      inDefScopeBraces {
        if (in.token == CASE) Match(EmptyTree, caseClauses(() => caseClause()))
        else block(simplify)
      }
    }

    /** Block ::= BlockStatSeq
     *  @note  Return tree does not have a defined span.
     */
    def block(simplify: Boolean = false): Tree = {
      val stats = blockStatSeq()
      def isExpr(stat: Tree) = !(stat.isDef || stat.isInstanceOf[Import])
      if (stats.nonEmpty && isExpr(stats.last)) {
        val inits = stats.init
        val last = stats.last
        if (inits.isEmpty && (simplify || last.isInstanceOf[Block])) last
        else Block(inits, last)
      }
      else Block(stats, EmptyTree)
    }

    /** Guard ::= if PostfixExpr
     */
    def guard(): Tree =
      if (in.token == IF) { in.nextToken(); postfixExpr(Location.InGuard) }
      else EmptyTree

    /** Enumerators ::= Generator {semi Enumerator | Guard}
     */
    def enumerators(): List[Tree] = generator() :: enumeratorsRest()

    def enumeratorsRest(): List[Tree] =
      if (isStatSep) {
        in.nextToken()
        if (in.token == DO || in.token == YIELD || in.token == RBRACE) Nil
        else enumerator() :: enumeratorsRest()
      }
      else if (in.token == IF)
        guard() :: enumeratorsRest()
      else Nil

    /** Enumerator  ::=  Generator
     *                |  Guard {Guard}
     *                |  Pattern1 `=' Expr
     */
    def enumerator(): Tree =
      if (in.token == IF) guard()
      else if (in.token == CASE) generator()
      else {
        val pat = pattern1()
        if (in.token == EQUALS) atSpan(startOffset(pat), in.skipToken()) { GenAlias(pat, subExpr()) }
        else generatorRest(pat, casePat = false)
      }

    /** Generator   ::=  [‘case’] Pattern `<-' Expr
     */
    def generator(): Tree = {
      val casePat = if (in.token == CASE) { in.nextToken(); true } else false
      generatorRest(pattern1(), casePat)
    }

    def generatorRest(pat: Tree, casePat: Boolean): GenFrom =
      atSpan(startOffset(pat), accept(LARROW)) {
        val checkMode =
          if casePat then GenCheckMode.FilterAlways
          else if sourceVersion.isAtLeast(`future`) then GenCheckMode.Check
          else if sourceVersion.isAtLeast(`3.2`) then GenCheckMode.CheckAndFilter
          else GenCheckMode.FilterNow  // filter on source version < 3.2, for backward compat
        GenFrom(pat, subExpr(), checkMode)
      }

    /** ForExpr  ::=  ‘for’ ‘(’ Enumerators ‘)’ {nl} [‘do‘ | ‘yield’] Expr
     *             |  ‘for’ ‘{’ Enumerators ‘}’ {nl} [‘do‘ | ‘yield’] Expr
     *             |  ‘for’     Enumerators          (‘do‘ | ‘yield’) Expr
     */
    def forExpr(): Tree =
      atSpan(in.skipToken()) {
        var wrappedEnums = true
        val start = in.offset
        val forEnd = in.lastOffset
        val leading = in.token
        val enums =
          if (leading == LBRACE || leading == LPAREN && followingIsEnclosedGenerators()) {
            in.nextToken()
            val res =
              if (leading == LBRACE || in.token == CASE)
                enumerators()
              else {
                val pats = patternsOpt()
                val pat =
                  if (in.token == RPAREN || pats.length > 1) {
                    wrappedEnums = false
                    accept(RPAREN)
                    atSpan(start) { makeTupleOrParens(pats) } // note: alternatives `|' need to be weeded out by typer.
                  }
                  else pats.head
                generatorRest(pat, casePat = false) :: enumeratorsRest()
              }
            if (wrappedEnums) {
              val closingOnNewLine = in.isAfterLineEnd
              accept(leading + 1)
              def hasMultiLineEnum =
                res.exists { t =>
                  val pos = t.sourcePos
                  pos.startLine < pos.endLine
                }
              if in.newSyntax && in.rewrite && (leading == LBRACE || !hasMultiLineEnum) then
                // Don't rewrite if that could change meaning of newlines
                newLinesOpt()
                dropParensOrBraces(start, if (in.token == YIELD || in.token == DO) "" else "do")
            }
            in.observeIndented()
            res
          }
          else {
            wrappedEnums = false

            if (in.token == INDENT)
              inBracesOrIndented(enumerators())
            else {
              val ts = inSepRegion(InFor)(enumerators())
              if (rewriteToOldSyntax(Span(start)) && ts.nonEmpty)
                if (ts.head.sourcePos.startLine != ts.last.sourcePos.startLine) {
                  patch(source, Span(forEnd), " {")
                  patch(source, Span(in.offset), "} ")
                }
                else {
                  patch(source, ts.head.span.startPos, "(")
                  patch(source, ts.last.span.endPos, ")")
                }
              ts
            }
          }
        newLinesOpt()
        if (in.token == YIELD) {
          in.nextToken()
          ForYield(enums, subExpr())
        }
        else if (in.token == DO) {
          if (rewriteToOldSyntax()) dropTerminator()
          in.nextToken()
          ForDo(enums, subExpr())
        }
        else {
          if (!wrappedEnums) syntaxErrorOrIncomplete(YieldOrDoExpectedInForComprehension())
          ForDo(enums, expr())
        }
      }

    /** CaseClauses         ::= CaseClause {CaseClause}
     *  TypeCaseClauses     ::= TypeCaseClause {TypeCaseClause}
     */
    def caseClauses(clause: () => CaseDef): List[CaseDef] = {
      val buf = new ListBuffer[CaseDef]
      buf += clause()
      while (in.token == CASE) buf += clause()
      buf.toList
    }

    /** CaseClause         ::= ‘case’ Pattern [Guard] `=>' Block
     *  ExprCaseClause    ::=  ‘case’ Pattern [Guard] ‘=>’ Expr
     */
    def caseClause(exprOnly: Boolean = false): CaseDef = atSpan(in.offset) {
      val (pat, grd) = inSepRegion(InCase) {
        accept(CASE)
        (pattern(), guard())
      }
      CaseDef(pat, grd, atSpan(accept(ARROW)) {
        if exprOnly then
          if in.indentSyntax && in.isAfterLineEnd && in.token != INDENT then
<<<<<<< HEAD
            warning(i"""Misleading indentation: this expression forms part of the preceding catch case.
                       |If this is intended, it should be indented for clarity.
                       |Otherwise, if the handler is intended to be empty, use a multi-line catch with
                       |an indented case.""".toMessage)
=======
            warning(em"""Misleading indentation: this expression forms part of the preceding catch case.
                        |If this is intended, it should be indented for clarity.
                        |Otherwise, if the handler is intended to be empty, use a multi-line catch with
                        |an indented case.""")
>>>>>>> d6cc1010
          expr()
        else block()
      })
    }

    /** TypeCaseClause     ::= ‘case’ (InfixType | ‘_’) ‘=>’ Type [semi]
     */
    def typeCaseClause(): CaseDef = atSpan(in.offset) {
      val pat = inSepRegion(InCase) {
        accept(CASE)
        in.token match {
          case USCORE if in.lookahead.isArrow =>
            val start = in.skipToken()
            Ident(tpnme.WILDCARD).withSpan(Span(start, in.lastOffset, start))
          case _ =>
            rejectWildcardType(infixType())
        }
      }
      CaseDef(pat, EmptyTree, atSpan(accept(ARROW)) {
        val t = rejectWildcardType(typ())
        if in.token == SEMI then in.nextToken()
        newLinesOptWhenFollowedBy(CASE)
        t
      })
    }

    /* -------- PATTERNS ------------------------------------------- */

    /**  Pattern           ::=  Pattern1 { `|' Pattern1 }
     */
    def pattern(location: Location = Location.InPattern): Tree =
      val pat = pattern1(location)
      if (isIdent(nme.raw.BAR))
        atSpan(startOffset(pat)) { Alternative(pat :: patternAlts(location)) }
      else pat

    def patternAlts(location: Location): List[Tree] =
      if (isIdent(nme.raw.BAR)) { in.nextToken(); pattern1(location) :: patternAlts(location) }
      else Nil

    /**  Pattern1     ::= PatVar Ascription
     *                  | [‘-’] integerLiteral Ascription
     *                  | [‘-’] floatingPointLiteral Ascription
     *                  | Pattern2
     */
    def pattern1(location: Location = Location.InPattern): Tree =
      val p = pattern2()
      if (isVarPattern(p) || p.isInstanceOf[Number]) && in.isColon then
        in.nextToken()
        ascription(p, location)
      else p

    /**  Pattern3    ::=  InfixPattern
     *                 |  PatVar ‘*’
     */
    def pattern3(): Tree =
      val p = infixPattern()
      if followingIsVararg() then
        val start = in.skipToken()
        p match
          case p @ Ident(name) if name.isVarPattern =>
            Typed(p, atSpan(start) { Ident(tpnme.WILDCARD_STAR) })
          case _ =>
            syntaxError(em"`*` must follow pattern variable", start)
            p
      else p

    /**  Pattern2    ::=  [id `@'] Pattern3
     */
    val pattern2: () => Tree = () => pattern3() match
      case p @ Ident(name) if in.token == AT =>
        val offset = in.skipToken()
        pattern3() match {
          case pt @ Bind(nme.WILDCARD, pt1: Typed) if pt.mods.is(Given) =>
            atSpan(startOffset(p), 0) { Bind(name, pt1).withMods(pt.mods) }
          case Typed(Ident(nme.WILDCARD), pt @ Ident(tpnme.WILDCARD_STAR)) =>
            atSpan(startOffset(p), 0) { Typed(p, pt) }
          case pt =>
            atSpan(startOffset(p), 0) { Bind(name, pt) }
        }
      case p =>
        p

    private def warnStarMigration(p: Tree) =
      report.errorOrMigrationWarning(
        em"The syntax `x: _*` is no longer supported for vararg splices; use `x*` instead",
        in.sourcePos(startOffset(p)),
        from = future)

    /**  InfixPattern ::= SimplePattern {id [nl] SimplePattern}
     */
    def infixPattern(): Tree =
      infixOps(
        simplePattern(), in.canStartExprTokens, simplePatternFn, Location.InPattern, ParseKind.Pattern,
        isOperator = in.name != nme.raw.BAR && !followingIsVararg())

    /** SimplePattern    ::= PatVar
     *                    |  Literal
     *                    |  Quoted
     *                    |  XmlPattern
     *                    |  `(' [Patterns] `)'
     *                    |  SimplePattern1 [TypeArgs] [ArgumentPatterns]
     *  SimplePattern1   ::= SimpleRef
     *                    |  SimplePattern1 `.' id
     *  PatVar           ::= id
     *                    |  `_'
     */
    def simplePattern(): Tree = in.token match {
      case IDENTIFIER | BACKQUOTED_IDENT | THIS | SUPER =>
        simpleRef() match
          case id @ Ident(nme.raw.MINUS) if isNumericLit => literal(startOffset(id))
          case t => simplePatternRest(t)
      case USCORE =>
        wildcardIdent()
      case LPAREN =>
        atSpan(in.offset) { makeTupleOrParens(inParens(patternsOpt())) }
      case QUOTE =>
        simpleExpr(Location.InPattern)
      case XMLSTART =>
        xmlLiteralPattern()
      case GIVEN =>
        atSpan(in.offset) {
          val givenMod = atSpan(in.skipToken())(Mod.Given())
          val typed = Typed(Ident(nme.WILDCARD), refinedType())
          Bind(nme.WILDCARD, typed).withMods(addMod(Modifiers(), givenMod))
        }
      case _ =>
        if (isLiteral) literal(inPattern = true)
        else {
          val start = in.lastOffset
          syntaxErrorOrIncomplete(IllegalStartOfSimplePattern(), expectedOffset)
          errorTermTree(start)
        }
    }

    val simplePatternFn: Location => Tree = _ => simplePattern()

    def simplePatternRest(t: Tree): Tree =
      if in.token == DOT then
        in.nextToken()
        simplePatternRest(selector(t))
      else
        var p = t
        if (in.token == LBRACKET)
          p = atSpan(startOffset(t), in.offset) { TypeApply(p, typeArgs(namedOK = false, wildOK = false)) }
        if (in.token == LPAREN)
          p = atSpan(startOffset(t), in.offset) { Apply(p, argumentPatterns()) }
        p

    /** Patterns          ::=  Pattern [`,' Pattern]
     */
    def patterns(location: Location = Location.InPattern): List[Tree] =
      commaSeparated(() => pattern(location))

    def patternsOpt(location: Location = Location.InPattern): List[Tree] =
      if (in.token == RPAREN) Nil else patterns(location)

    /** ArgumentPatterns  ::=  ‘(’ [Patterns] ‘)’
     *                      |  ‘(’ [Patterns ‘,’] PatVar ‘*’ ‘)’
     */
    def argumentPatterns(): List[Tree] =
      inParens(patternsOpt(Location.InPatternArgs))

/* -------- MODIFIERS and ANNOTATIONS ------------------------------------------- */

    private def modOfToken(tok: Int, name: Name): Mod = tok match {
      case ABSTRACT    => Mod.Abstract()
      case FINAL       => Mod.Final()
      case IMPLICIT    => Mod.Implicit()
      case GIVEN       => Mod.Given()
      case LAZY        => Mod.Lazy()
      case OVERRIDE    => Mod.Override()
      case PRIVATE     => Mod.Private()
      case PROTECTED   => Mod.Protected()
      case SEALED      => Mod.Sealed()
      case IDENTIFIER =>
        name match {
          case nme.erased if in.erasedEnabled => Mod.Erased()
          case nme.inline => Mod.Inline()
          case nme.opaque => Mod.Opaque()
          case nme.open => Mod.Open()
          case nme.transparent => Mod.Transparent()
          case nme.infix => Mod.Infix()
        }
    }

    /** Drop `private' modifier when followed by a qualifier.
     *  Contract `abstract' and `override' to ABSOVERRIDE
     */
    private def normalize(mods: Modifiers): Modifiers =
      if (mods.is(Private) && mods.hasPrivateWithin)
        normalize(mods &~ Private)
      else if (mods.isAllOf(AbstractOverride))
        normalize(addFlag(mods &~ AbstractOverride, AbsOverride))
      else
        mods

    private def addModifier(mods: Modifiers): Modifiers = {
      val tok = in.token
      val name = in.name
      val mod = atSpan(in.skipToken()) { modOfToken(tok, name) }

      if (mods.isOneOf(mod.flags)) syntaxError(RepeatedModifier(mod.flags.flagsString))
      addMod(mods, mod)
    }

    def addFlag(mods: Modifiers, flag: FlagSet): Modifiers =
      mods.withAddedFlags(flag, Span(in.offset))

    /** Always add the syntactic `mod`, but check and conditionally add semantic `mod.flags`
     */
    def addMod(mods: Modifiers, mod: Mod): Modifiers =
      addFlag(mods, mod.flags).withAddedMod(mod)

    /** AccessQualifier ::= "[" (id | this) "]"
     */
    def accessQualifierOpt(mods: Modifiers): Modifiers =
      if (in.token == LBRACKET) {
        if (mods.is(Local) || mods.hasPrivateWithin)
          syntaxError(DuplicatePrivateProtectedQualifier())
        inBrackets {
          if in.token == THIS then
            if sourceVersion.isAtLeast(future) then
              deprecationWarning(
<<<<<<< HEAD
                "The [this] qualifier will be deprecated in the future; it should be dropped.".toMessage)
=======
                em"The [this] qualifier will be deprecated in the future; it should be dropped.")
>>>>>>> d6cc1010
            in.nextToken()
            mods | Local
          else mods.withPrivateWithin(ident().toTypeName)
        }
      }
      else mods

    /** {Annotation} {Modifier}
     *  Modifiers      ::= {Modifier}
     *  LocalModifiers ::= {LocalModifier}
     *  AccessModifier ::= (private | protected) [AccessQualifier]
     *  Modifier       ::= LocalModifier
     *                  |  AccessModifier
     *                  |  override
     *                  |  opaque
     *  LocalModifier  ::= abstract | final | sealed | open | implicit | lazy | erased | inline | transparent
     */
    def modifiers(allowed: BitSet = modifierTokens, start: Modifiers = Modifiers()): Modifiers = {
      @tailrec
      def loop(mods: Modifiers): Modifiers =
        if allowed.contains(in.token)
           || in.isSoftModifier
              && localModifierTokens.subsetOf(allowed) // soft modifiers are admissible everywhere local modifiers are
              && !in.lookahead.isColon
        then
          val isAccessMod = accessModifierTokens contains in.token
          val mods1 = addModifier(mods)
          loop(if (isAccessMod) accessQualifierOpt(mods1) else mods1)
        else if (in.isNewLine && (mods.hasFlags || mods.hasAnnotations)) {
          in.nextToken()
          loop(mods)
        }
        else
          mods
      normalize(loop(start))
    }

    /** Wrap annotation or constructor in New(...).<init> */
    def wrapNew(tpt: Tree): Select = Select(New(tpt), nme.CONSTRUCTOR)

    /** Adjust start of annotation or constructor to offset of preceding @ or new */
    def adjustStart(start: Offset)(tree: Tree): Tree = {
      val tree1 = tree match {
        case Apply(fn, args) => cpy.Apply(tree)(adjustStart(start)(fn), args)
        case Select(qual, name) => cpy.Select(tree)(adjustStart(start)(qual), name)
        case _ => tree
      }
      if (tree1.span.exists && start < tree1.span.start)
        tree1.withSpan(tree1.span.withStart(start))
      else tree1
    }

    /** Annotation        ::=  `@' SimpleType1 {ParArgumentExprs}
     */
    def annot(): Tree =
      adjustStart(accept(AT)) {
        ensureApplied(parArgumentExprss(wrapNew(simpleType1())))
      }

    def annotations(skipNewLines: Boolean = false): List[Tree] = {
      if (skipNewLines) newLinesOptWhenFollowedBy(AT)
      if (in.token == AT) annot() :: annotations(skipNewLines)
      else Nil
    }

    def annotsAsMods(skipNewLines: Boolean = false): Modifiers =
      Modifiers() withAnnotations annotations(skipNewLines)

    def defAnnotsMods(allowed: BitSet): Modifiers =
      modifiers(allowed, annotsAsMods(skipNewLines = true))

 /* -------- PARAMETERS ------------------------------------------- */

    /** ClsTypeParamClause::=  ‘[’ ClsTypeParam {‘,’ ClsTypeParam} ‘]’
     *  ClsTypeParam      ::=  {Annotation} [‘+’ | ‘-’]
     *                         id [HkTypeParamClause] TypeParamBounds
     *
     *  DefTypeParamClause::=  ‘[’ DefTypeParam {‘,’ DefTypeParam} ‘]’
     *  DefTypeParam      ::=  {Annotation} id [HkTypeParamClause] TypeParamBounds
     *
     *  TypTypeParamClause::=  ‘[’ TypTypeParam {‘,’ TypTypeParam} ‘]’
     *  TypTypeParam      ::=  {Annotation} id [HkTypePamClause] TypeBounds
     *
     *  HkTypeParamClause ::=  ‘[’ HkTypeParam {‘,’ HkTypeParam} ‘]’
     *  HkTypeParam       ::=  {Annotation} [‘+’ | ‘-’] (id [HkTypePamClause] | ‘_’) TypeBounds
     */
    def typeParamClause(ownerKind: ParamOwner): List[TypeDef] = inBrackets {

      def variance(vflag: FlagSet): FlagSet =
        if ownerKind == ParamOwner.Def || ownerKind == ParamOwner.TypeParam then
          syntaxError(em"no `+/-` variance annotation allowed here")
          in.nextToken()
          EmptyFlags
        else
          in.nextToken()
          vflag

      def typeParam(): TypeDef = {
        val isAbstractOwner = ownerKind == ParamOwner.Type || ownerKind == ParamOwner.TypeParam
        val start = in.offset
        val mods =
          annotsAsMods()
          | (if (ownerKind == ParamOwner.Class) Param | PrivateLocal else Param)
          | (if isIdent(nme.raw.PLUS) then variance(Covariant)
             else if isIdent(nme.raw.MINUS) then variance(Contravariant)
             else EmptyFlags)
        atSpan(start, nameStart) {
          val name =
            if (isAbstractOwner && in.token == USCORE) {
              in.nextToken()
              WildcardParamName.fresh().toTypeName
            }
            else ident().toTypeName
          val hkparams = typeParamClauseOpt(ParamOwner.Type)
          val bounds = if (isAbstractOwner) typeBounds() else typeParamBounds(name)
          TypeDef(name, lambdaAbstract(hkparams, bounds)).withMods(mods)
        }
      }
      commaSeparated(() => typeParam())
    }

    def typeParamClauseOpt(ownerKind: ParamOwner): List[TypeDef] =
      if (in.token == LBRACKET) typeParamClause(ownerKind) else Nil

    /** ContextTypes   ::=  FunArgType {‘,’ FunArgType}
     */
    def contextTypes(ofClass: Boolean, nparams: Int, impliedMods: Modifiers): List[ValDef] =
      val tps = commaSeparated(funArgType)
      var counter = nparams
      def nextIdx = { counter += 1; counter }
      val paramFlags = if ofClass then LocalParamAccessor else Param
      tps.map(makeSyntheticParameter(nextIdx, _, paramFlags | Synthetic | impliedMods.flags))

    /** ClsParamClause    ::=  ‘(’ [‘erased’] ClsParams ‘)’ | UsingClsParamClause
     *  UsingClsParamClause::= ‘(’ ‘using’ [‘erased’] (ClsParams | ContextTypes) ‘)’
     *  ClsParams         ::=  ClsParam {‘,’ ClsParam}
     *  ClsParam          ::=  {Annotation}
     *
     *  DefParamClause    ::=  ‘(’ [‘erased’] DefParams ‘)’ | UsingParamClause
     *  UsingParamClause  ::=  ‘(’ ‘using’ [‘erased’] (DefParams | ContextTypes) ‘)’
     *  DefParams         ::=  DefParam {‘,’ DefParam}
     *  DefParam          ::=  {Annotation} [‘inline’] Param
     *
     *  Param             ::=  id `:' ParamType [`=' Expr]
     *
     *  @return   the list of parameter definitions
     */
    def paramClause(nparams: Int,                            // number of parameters preceding this clause
                    ofClass: Boolean = false,                // owner is a class
                    ofCaseClass: Boolean = false,            // owner is a case class
                    prefix: Boolean = false,                 // clause precedes name of an extension method
                    givenOnly: Boolean = false,              // only given parameters allowed
                    firstClause: Boolean = false             // clause is the first in regular list of clauses
                   ): List[ValDef] = {
      var impliedMods: Modifiers = EmptyModifiers

      def addParamMod(mod: () => Mod) = impliedMods = addMod(impliedMods, atSpan(in.skipToken()) { mod() })

      def paramMods() =
        if in.token == IMPLICIT then
          addParamMod(() => Mod.Implicit())
        else
          if isIdent(nme.using) then
            addParamMod(() => Mod.Given())
          if isErased then
            addParamMod(() => Mod.Erased())

      def param(): ValDef = {
        val start = in.offset
        var mods = impliedMods.withAnnotations(annotations())
        if (ofClass) {
          mods = addFlag(modifiers(start = mods), ParamAccessor)
          mods =
            if in.token == VAL then
              in.nextToken()
              mods
            else if in.token == VAR then
              val mod = atSpan(in.skipToken()) { Mod.Var() }
              addMod(mods, mod)
            else
              if (!(mods.flags &~ (ParamAccessor | Inline | impliedMods.flags)).isEmpty)
                syntaxError(em"`val` or `var` expected")
              if (firstClause && ofCaseClass) mods
              else mods | PrivateLocal
        }
        else {
          if (isIdent(nme.inline) && in.isSoftModifierInParamModifierPosition)
            mods = addModifier(mods)
          mods |= Param
        }
        atSpan(start, nameStart) {
          val name = ident()
          acceptColon()
          if (in.token == ARROW && ofClass && !mods.is(Local))
            syntaxError(VarValParametersMayNotBeCallByName(name, mods.is(Mutable)))
              // needed?, it's checked later anyway
          val tpt = paramType()
          val default =
            if (in.token == EQUALS) { in.nextToken(); subExpr() }
            else EmptyTree
          if (impliedMods.mods.nonEmpty)
            impliedMods = impliedMods.withMods(Nil) // keep only flags, so that parameter positions don't overlap
          ValDef(name, tpt, default).withMods(mods)
        }
      }

      def checkVarArgsRules(vparams: List[ValDef]): Unit = vparams match {
        case Nil =>
        case _ :: Nil if !prefix =>
        case vparam :: rest =>
          vparam.tpt match {
            case PostfixOp(_, op) if op.name == tpnme.raw.STAR =>
              syntaxError(VarArgsParamMustComeLast(), vparam.tpt.span)
            case _ =>
          }
          checkVarArgsRules(rest)
      }

      // begin paramClause
      inParens {
        if in.token == RPAREN && !prefix && !impliedMods.is(Given) then Nil
        else
          val clause =
            if prefix && !isIdent(nme.using) && !isIdent(nme.erased) then param() :: Nil
            else
              paramMods()
              if givenOnly && !impliedMods.is(Given) then
                syntaxError(em"`using` expected")
              val isParams =
                !impliedMods.is(Given)
                || startParamTokens.contains(in.token)
                || isIdent && (in.name == nme.inline || in.lookahead.isColon)
              if isParams then commaSeparated(() => param())
              else contextTypes(ofClass, nparams, impliedMods)
          checkVarArgsRules(clause)
          clause
      }
    }

    /** ClsParamClauses   ::=  {ClsParamClause} [[nl] ‘(’ [‘implicit’] ClsParams ‘)’]
     *  DefParamClauses   ::=  {DefParamClause} [[nl] ‘(’ [‘implicit’] DefParams ‘)’]
     *
     *  @return  The parameter definitions
     */
    def paramClauses(ofClass: Boolean = false,
                     ofCaseClass: Boolean = false,
                     givenOnly: Boolean = false,
                     numLeadParams: Int = 0): List[List[ValDef]] =

      def recur(firstClause: Boolean, nparams: Int): List[List[ValDef]] =
        newLineOptWhenFollowedBy(LPAREN)
        if in.token == LPAREN then
          val paramsStart = in.offset
          val params = paramClause(
              nparams,
              ofClass = ofClass,
              ofCaseClass = ofCaseClass,
              givenOnly = givenOnly,
              firstClause = firstClause)
          val lastClause = params.nonEmpty && params.head.mods.flags.is(Implicit)
          params :: (
            if lastClause then Nil
            else recur(firstClause = false, nparams + params.length))
        else Nil
      end recur

      recur(firstClause = true, numLeadParams)
    end paramClauses

/* -------- DEFS ------------------------------------------- */

    def finalizeDef(md: MemberDef, mods: Modifiers, start: Int): md.ThisTree[Untyped] =
      md.withMods(mods).setComment(in.getDocComment(start))

    type ImportConstr = (Tree, List[ImportSelector]) => Tree

    /** Import  ::= `import' ImportExpr {‘,’ ImportExpr}
     *  Export  ::= `export' ImportExpr {‘,’ ImportExpr}
     */
    def importOrExportClause(leading: Token, mkTree: ImportConstr): List[Tree] = {
      val offset = accept(leading)
      commaSeparated(importExpr(mkTree)) match {
        case t :: rest =>
          // The first import should start at the start offset of the keyword.
          val firstPos =
            if (t.span.exists) t.span.withStart(offset)
            else Span(offset, in.lastOffset)
          t.withSpan(firstPos) :: rest
        case nil => nil
      }
    }

    def exportClause() =
      importOrExportClause(EXPORT, Export(_,_))

    def importClause(outermost: Boolean = false) =
      importOrExportClause(IMPORT, mkImport(outermost))

    /** Create an import node and handle source version imports */
    def mkImport(outermost: Boolean = false): ImportConstr = (tree, selectors) =>
      val imp = Import(tree, selectors)
      languageImport(tree) match
        case Some(prefix) =>
          in.languageImportContext = in.languageImportContext.importContext(imp, NoSymbol)
          for case ImportSelector(id @ Ident(imported), EmptyTree, _) <- selectors do
            if Feature.handleGlobalLanguageImport(prefix, imported) && !outermost then
<<<<<<< HEAD
              syntaxError(i"this language import is only allowed at the toplevel", id.span)
            if allSourceVersionNames.contains(imported) && prefix.isEmpty then
              if !outermost then
                syntaxError(i"source version import is only allowed at the toplevel", id.span)
              else if ctx.compilationUnit.sourceVersion.isDefined then
                syntaxError(i"duplicate source version import", id.span)
=======
              syntaxError(em"this language import is only allowed at the toplevel", id.span)
            if allSourceVersionNames.contains(imported) && prefix.isEmpty then
              if !outermost then
                syntaxError(em"source version import is only allowed at the toplevel", id.span)
              else if ctx.compilationUnit.sourceVersion.isDefined then
                syntaxError(em"duplicate source version import", id.span)
>>>>>>> d6cc1010
              else if illegalSourceVersionNames.contains(imported) then
                val candidate =
                  val nonMigration = imported.toString.replace("-migration", "")
                  validSourceVersionNames.find(_.show == nonMigration)
<<<<<<< HEAD
                val baseMsg = i"`$imported` is not a valid source version"
                val msg = candidate match
                  case Some(member) => i"$baseMsg, did you mean language.`$member`?"
=======
                val baseMsg = em"`$imported` is not a valid source version"
                val msg = candidate match
                  case Some(member) => baseMsg.append(i", did you mean language.`$member`?")
>>>>>>> d6cc1010
                  case _ => baseMsg
                syntaxError(msg, id.span)
              else
                ctx.compilationUnit.sourceVersion = Some(SourceVersion.valueOf(imported.toString))
        case None =>
      imp

    /** ImportExpr       ::=  SimpleRef {‘.’ id} ‘.’ ImportSpec
     *                     |  SimpleRef ‘as’ id
     *  ImportSpec       ::=  NamedSelector
     *                     |  WildcardSelector
     *                     | ‘{’ ImportSelectors ‘}’
     *  ImportSelectors  ::=  NamedSelector [‘,’ ImportSelectors]
     *                     |  WildCardSelector {‘,’ WildCardSelector}
     *  NamedSelector    ::=  id [‘as’ (id | ‘_’)]
     *  WildCardSelector ::=  ‘*' | ‘given’ [InfixType]
     */
    def importExpr(mkTree: ImportConstr): () => Tree =

      /** ‘*' | ‘_' */
      def wildcardSelector() =
        if in.token == USCORE && sourceVersion.isAtLeast(future) then
          report.errorOrMigrationWarning(
            em"`_` is no longer supported for a wildcard import; use `*` instead${rewriteNotice(`future-migration`)}",
            in.sourcePos(),
            from = future)
          patch(source, Span(in.offset, in.offset + 1), "*")
        ImportSelector(atSpan(in.skipToken()) { Ident(nme.WILDCARD) })

      /** 'given [InfixType]' */
      def givenSelector() =
        ImportSelector(
          atSpan(in.skipToken()) { Ident(nme.EMPTY) },
          bound =
            if canStartInfixTypeTokens.contains(in.token) then rejectWildcardType(infixType())
            else EmptyTree)

      /** id [‘as’ (id | ‘_’) */
      def namedSelector(from: Ident) =
        if in.token == ARROW || isIdent(nme.as) then
          if in.token == ARROW && sourceVersion.isAtLeast(future) then
            report.errorOrMigrationWarning(
              em"The import renaming `a => b` is no longer supported ; use `a as b` instead${rewriteNotice(`future-migration`)}",
              in.sourcePos(),
              from = future)
            patch(source, Span(in.offset, in.offset + 2),
                if testChar(in.offset - 1, ' ') && testChar(in.offset + 2, ' ') then "as"
                else " as ")
          atSpan(startOffset(from), in.skipToken()) {
            val to = if in.token == USCORE then wildcardIdent() else termIdent()
            ImportSelector(from, if to.name == nme.ERROR then EmptyTree else to)
          }
        else ImportSelector(from)

      def importSelector(idOK: Boolean): ImportSelector =
        atSpan(in.offset) {
          in.token match
            case USCORE => wildcardSelector()
            case GIVEN => givenSelector()
            case _ =>
              if isIdent(nme.raw.STAR) then wildcardSelector()
              else
                if !idOK then syntaxError(em"named imports cannot follow wildcard imports")
                namedSelector(termIdent())
        }

      def importSelectors(): List[ImportSelector] =
        var idOK = true
        commaSeparated { () =>
          val isWildcard = in.token == USCORE || in.token == GIVEN || isIdent(nme.raw.STAR)
          try importSelector(idOK)
          finally idOK &= !isWildcard
        }

      def importSelection(qual: Tree): Tree =
        if in.isIdent(nme.as) && qual.isInstanceOf[RefTree] then
          qual match
            case Select(qual1, name) =>
              val from = Ident(name).withSpan(Span(qual.span.point, qual.span.end, 0))
              mkTree(qual1, namedSelector(from) :: Nil)
            case qual: Ident =>
              mkTree(EmptyTree, namedSelector(qual) :: Nil)
        else
          accept(DOT)
          in.token match
            case USCORE =>
              mkTree(qual, wildcardSelector() :: Nil)
            case GIVEN =>
              mkTree(qual, givenSelector() :: Nil)
            case LBRACE =>
              mkTree(qual, inBraces(importSelectors()))
            case _ =>
              if isIdent(nme.raw.STAR) then
                mkTree(qual, wildcardSelector() :: Nil)
              else
                val start = in.offset
                val name = ident()
                if in.token == DOT then
                  importSelection(atSpan(startOffset(qual), start) { Select(qual, name) })
                else
                  mkTree(qual, namedSelector(atSpan(start) { Ident(name) }) :: Nil)
      end importSelection

      () => atSpan(in.offset) { importSelection(simpleRef()) }
    end importExpr

    /** Def      ::= val PatDef
     *             | var VarDef
     *             | def DefDef
     *             | type {nl} TypeDcl
     *             | TmplDef
     *  Dcl      ::= val ValDcl
     *             | var ValDcl
     *             | def DefDcl
     *             | type {nl} TypeDcl
     *  EnumCase ::= `case' (id ClassConstr [`extends' ConstrApps]] | ids)
     */
    def defOrDcl(start: Int, mods: Modifiers): Tree = in.token match {
      case VAL =>
        in.nextToken()
        patDefOrDcl(start, mods)
      case VAR =>
        val mod = atSpan(in.skipToken()) { Mod.Var() }
        val mod1 = addMod(mods, mod)
        patDefOrDcl(start, mod1)
      case DEF =>
        defDefOrDcl(start, in.skipToken(mods))
      case TYPE =>
        typeDefOrDcl(start, in.skipToken(mods))
      case CASE if inEnum =>
        enumCase(start, mods)
      case _ =>
        tmplDef(start, mods)
    }

    /** PatDef  ::=  ids [‘:’ Type] ‘=’ Expr
     *            |  Pattern2 [‘:’ Type] ‘=’ Expr
     *  VarDef  ::=  PatDef
     *            | id {`,' id} `:' Type `=' `_' (deprecated in 3.x)
     *  ValDcl  ::=  id {`,' id} `:' Type
     *  VarDcl  ::=  id {`,' id} `:' Type
     */
    def patDefOrDcl(start: Offset, mods: Modifiers): Tree = atSpan(start, nameStart) {
      val first = pattern2()
      var lhs = first match {
        case id: Ident if in.token == COMMA =>
          in.nextToken()
          id :: commaSeparated(() => termIdent())
        case _ =>
          first :: Nil
      }
      val tpt = typedOpt()
      val rhs =
        if tpt.isEmpty || in.token == EQUALS then
          accept(EQUALS)
          val rhsOffset = in.offset
          subExpr() match
            case rhs0 @ Ident(name) if placeholderParams.nonEmpty && name == placeholderParams.head.name
                && !tpt.isEmpty && mods.is(Mutable) && lhs.forall(_.isInstanceOf[Ident]) =>
              if sourceVersion.isAtLeast(future) then
                deprecationWarning(
                  em"""`= _` has been deprecated; use `= uninitialized` instead.
<<<<<<< HEAD
                      |`uninitialized` can be imported with `scala.compiletime.uninitialized`.""".toMessage,
=======
                      |`uninitialized` can be imported with `scala.compiletime.uninitialized`.""",
>>>>>>> d6cc1010
                  rhsOffset)
              placeholderParams = placeholderParams.tail
              atSpan(rhs0.span) { Ident(nme.WILDCARD) }
            case rhs0 => rhs0
        else EmptyTree
      lhs match {
        case IdPattern(id, t) :: Nil if t.isEmpty =>
          val vdef = ValDef(id.name.asTermName, tpt, rhs)
          if (isBackquoted(id)) vdef.pushAttachment(Backquoted, ())
          finalizeDef(vdef, mods, start)
        case _ =>
          def isAllIds = lhs.forall {
            case IdPattern(id, t) => t.isEmpty
            case _ => false
          }
          val rhs2 =
            if rhs.isEmpty && !isAllIds then
              val start = in.lastOffset
              syntaxError(ExpectedTokenButFound(EQUALS, in.token), Span(in.lastOffset))
              errorTermTree(start)
            else
              rhs
          PatDef(mods, lhs, tpt, rhs2)
      }
    }

    /** DefDef  ::=  DefSig [‘:’ Type] ‘=’ Expr
     *            |  this ParamClause ParamClauses `=' ConstrExpr
     *  DefDcl  ::=  DefSig `:' Type
     *  DefSig  ::=  id [DefTypeParamClause] DefParamClauses
     *            |  ExtParamClause [nl] [‘.’] id DefParamClauses
     */
    def defDefOrDcl(start: Offset, mods: Modifiers, numLeadParams: Int = 0): DefDef = atSpan(start, nameStart) {

      def scala2ProcedureSyntax(resultTypeStr: String) =
        def toInsert =
          if in.token == LBRACE then s"$resultTypeStr ="
          else ": Unit "  // trailing space ensures that `def f()def g()` works.
        if migrateTo3 then
          report.errorOrMigrationWarning(
            em"Procedure syntax no longer supported; `$toInsert` should be inserted here",
            in.sourcePos(), from = `3.0`)
          patch(source, Span(in.lastOffset), toInsert)
          true
        else
          false

      if (in.token == THIS) {
        in.nextToken()
        val vparamss = paramClauses(numLeadParams = numLeadParams)
        if (vparamss.isEmpty || vparamss.head.take(1).exists(_.mods.isOneOf(GivenOrImplicit)))
          in.token match {
            case LBRACKET   => syntaxError(em"no type parameters allowed here")
            case EOF        => incompleteInputError(AuxConstructorNeedsNonImplicitParameter())
            case _          => syntaxError(AuxConstructorNeedsNonImplicitParameter(), nameStart)
          }
        if (migrateTo3) newLineOptWhenFollowedBy(LBRACE)
        val rhs = {
          if (!(in.token == LBRACE && scala2ProcedureSyntax(""))) accept(EQUALS)
          atSpan(in.offset) { subPart(constrExpr) }
        }
        makeConstructor(Nil, vparamss, rhs).withMods(mods).setComment(in.getDocComment(start))
      }
      else {
        val mods1 = addFlag(mods, Method)
        val ident = termIdent()
        var name = ident.name.asTermName
        val tparams = typeParamClauseOpt(ParamOwner.Def)
        val vparamss = paramClauses(numLeadParams = numLeadParams)
        var tpt = fromWithinReturnType { typedOpt() }
        if (migrateTo3) newLineOptWhenFollowedBy(LBRACE)
        val rhs =
          if in.token == EQUALS then
            in.nextToken()
            subExpr()
          else if !tpt.isEmpty then
            EmptyTree
          else if scala2ProcedureSyntax(": Unit") then
            tpt = scalaUnit
            if (in.token == LBRACE) expr()
            else EmptyTree
          else
            if (!isExprIntro) syntaxError(MissingReturnType(), in.lastOffset)
            accept(EQUALS)
            expr()

        val ddef = DefDef(name, joinParams(tparams, vparamss), tpt, rhs)
        if (isBackquoted(ident)) ddef.pushAttachment(Backquoted, ())
        finalizeDef(ddef, mods1, start)
      }
    }

    /** ConstrExpr      ::=  SelfInvocation
     *                    |  `{' SelfInvocation {semi BlockStat} `}'
     */
    val constrExpr: () => Tree = () =>
      if in.isNestedStart then
        atSpan(in.offset) {
          inBracesOrIndented {
            val stats = selfInvocation() :: (
              if (isStatSep) { in.nextToken(); blockStatSeq() }
              else Nil)
            Block(stats, Literal(Constant(())))
          }
        }
      else Block(selfInvocation() :: Nil, Literal(Constant(())))

    /** SelfInvocation  ::= this ArgumentExprs {ArgumentExprs}
     */
    def selfInvocation(): Tree =
      atSpan(accept(THIS)) {
        argumentStart()
        argumentExprss(mkApply(Ident(nme.CONSTRUCTOR), argumentExprs()))
      }

    /** TypeDcl ::=  id [TypeParamClause] {FunParamClause} TypeBounds [‘=’ Type]
     */
    def typeDefOrDcl(start: Offset, mods: Modifiers): Tree = {
      newLinesOpt()
      atSpan(start, nameStart) {
        val nameIdent = typeIdent()
        val tparams = typeParamClauseOpt(ParamOwner.Type)
        val vparamss = funParamClauses()
        def makeTypeDef(rhs: Tree): Tree = {
          val rhs1 = lambdaAbstractAll(tparams :: vparamss, rhs)
          val tdef = TypeDef(nameIdent.name.toTypeName, rhs1)
          if (nameIdent.isBackquoted)
            tdef.pushAttachment(Backquoted, ())
          finalizeDef(tdef, mods, start)
        }
        in.token match {
          case EQUALS =>
            in.nextToken()
            makeTypeDef(toplevelTyp())
          case SUBTYPE | SUPERTYPE =>
            val bounds = typeBounds()
            if (in.token == EQUALS) {
              val eqOffset = in.skipToken()
              var rhs = toplevelTyp()
              rhs match {
                case mtt: MatchTypeTree =>
                  bounds match {
                    case TypeBoundsTree(EmptyTree, upper, _) =>
                      rhs = MatchTypeTree(upper, mtt.selector, mtt.cases)
                    case _ =>
                      syntaxError(em"cannot combine lower bound and match type alias", eqOffset)
                  }
                case _ =>
                  if mods.is(Opaque) then
                    rhs = TypeBoundsTree(bounds.lo, bounds.hi, rhs)
                  else
                    syntaxError(em"cannot combine bound and alias", eqOffset)
              }
              makeTypeDef(rhs)
            }
            else makeTypeDef(bounds)
          case SEMI | NEWLINE | NEWLINES | COMMA | RBRACE | OUTDENT | EOF =>
            makeTypeDef(typeBounds())
          case _ =>
            syntaxErrorOrIncomplete(ExpectedTypeBoundOrEquals(in.token))
            return EmptyTree // return to avoid setting the span to EmptyTree
        }
      }
    }

    /** TmplDef ::=  ([‘case’] ‘class’ | ‘trait’) ClassDef
     *            |  [‘case’] ‘object’ ObjectDef
     *            |  ‘enum’ EnumDef
     *            |  ‘given’ GivenDef
     */
    def tmplDef(start: Int, mods: Modifiers): Tree =
      in.token match {
        case TRAIT =>
          classDef(start, in.skipToken(addFlag(mods, Trait)))
        case CLASS =>
          classDef(start, in.skipToken(mods))
        case CASECLASS =>
          classDef(start, in.skipToken(mods | Case))
        case OBJECT =>
          objectDef(start, in.skipToken(mods | Module))
        case CASEOBJECT =>
          objectDef(start, in.skipToken(mods | Case | Module))
        case ENUM =>
          enumDef(start, in.skipToken(mods | Enum))
        case GIVEN =>
          givenDef(start, mods, atSpan(in.skipToken()) { Mod.Given() })
        case _ =>
          val start = in.lastOffset
          syntaxErrorOrIncomplete(ExpectedStartOfTopLevelDefinition())
          mods.annotations match {
            case head :: Nil => head
            case Nil => EmptyTree
            case all => Block(all, errorTermTree(start))
          }
      }

    /** ClassDef ::= id ClassConstr TemplateOpt
     */
    def classDef(start: Offset, mods: Modifiers): TypeDef = atSpan(start, nameStart) {
      classDefRest(start, mods, ident().toTypeName)
    }

    def classDefRest(start: Offset, mods: Modifiers, name: TypeName): TypeDef =
      val constr = classConstr(isCaseClass = mods.is(Case))
      val templ = templateOpt(constr)
      finalizeDef(TypeDef(name, templ), mods, start)

    /** ClassConstr ::= [ClsTypeParamClause] [ConstrMods] ClsParamClauses
     */
    def classConstr(isCaseClass: Boolean = false): DefDef = atSpan(in.lastOffset) {
      val tparams = typeParamClauseOpt(ParamOwner.Class)
      val cmods = fromWithinClassConstr(constrModsOpt())
      val vparamss = paramClauses(ofClass = true, ofCaseClass = isCaseClass)
      makeConstructor(tparams, vparamss).withMods(cmods)
    }

    /** ConstrMods        ::=  {Annotation} [AccessModifier]
     */
    def constrModsOpt(): Modifiers =
      modifiers(accessModifierTokens, annotsAsMods())

    /** ObjectDef       ::= id TemplateOpt
     */
    def objectDef(start: Offset, mods: Modifiers): ModuleDef = atSpan(start, nameStart) {
      val name = ident()
      val templ = templateOpt(emptyConstructor)
      finalizeDef(ModuleDef(name, templ), mods, start)
    }

    private def checkAccessOnly(mods: Modifiers, where: String): Modifiers =
      val mods1 = mods & (AccessFlags | Enum)
      if mods1 ne mods then
        syntaxError(em"Only access modifiers are allowed on enum $where")
      mods1

    /**  EnumDef ::=  id ClassConstr InheritClauses EnumBody
     */
    def enumDef(start: Offset, mods: Modifiers): TypeDef = atSpan(start, nameStart) {
      val mods1 = checkAccessOnly(mods, "definitions")
      val modulName = ident()
      val clsName = modulName.toTypeName
      val constr = classConstr()
      val templ = template(constr, isEnum = true)
      finalizeDef(TypeDef(clsName, templ), mods1, start)
    }

    /** EnumCase = `case' (id ClassConstr [`extends' ConstrApps] | ids)
     */
    def enumCase(start: Offset, mods: Modifiers): DefTree = {
      val mods1 = checkAccessOnly(mods, "cases") | EnumCase
      accept(CASE)

      atSpan(start, nameStart) {
        val id = termIdent()
        if (in.token == COMMA) {
          in.nextToken()
          val ids = commaSeparated(() => termIdent())
          PatDef(mods1, id :: ids, TypeTree(), EmptyTree)
        }
        else {
          val caseDef =
            if (in.token == LBRACKET || in.token == LPAREN || in.token == AT || isModifier) {
              val clsName = id.name.toTypeName
              val constr = classConstr(isCaseClass = true)
              TypeDef(clsName, caseTemplate(constr))
            }
            else
              ModuleDef(id.name.toTermName, caseTemplate(emptyConstructor))
          finalizeDef(caseDef, mods1, start)
        }
      }
    }

    /** [`extends' ConstrApps] */
    def caseTemplate(constr: DefDef): Template = {
      val parents =
        if (in.token == EXTENDS) {
          in.nextToken()
          constrApps()
        }
        else Nil
      Template(constr, parents, Nil, EmptyValDef, Nil)
    }

    def checkExtensionMethod(tparams: List[Tree],
        vparamss: List[List[Tree]], stat: Tree): Unit = stat match {
      case stat: DefDef =>
        if stat.mods.is(ExtensionMethod) && vparamss.nonEmpty then
          syntaxError(em"no extension method allowed here since leading parameter was already given", stat.span)
        else if !stat.mods.is(ExtensionMethod) && vparamss.isEmpty then
          syntaxError(em"an extension method is required here", stat.span)
        else if tparams.nonEmpty && stat.leadingTypeParams.nonEmpty then
          syntaxError(em"extension method cannot have type parameters since some were already given previously",
            stat.leadingTypeParams.head.span)
        else if stat.rhs.isEmpty then
          syntaxError(em"extension method cannot be abstract", stat.span)
      case EmptyTree =>
      case stat =>
        syntaxError(em"extension clause can only define methods", stat.span)
    }

    /** GivenDef          ::=  [GivenSig] (AnnotType [‘=’ Expr] | StructuralInstance)
     *  GivenSig          ::=  [id] [DefTypeParamClause] {UsingParamClauses} ‘:’
     */
    def givenDef(start: Offset, mods: Modifiers, givenMod: Mod) = atSpan(start, nameStart) {
      var mods1 = addMod(mods, givenMod)
      val nameStart = in.offset
      val name = if isIdent && followingIsGivenSig() then ident() else EmptyTermName

      val gdef =
        val tparams = typeParamClauseOpt(ParamOwner.Def)
        newLineOpt()
        val vparamss =
          if in.token == LPAREN && in.lookahead.isIdent(nme.using)
          then paramClauses(givenOnly = true)
          else Nil
        newLinesOpt()
        val noParams = tparams.isEmpty && vparamss.isEmpty
        if !(name.isEmpty && noParams) then acceptColon()
        val parents =
          if isSimpleLiteral then rejectWildcardType(annotType()) :: Nil
          else refinedTypeRest(constrApp()) :: withConstrApps()
        val parentsIsType = parents.length == 1 && parents.head.isType
        if in.token == EQUALS && parentsIsType then
          accept(EQUALS)
          mods1 |= Final
          if noParams && !mods.is(Inline) then
            mods1 |= Lazy
            ValDef(name, parents.head, subExpr())
          else
            DefDef(name, joinParams(tparams, vparamss), parents.head, subExpr())
        else if (isStatSep || isStatSeqEnd) && parentsIsType then
          if name.isEmpty then
            syntaxError(em"anonymous given cannot be abstract")
          DefDef(name, joinParams(tparams, vparamss), parents.head, EmptyTree)
        else
          val tparams1 = tparams.map(tparam => tparam.withMods(tparam.mods | PrivateLocal))
          val vparamss1 = vparamss.map(_.map(vparam =>
            vparam.withMods(vparam.mods &~ Param | ParamAccessor | Protected)))
          val constr = makeConstructor(tparams1, vparamss1)
          val templ =
            if isStatSep || isStatSeqEnd then Template(constr, parents, Nil, EmptyValDef, Nil)
            else withTemplate(constr, parents)
          if noParams && !mods.is(Inline) then ModuleDef(name, templ)
          else TypeDef(name.toTypeName, templ)
      end gdef
      finalizeDef(gdef, mods1, start)
    }

    /** Extension  ::=  ‘extension’ [DefTypeParamClause] {UsingParamClause} ‘(’ DefParam ‘)’
     *                  {UsingParamClause} ExtMethods
     */
    def extension(): ExtMethods =
      val start = in.skipToken()
      val tparams = typeParamClauseOpt(ParamOwner.Def)
      val leadParamss = ListBuffer[List[ValDef]]()
      def nparams = leadParamss.map(_.length).sum
      while
        val extParams = paramClause(nparams, prefix = true)
        leadParamss += extParams
        isUsingClause(extParams)
      do ()
      leadParamss ++= paramClauses(givenOnly = true, numLeadParams = nparams)
      if in.isColon then
        syntaxError(em"no `:` expected here")
        in.nextToken()
      val methods: List[Tree] =
        if in.token == EXPORT then
          exportClause()
        else if isDefIntro(modifierTokens) then
          extMethod(nparams) :: Nil
        else
          in.observeIndented()
          newLineOptWhenFollowedBy(LBRACE)
          if in.isNestedStart then inDefScopeBraces(extMethods(nparams))
          else { syntaxErrorOrIncomplete(em"Extension without extension methods") ; Nil }
      val result = atSpan(start)(ExtMethods(joinParams(tparams, leadParamss.toList), methods))
      val comment = in.getDocComment(start)
      if comment.isDefined then
        for case meth: DefDef <- methods do
          if !meth.rawComment.isDefined then meth.setComment(comment)
      result
    end extension

    /**  ExtMethod  ::=  {Annotation [nl]} {Modifier} ‘def’ DefDef
     *                |  Export
     */
    def extMethod(numLeadParams: Int): DefDef =
      val start = in.offset
      val mods = defAnnotsMods(modifierTokens)
      accept(DEF)
      defDefOrDcl(start, mods, numLeadParams)

    /** ExtMethods ::=  ExtMethod | [nl] ‘{’ ExtMethod {semi ExtMethod ‘}’
     */
    def extMethods(numLeadParams: Int): List[Tree] = checkNoEscapingPlaceholders {
      val meths = new ListBuffer[Tree]
      while
        val start = in.offset
        if in.token == EXPORT then
          meths ++= exportClause()
        else
          val mods = defAnnotsMods(modifierTokens)
          if in.token != EOF then
            accept(DEF)
            meths += defDefOrDcl(start, mods, numLeadParams)
        in.token != EOF && statSepOrEnd(meths, what = "extension method")
      do ()
      if meths.isEmpty then syntaxErrorOrIncomplete(em"`def` expected")
      meths.toList
    }

/* -------- TEMPLATES ------------------------------------------- */

    /** ConstrApp  ::=  SimpleType1 {Annotation} {ParArgumentExprs}
     */
    val constrApp: () => Tree = () =>
      val t = rejectWildcardType(annotTypeRest(simpleType1()),
        fallbackTree = Ident(tpnme.ERROR))
        // Using Ident(tpnme.ERROR) to avoid causing cascade errors on non-user-written code
      if in.token == LPAREN then parArgumentExprss(wrapNew(t)) else t

    /** ConstrApps  ::=  ConstrApp ({‘,’ ConstrApp} | {‘with’ ConstrApp})
     */
    def constrApps(exclude: Token = EMPTY): List[Tree] =
      val t = constrApp()
      val ts =
        val tok = in.token
        if (tok == WITH || tok == COMMA) && tok != exclude then
          in.nextToken()
          constrApps(exclude = if tok == WITH then COMMA else WITH)
        else Nil
      t :: ts

    /** `{`with` ConstrApp} but no EOL allowed after `with`.
     */
    def withConstrApps(): List[Tree] =
      def isTemplateStart =
        val la = in.lookahead
        la.isAfterLineEnd || la.token == LBRACE
      if in.token == WITH && !isTemplateStart then
        in.nextToken()
        constrApp() :: withConstrApps()
      else Nil

    /** Template          ::=  InheritClauses [TemplateBody]
     *  InheritClauses    ::=  [‘extends’ ConstrApps] [‘derives’ QualId {‘,’ QualId}]
     */
    def template(constr: DefDef, isEnum: Boolean = false): Template = {
      val parents =
        if (in.token == EXTENDS) {
          in.nextToken()
          if (in.token == LBRACE || in.token == COLONeol) {
            report.errorOrMigrationWarning(
              em"`extends` must be followed by at least one parent",
              in.sourcePos(), from = `3.0`)
            Nil
          }
          else constrApps()
        }
        else Nil
      newLinesOptWhenFollowedBy(nme.derives)
      val derived =
        if (isIdent(nme.derives)) {
          in.nextToken()
          commaSeparated(() => convertToTypeId(qualId()))
        }
        else Nil
      possibleTemplateStart()
      if isEnum then
        val (self, stats) = withinEnum(templateBody(parents))
        Template(constr, parents, derived, self, stats)
      else
        templateBodyOpt(constr, parents, derived)
    }

    /** TemplateOpt = [Template]
     */
    def templateOpt(constr: DefDef): Template =
      newLinesOptWhenFollowedBy(nme.derives)
      if in.token == EXTENDS || isIdent(nme.derives) then
        template(constr)
      else
        possibleTemplateStart()
        if in.isNestedStart then
          template(constr)
        else
          checkNextNotIndented()
          Template(constr, Nil, Nil, EmptyValDef, Nil)

    /** TemplateBody ::=  [nl] `{' TemplateStatSeq `}'
     *  EnumBody     ::=  [nl] ‘{’ [SelfType] EnumStat {semi EnumStat} ‘}’
     */
    def templateBodyOpt(constr: DefDef, parents: List[Tree], derived: List[Tree]): Template =
      val (self, stats) =
        if in.isNestedStart then
          templateBody(parents)
        else
          checkNextNotIndented()
          (EmptyValDef, Nil)
      Template(constr, parents, derived, self, stats)

    def templateBody(parents: List[Tree], rewriteWithColon: Boolean = true): (ValDef, List[Tree]) =
      val r = inDefScopeBraces(templateStatSeq(), rewriteWithColon)
      if in.token == WITH && parents.isEmpty then
        syntaxError(EarlyDefinitionsNotSupported())
        in.nextToken()
        template(emptyConstructor)
      r

    /** with Template, with EOL <indent> interpreted */
    def withTemplate(constr: DefDef, parents: List[Tree]): Template =
      accept(WITH)
      val (self, stats) = templateBody(parents, rewriteWithColon = false)
      Template(constr, parents, Nil, self, stats)
        .withSpan(Span(constr.span.orElse(parents.head.span).start, in.lastOffset))

/* -------- STATSEQS ------------------------------------------- */

    /** Create a tree representing a packaging */
    def makePackaging(start: Int, pkg: Tree, stats: List[Tree]): PackageDef = pkg match {
      case x: RefTree => atSpan(start, pointOffset(pkg))(PackageDef(x, stats))
    }

    /** Packaging ::= package QualId [nl] `{' TopStatSeq `}'
     */
    def packaging(start: Int): Tree =
      val pkg = qualId()
      possibleTemplateStart()
      val stats = inDefScopeBraces(topStatSeq(), rewriteWithColon = true)
      makePackaging(start, pkg, stats)

    /** TopStatSeq ::= TopStat {semi TopStat}
     *  TopStat ::= Import
     *            | Export
     *            | Annotations Modifiers Def
     *            | Packaging
     *            | package object objectDef
     *            | Extension
     *            |
     */
    def topStatSeq(outermost: Boolean = false): List[Tree] = {
      val stats = new ListBuffer[Tree]
      while
        var empty = false
        if (in.token == PACKAGE) {
          val start = in.skipToken()
          if (in.token == OBJECT) {
            in.nextToken()
            stats += objectDef(start, Modifiers(Package))
          }
          else stats += packaging(start)
        }
        else if (in.token == IMPORT)
          stats ++= importClause(outermost)
        else if (in.token == EXPORT)
          stats ++= exportClause()
        else if isIdent(nme.extension) && followingIsExtension() then
          stats += extension()
        else if isDefIntro(modifierTokens) then
          stats +++= defOrDcl(in.offset, defAnnotsMods(modifierTokens))
        else
          empty = true
        statSepOrEnd(stats, noPrevStat = empty, "toplevel definition")
      do ()
      stats.toList
    }

    /** SelfType ::=  id [‘:’ [CaptureSet] InfixType] ‘=>’
     *            |  ‘this’ ‘:’ [CaptureSet] InfixType ‘=>’
     */
    def selfType(): ValDef =
      if (in.isIdent || in.token == THIS)
        && (in.lookahead.isColon && followingIsSelfType()
            || in.lookahead.token == ARROW)
      then
        atSpan(in.offset) {
          val selfName =
            if in.token == THIS then
              in.nextToken()
              nme.WILDCARD
            else ident()
          val selfTpt =
            if in.isColon then
              in.nextToken()
              if in.token == LBRACE && followingIsCaptureSet() then
                CapturingTypeTree(captureSet(), infixType())
              else
                infixType()
            else
              if selfName == nme.WILDCARD then accept(COLONfollow)
              TypeTree()
          if in.token == ARROW then
            in.token = SELFARROW // suppresses INDENT insertion after `=>`
            in.nextToken()
          else
            syntaxError(em"`=>` expected after self type")
          makeSelfDef(selfName, selfTpt)
        }
      else EmptyValDef

    /** TemplateStatSeq  ::= [SelfType] TemplateStat {semi TemplateStat}
     *  TemplateStat     ::= Import
     *                     | Export
     *                     | Annotations Modifiers Def
     *                     | Annotations Modifiers Dcl
     *                     | Extension
     *                     | Expr1
     *                     |
     *  EnumStat         ::= TemplateStat
     *                     | Annotations Modifiers EnumCase
     */
    def templateStatSeq(): (ValDef, List[Tree]) = checkNoEscapingPlaceholders {
      val stats = new ListBuffer[Tree]
      val self = selfType()
      while
        var empty = false
        if (in.token == IMPORT)
          stats ++= importClause()
        else if (in.token == EXPORT)
          stats ++= exportClause()
        else if isIdent(nme.extension) && followingIsExtension() then
          stats += extension()
        else if (isDefIntro(modifierTokensOrCase))
          stats +++= defOrDcl(in.offset, defAnnotsMods(modifierTokens))
        else if (isExprIntro)
          stats += expr1()
        else
          empty = true
        statSepOrEnd(stats, noPrevStat = empty)
      do ()
      (self, if stats.isEmpty then List(EmptyTree) else stats.toList)
    }

    /** RefineStatSeq    ::=  RefineStat {semi RefineStat}
     *  RefineStat       ::=  ‘val’ VarDcl
     *                     |  ‘def’ DefDcl
     *                     |  ‘type’ {nl} TypeDcl
     *  (in reality we admit Defs and vars and filter them out afterwards in `checkLegal`)
     */
    def refineStatSeq(): List[Tree] = {
      val stats = new ListBuffer[Tree]
      def checkLegal(tree: Tree): List[Tree] =
        def ok = tree :: Nil
        def fail(msg: Message) =
          syntaxError(msg, tree.span)
          Nil
        tree match
          case tree: ValDef if tree.mods.is(Mutable) =>
            fail(em"""refinement cannot be a mutable var.
                     |You can use an explicit getter ${tree.name} and setter ${tree.name}_= instead""")
          case tree: MemberDef if !(tree.mods.flags & ModifierFlags).isEmpty =>
            fail(em"refinement cannot be ${(tree.mods.flags & ModifierFlags).flagStrings().mkString("`", "`, `", "`")}")
          case tree: DefDef if tree.termParamss.nestedExists(!_.rhs.isEmpty) =>
            fail(em"refinement cannot have default arguments")
          case tree: ValOrDefDef =>
            if tree.rhs.isEmpty then ok
            else fail(em"refinement cannot have a right-hand side")
          case tree: TypeDef =>
            if !tree.isClassDef then ok
            else fail(em"refinement cannot be a class or trait")
          case _ =>
            fail(em"this kind of definition cannot be a refinement")

      while
        val dclFound = isDclIntro
        if dclFound then
          stats ++= checkLegal(defOrDcl(in.offset, Modifiers()))
        var what = "declaration"
        if inFunReturnType then what += " (possible cause: missing `=` in front of current method body)"
        statSepOrEnd(stats, noPrevStat = !dclFound, what)
      do ()
      stats.toList
    }

    def localDef(start: Int, implicitMods: Modifiers = EmptyModifiers): Tree = {
      var mods = defAnnotsMods(localModifierTokens)
      for (imod <- implicitMods.mods) mods = addMod(mods, imod)
      if (mods.is(Final))
        // A final modifier means the local definition is "class-like".  // FIXME: Deal with modifiers separately
        tmplDef(start, mods)
      else
        defOrDcl(start, mods)
    }

    /** BlockStatSeq ::= { BlockStat semi } [Expr]
     *  BlockStat    ::= Import
     *                 | Annotations [implicit] [lazy] Def
     *                 | Annotations LocalModifiers TmplDef
     *                 | Extension
     *                 | Expr1
     *                 |
     */
    def blockStatSeq(): List[Tree] = checkNoEscapingPlaceholders {
      val stats = new ListBuffer[Tree]
      while
        var empty = false
        if (in.token == IMPORT)
          stats ++= importClause()
        else if (isExprIntro)
          stats += expr(Location.InBlock)
        else if in.token == IMPLICIT && !in.inModifierPosition() then
          stats += closure(in.offset, Location.InBlock, modifiers(BitSet(IMPLICIT)))
        else if isIdent(nme.extension) && followingIsExtension() then
          stats += extension()
        else if isDefIntro(localModifierTokens, excludedSoftModifiers = Set(nme.`opaque`)) then
          stats +++= localDef(in.offset)
        else
          empty = true
        statSepOrEnd(stats, noPrevStat = empty, altEnd = CASE)
      do ()
      stats.toList
    }

    /** CompilationUnit ::= {package QualId semi} TopStatSeq
     */
    def compilationUnit(): Tree = checkNoEscapingPlaceholders {
      def topstats(): List[Tree] = {
        val ts = new ListBuffer[Tree]
        while (in.token == SEMI) in.nextToken()
        val start = in.offset
        if (in.token == PACKAGE) {
          in.nextToken()
          if (in.token == OBJECT) {
            in.nextToken()
            ts += objectDef(start, Modifiers(Package))
            if (in.token != EOF) {
              statSepOrEnd(ts, what = "toplevel definition")
              ts ++= topStatSeq()
            }
          }
          else
            val pkg = qualId()
            var continue = false
            possibleTemplateStart()
            if in.token == EOF then
              ts += makePackaging(start, pkg, List())
            else if in.isNestedStart then
              ts += inDefScopeBraces(makePackaging(start, pkg, topStatSeq()), rewriteWithColon = true)
              continue = true
            else
              acceptStatSep()
              ts += makePackaging(start, pkg, topstats())
            if continue then
              statSepOrEnd(ts, what = "toplevel definition")
              ts ++= topStatSeq()
        }
        else
          ts ++= topStatSeq(outermost = true)

        ts.toList
      }

      topstats() match {
        case List(stat @ PackageDef(_, _)) => stat
        case Nil => EmptyTree  // without this case we'd get package defs without positions
        case stats => PackageDef(Ident(nme.EMPTY_PACKAGE), stats)
      }
    }
  }

  /** OutlineParser parses top-level declarations in `source` to find declared classes, ignoring their bodies (which
   *  must only have balanced braces). This is used to map class names to defining sources.
   */
  class OutlineParser(source: SourceFile)(using Context) extends Parser(source) with OutlineParserCommon {

    def skipBracesHook(): Option[Tree] =
      if (in.token == XMLSTART) Some(xmlLiteral()) else None

    override def blockExpr(): Tree = {
      skipBraces()
      EmptyTree
    }

    override def templateBody(parents: List[Tree], rewriteWithColon: Boolean): (ValDef, List[Thicket]) = {
      skipBraces()
      (EmptyValDef, List(EmptyTree))
    }
  }
}<|MERGE_RESOLUTION|>--- conflicted
+++ resolved
@@ -142,24 +142,12 @@
         val length = if offset == in.offset && in.name != null then in.name.show.length else 0
         syntaxError(msg, Span(offset, offset + length))
         lastErrorOffset = in.offset
-<<<<<<< HEAD
-
-    def syntaxError(msg: => String, offset: Int): Unit =
-      syntaxError(msg.toMessage, offset)
-
-    def syntaxError(msg: => String): Unit =
-      syntaxError(msg, in.offset)
-=======
->>>>>>> d6cc1010
 
     /** Unconditionally issue an error at given span, without
      *  updating lastErrorOffset.
      */
     def syntaxError(msg: Message, span: Span): Unit =
       report.error(msg, source.atSpan(span))
-
-    def syntaxError(msg: => String, span: Span): Unit =
-      syntaxError(msg.toMessage, span)
 
     def unimplementedExpr(using Context): Select =
       Select(scalaDot(nme.Predef), nme.???)
@@ -290,9 +278,6 @@
       else
         syntaxError(msg, offset)
         skip()
-
-    def syntaxErrorOrIncomplete(msg: => String): Unit =
-      syntaxErrorOrIncomplete(msg.toMessage, in.offset)
 
     def syntaxErrorOrIncomplete(msg: Message, span: Span): Unit =
       if in.token == EOF then
@@ -361,11 +346,7 @@
           val statFollows = mustStartStatTokens.contains(found)
           syntaxError(
             if noPrevStat then IllegalStartOfStatement(what, isModifier, statFollows)
-<<<<<<< HEAD
-            else i"end of $what expected but ${showToken(found)} found".toMessage)
-=======
             else em"end of $what expected but ${showToken(found)} found")
->>>>>>> d6cc1010
           if mustStartStatTokens.contains(found) then
             false // it's a statement that might be legal in an outer context
           else
@@ -625,17 +606,11 @@
           if in.isNewLine && !(nextIndentWidth < startIndentWidth) then
             warning(
               if startIndentWidth <= nextIndentWidth then
-<<<<<<< HEAD
-                  i"""Line is indented too far to the right, or a `{` is missing before:
-                   |
-                   |${t.tryToShow}""".toMessage
-=======
                 em"""Line is indented too far to the right, or a `{` is missing before:
                   |
                   |${t.tryToShow}"""
->>>>>>> d6cc1010
               else
-                in.spaceTabMismatchMsg(startIndentWidth, nextIndentWidth).toMessage,
+                in.spaceTabMismatchMsg(startIndentWidth, nextIndentWidth),
               in.next.offset
             )
           t
@@ -648,11 +623,7 @@
       if in.isNewLine then
         val nextIndentWidth = in.indentWidth(in.next.offset)
         if in.currentRegion.indentWidth < nextIndentWidth then
-<<<<<<< HEAD
-          warning(i"Line is indented too far to the right, or a `{` or `:` is missing".toMessage, in.next.offset)
-=======
           warning(em"Line is indented too far to the right, or a `{` or `:` is missing", in.next.offset)
->>>>>>> d6cc1010
 
 /* -------- REWRITES ----------------------------------------------------------- */
 
@@ -1764,7 +1735,7 @@
           Ident(tpnme.USCOREkw).withSpan(Span(start, in.lastOffset, start))
         else
           if sourceVersion.isAtLeast(future) then
-            deprecationWarning(em"`_` is deprecated for wildcard arguments of types: use `?` instead".toMessage)
+            deprecationWarning(em"`_` is deprecated for wildcard arguments of types: use `?` instead")
             patch(source, Span(in.offset, in.offset + 1), "?")
           val start = in.skipToken()
           typeBounds().withSpan(Span(start, in.lastOffset, start))
@@ -2806,17 +2777,10 @@
       CaseDef(pat, grd, atSpan(accept(ARROW)) {
         if exprOnly then
           if in.indentSyntax && in.isAfterLineEnd && in.token != INDENT then
-<<<<<<< HEAD
-            warning(i"""Misleading indentation: this expression forms part of the preceding catch case.
-                       |If this is intended, it should be indented for clarity.
-                       |Otherwise, if the handler is intended to be empty, use a multi-line catch with
-                       |an indented case.""".toMessage)
-=======
             warning(em"""Misleading indentation: this expression forms part of the preceding catch case.
                         |If this is intended, it should be indented for clarity.
                         |Otherwise, if the handler is intended to be empty, use a multi-line catch with
                         |an indented case.""")
->>>>>>> d6cc1010
           expr()
         else block()
       })
@@ -3041,11 +3005,7 @@
           if in.token == THIS then
             if sourceVersion.isAtLeast(future) then
               deprecationWarning(
-<<<<<<< HEAD
-                "The [this] qualifier will be deprecated in the future; it should be dropped.".toMessage)
-=======
                 em"The [this] qualifier will be deprecated in the future; it should be dropped.")
->>>>>>> d6cc1010
             in.nextToken()
             mods | Local
           else mods.withPrivateWithin(ident().toTypeName)
@@ -3352,34 +3312,19 @@
           in.languageImportContext = in.languageImportContext.importContext(imp, NoSymbol)
           for case ImportSelector(id @ Ident(imported), EmptyTree, _) <- selectors do
             if Feature.handleGlobalLanguageImport(prefix, imported) && !outermost then
-<<<<<<< HEAD
-              syntaxError(i"this language import is only allowed at the toplevel", id.span)
-            if allSourceVersionNames.contains(imported) && prefix.isEmpty then
-              if !outermost then
-                syntaxError(i"source version import is only allowed at the toplevel", id.span)
-              else if ctx.compilationUnit.sourceVersion.isDefined then
-                syntaxError(i"duplicate source version import", id.span)
-=======
               syntaxError(em"this language import is only allowed at the toplevel", id.span)
             if allSourceVersionNames.contains(imported) && prefix.isEmpty then
               if !outermost then
                 syntaxError(em"source version import is only allowed at the toplevel", id.span)
               else if ctx.compilationUnit.sourceVersion.isDefined then
                 syntaxError(em"duplicate source version import", id.span)
->>>>>>> d6cc1010
               else if illegalSourceVersionNames.contains(imported) then
                 val candidate =
                   val nonMigration = imported.toString.replace("-migration", "")
                   validSourceVersionNames.find(_.show == nonMigration)
-<<<<<<< HEAD
-                val baseMsg = i"`$imported` is not a valid source version"
-                val msg = candidate match
-                  case Some(member) => i"$baseMsg, did you mean language.`$member`?"
-=======
                 val baseMsg = em"`$imported` is not a valid source version"
                 val msg = candidate match
                   case Some(member) => baseMsg.append(i", did you mean language.`$member`?")
->>>>>>> d6cc1010
                   case _ => baseMsg
                 syntaxError(msg, id.span)
               else
@@ -3542,11 +3487,7 @@
               if sourceVersion.isAtLeast(future) then
                 deprecationWarning(
                   em"""`= _` has been deprecated; use `= uninitialized` instead.
-<<<<<<< HEAD
-                      |`uninitialized` can be imported with `scala.compiletime.uninitialized`.""".toMessage,
-=======
                       |`uninitialized` can be imported with `scala.compiletime.uninitialized`.""",
->>>>>>> d6cc1010
                   rhsOffset)
               placeholderParams = placeholderParams.tail
               atSpan(rhs0.span) { Ident(nme.WILDCARD) }
