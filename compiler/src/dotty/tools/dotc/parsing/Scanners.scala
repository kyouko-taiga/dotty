package dotty.tools
package dotc
package parsing

import scala.language.unsafeNulls

import core.Names._, core.Contexts._, core.Decorators._, util.Spans._
import core.StdNames._, core.Comments._
import util.SourceFile
import util.Chars._
import util.{SourcePosition, CharBuffer}
import util.Spans.Span
import config.Config
import Tokens._
import scala.annotation.{switch, tailrec}
import scala.collection.mutable
import scala.collection.immutable.SortedMap
import rewrites.Rewrites.patch
import config.Feature
import config.Feature.{migrateTo3, fewerBracesEnabled}
import config.SourceVersion.`3.0`
import reporting.{NoProfile, Profile, Message}

import java.util.Objects

object Scanners {

  /** Offset into source character array */
  type Offset = Int

  /** An undefined offset */
  val NoOffset: Offset = -1

  type Token = Int

  private val identity: IndentWidth => IndentWidth = Predef.identity

  trait TokenData {

    /** the next token */
    var token: Token = EMPTY

    /** the offset of the first character of the current token */
    var offset: Offset = 0

    /** the offset of the character following the token preceding this one */
    var lastOffset: Offset = 0

    /** the offset of the newline immediately preceding the token, or -1 if
     *  token is not preceded by a newline.
     */
    var lineOffset: Offset = -1

    /** the name of an identifier */
    var name: SimpleName = null

    /** the string value of a literal */
    var strVal: String = null

    /** the base of a number */
    var base: Int = 0

    def copyFrom(td: TokenData): Unit = {
      this.token = td.token
      this.offset = td.offset
      this.lastOffset = td.lastOffset
      this.lineOffset = td.lineOffset
      this.name = td.name
      this.strVal = td.strVal
      this.base = td.base
    }

    def isNewLine = token == NEWLINE || token == NEWLINES
    def isStatSep = isNewLine || token == SEMI
    def isIdent = token == IDENTIFIER || token == BACKQUOTED_IDENT
    def isIdent(name: Name) = token == IDENTIFIER && this.name == name

    def isNestedStart = token == LBRACE || token == INDENT
    def isNestedEnd = token == RBRACE || token == OUTDENT

    def isColon =
      token == COLONop || token == COLONfollow || token == COLONeol

    /** Is current token first one after a newline? */
    def isAfterLineEnd: Boolean = lineOffset >= 0

    def isOperator =
      token == BACKQUOTED_IDENT
      || token == IDENTIFIER && isOperatorPart(name(name.length - 1))

    def isArrow =
      token == ARROW || token == CTXARROW
  }

  abstract class ScannerCommon(source: SourceFile)(using Context) extends CharArrayReader with TokenData {
    val buf: Array[Char] = source.content
    def nextToken(): Unit

    // Errors -----------------------------------------------------------------

    /** the last error offset
      */
    var errOffset: Offset = NoOffset

    /** Implements CharArrayReader's error method */
    protected def error(msg: String, off: Offset): Unit =
      error(msg.toMessage, off)

    /** Generate an error at the given offset */
    def error(msg: Message, off: Offset = offset): Unit = {
      errorButContinue(msg, off)
      token = ERROR
      errOffset = off
    }

    def errorButContinue(msg: Message, off: Offset = offset): Unit =
      report.error(msg, sourcePos(off))

    /** signal an error where the input ended in the middle of a token */
<<<<<<< HEAD
    def incompleteInputError(msg: String): Unit = {
      report.incompleteInputError(msg.toMessage, sourcePos())
=======
    def incompleteInputError(msg: Message): Unit = {
      report.incompleteInputError(msg, sourcePos())
>>>>>>> d6cc1010
      token = EOF
      errOffset = offset
    }

    def sourcePos(off: Offset = offset): SourcePosition =
      source.atSpan(Span(off))

    // Setting token data ----------------------------------------------------

    protected def initialCharBufferSize = 1024

    /** A character buffer for literals
      */
    protected val litBuf = CharBuffer(initialCharBufferSize)

    /** append Unicode character to "litBuf" buffer
      */
    protected def putChar(c: Char): Unit = litBuf.append(c)

    /** Finish an IDENTIFIER with `this.name`. */
    inline def finishNamed(): Unit = finishNamedToken(IDENTIFIER, this)

    /** Clear buffer and set name and token.
     *  If `target` is different from `this`, don't treat identifiers as end tokens.
     */
    def finishNamedToken(idtoken: Token, target: TokenData): Unit =
      target.name = termName(litBuf.chars, 0, litBuf.length)
      litBuf.clear()
      target.token = idtoken
      if idtoken == IDENTIFIER then
        val converted = toToken(target.name)
        if converted != END || (target eq this) then target.token = converted

    /** The token for given `name`. Either IDENTIFIER or a keyword. */
    def toToken(name: SimpleName): Token

    /** Clear buffer and set string */
    def setStrVal(): Unit =
      strVal = litBuf.toString
      litBuf.clear()

    @inline def isNumberSeparator(c: Char): Boolean = c == '_'

    @inline def removeNumberSeparators(s: String): String = if (s.indexOf('_') == -1) s else s.replace("_", "")

    // disallow trailing numeric separator char, but continue lexing
    def checkNoTrailingSeparator(): Unit =
      if (!litBuf.isEmpty && isNumberSeparator(litBuf.last))
        errorButContinue(em"trailing separator is not allowed", offset + litBuf.length - 1)
  }

  class Scanner(source: SourceFile, override val startFrom: Offset = 0, profile: Profile = NoProfile, allowIndent: Boolean = true)(using Context) extends ScannerCommon(source) {
    val keepComments = !ctx.settings.YdropComments.value

    /** A switch whether operators at the start of lines can be infix operators */
    private[Scanners] var allowLeadingInfixOperators = true

    var debugTokenStream = false
    val showLookAheadOnDebug = false

    val rewrite = ctx.settings.rewrite.value.isDefined
    val oldSyntax = ctx.settings.oldSyntax.value
    val newSyntax = ctx.settings.newSyntax.value

    val rewriteToIndent = ctx.settings.indent.value && rewrite
    val rewriteNoIndent = ctx.settings.noindent.value && rewrite

    val noindentSyntax =
      ctx.settings.noindent.value
      || ctx.settings.oldSyntax.value
      || (migrateTo3 && !ctx.settings.indent.value)
    val indentSyntax =
      ((if (Config.defaultIndent) !noindentSyntax else ctx.settings.indent.value)
       || rewriteNoIndent)
      && allowIndent

    if (rewrite) {
      val s = ctx.settings
      val rewriteTargets = List(s.newSyntax, s.oldSyntax, s.indent, s.noindent)
      val enabled = rewriteTargets.filter(_.value)
      if (enabled.length > 1)
        error(em"illegal combination of -rewrite targets: ${enabled(0).name} and ${enabled(1).name}")
    }

    private var myLanguageImportContext: Context = ctx
    def languageImportContext = myLanguageImportContext
    final def languageImportContext_=(c: Context) = myLanguageImportContext = c

    def featureEnabled(name: TermName) = Feature.enabled(name)(using languageImportContext)
    def erasedEnabled = featureEnabled(Feature.erasedDefinitions)

    private var postfixOpsEnabledCache = false
    private var postfixOpsEnabledCtx: Context = NoContext

    def postfixOpsEnabled =
      if postfixOpsEnabledCtx ne myLanguageImportContext then
        postfixOpsEnabledCache = featureEnabled(nme.postfixOps)
        postfixOpsEnabledCtx = myLanguageImportContext
      postfixOpsEnabledCache

    /** All doc comments kept by their end position in a `Map`.
      *
      * Note: the map is necessary since the comments are looked up after an
      * entire definition is parsed, and a definition can contain nested
      * definitions with their own docstrings.
      */
    private var docstringMap: SortedMap[Int, Comment] = SortedMap.empty

    /* A Buffer for comment positions */
    private val commentPosBuf = new mutable.ListBuffer[Span]

    /** Return a list of all the comment positions */
    def commentSpans: List[Span] = commentPosBuf.toList

    private def addComment(comment: Comment): Unit = {
      val lookahead = lookaheadReader()
      def nextPos: Int = (lookahead.getc(): @switch) match {
        case ' ' | '\t' | CR | LF | FF => nextPos
        case _ => lookahead.charOffset - 1
      }
      docstringMap = docstringMap + (nextPos -> comment)
    }

    /** Returns the closest docstring preceding the position supplied */
    def getDocComment(pos: Int): Option[Comment] = docstringMap.get(pos)

    /** A buffer for comments */
    private val commentBuf = CharBuffer(initialCharBufferSize)

    def toToken(identifier: SimpleName): Token =
      def handleMigration(keyword: Token): Token =
        if scala3keywords.contains(keyword) && migrateTo3 then
          val what = tokenString(keyword)
          report.errorOrMigrationWarning(
            em"$what is now a keyword, write `$what` instead of $what to keep it as an identifier",
            sourcePos(),
            from = `3.0`)
          patch(source, Span(offset), "`")
          patch(source, Span(offset + identifier.length), "`")
          IDENTIFIER
        else keyword
      val idx = identifier.start
      if (idx >= 0 && idx <= lastKeywordStart) handleMigration(kwArray(idx))
      else IDENTIFIER

    def newTokenData: TokenData = new TokenData {}

    /** We need one token lookahead and one token history
     */
    val next = newTokenData
    private val prev = newTokenData

    /** The current region. This is initially an Indented region with zero indentation width. */
    var currentRegion: Region = Indented(IndentWidth.Zero, EMPTY, null)

// Error recovery ------------------------------------------------------------

    private def lastKnownIndentWidth: IndentWidth =
      def recur(r: Region): IndentWidth =
        if r.knownWidth == null then recur(r.enclosing) else r.knownWidth
      recur(currentRegion)

    private var skipping = false

    /** Skip on error to next safe point.
     */
    def skip(): Unit =
      val lastRegion = currentRegion
      skipping = true
      def atStop =
        token == EOF
        || (currentRegion eq lastRegion)
            && (isStatSep
                || closingParens.contains(token) && lastRegion.toList.exists(_.closedBy == token)
                || token == COMMA && lastRegion.toList.exists(_.commasExpected)
                || token == OUTDENT && indentWidth(offset) < lastKnownIndentWidth)
          // stop at OUTDENT if the new indentwidth is smaller than the indent width of
          // currentRegion. This corrects for the problem that sometimes we don't see an INDENT
          // when skipping and therefore might erroneously end up syncing on a nested OUTDENT.
      if debugTokenStream then
        println(s"\nSTART SKIP AT ${sourcePos().line + 1}, $this in $currentRegion")
      var noProgress = 0
        // Defensive measure to ensure we always get out of the following while loop
        // even if source file is weirly formatted (i.e. we never reach EOF
      while !atStop && noProgress < 3 do
        val prevOffset = offset
        nextToken()
        if offset == prevOffset then noProgress += 1 else noProgress = 0
      if debugTokenStream then
        println(s"\nSTOP SKIP AT ${sourcePos().line + 1}, $this in $currentRegion")
      if token == OUTDENT then dropUntil(_.isInstanceOf[Indented])
      skipping = false

// Get next token ------------------------------------------------------------

    /** Are we directly in a multiline string interpolation expression?
     *  @pre inStringInterpolation
     */
    private def inMultiLineInterpolation = currentRegion match {
      case InString(multiLine, _) => multiLine
      case _ => false
    }

    /** Are we in a `${ }` block? such that RBRACE exits back into multiline string. */
    private def inMultiLineInterpolatedExpression =
      currentRegion match {
        case InBraces(InString(true, _)) => true
        case _ => false
      }

    /** read next token and return last offset
     */
    def skipToken(): Offset = {
      val off = offset
      nextToken()
      off
    }

    def skipToken[T](result: T): T =
      nextToken()
      result

    private inline def dropUntil(inline matches: Region => Boolean): Unit =
      while !matches(currentRegion) && !currentRegion.isOutermost do
        currentRegion = currentRegion.enclosing

    def adjustSepRegions(lastToken: Token): Unit = (lastToken: @switch) match {
      case LPAREN | LBRACKET =>
        currentRegion = InParens(lastToken, currentRegion)
      case LBRACE =>
        currentRegion = InBraces(currentRegion)
      case RBRACE =>
        dropUntil(_.isInstanceOf[InBraces])
        if !currentRegion.isOutermost then currentRegion = currentRegion.enclosing
      case RPAREN | RBRACKET =>
        currentRegion match {
          case InParens(prefix, outer) if prefix + 1 == lastToken => currentRegion = outer
          case _ =>
        }
      case OUTDENT =>
        currentRegion match
          case r: Indented => currentRegion = r.enclosing
          case _ =>
      case STRINGLIT =>
        currentRegion match {
          case InString(_, outer) => currentRegion = outer
          case _ =>
        }
      case _ =>
    }

    /** Read a token or copy it from `next` tokenData */
    private def getNextToken(lastToken: Token): Unit =
      if next.token == EMPTY then
        lastOffset = lastCharOffset
        currentRegion match
          case InString(multiLine, _) if lastToken != STRINGPART => fetchStringPart(multiLine)
          case _ => fetchToken()
        if token == ERROR then adjustSepRegions(STRINGLIT) // make sure we exit enclosing string literal
      else
        this.copyFrom(next)
        next.token = EMPTY

    /** Produce next token, filling TokenData fields of Scanner.
     */
    def nextToken(): Unit =
      val lastToken = token
      val lastName = name
      adjustSepRegions(lastToken)
      getNextToken(lastToken)
      if isAfterLineEnd then handleNewLine(lastToken)
      postProcessToken(lastToken, lastName)
      profile.recordNewToken()
      printState()

    final def printState() =
      if debugTokenStream && (showLookAheadOnDebug || !isInstanceOf[LookaheadScanner]) then
        print(s"[$show${if isInstanceOf[LookaheadScanner] then "(LA)" else ""}]")

    /** Insert `token` at assumed `offset` in front of current one. */
    def insert(token: Token, offset: Int) = {
      assert(next.token == EMPTY, next)
      next.copyFrom(this)
      this.offset = offset
      this.token = token
    }

    /** A leading symbolic or backquoted identifier is treated as an infix operator if
      *   - it does not follow a blank line, and
      *   - it is followed by at least one whitespace character and a
      *     token that can start an expression.
      *   - if the operator appears on its own line, the next line must have at least
      *     the same indentation width as the operator. See pos/i12395 for a test where this matters.
      *  If a leading infix operator is found and the source version is `3.0-migration`, emit a change warning.
      */
    def isLeadingInfixOperator(nextWidth: IndentWidth = indentWidth(offset), inConditional: Boolean = true) =
      allowLeadingInfixOperators
      && isOperator
      && (isWhitespace(ch) || ch == LF)
      && !pastBlankLine
      && {
        // Is current lexeme  assumed to start an expression?
        // This is the case if the lexime is one of the tokens that
        // starts an expression or it is a COLONeol. Furthermore, if
        // the previous token is in backticks, the lexeme may not be a binary operator.
        // I.e. in
        //
        //   a
        //   `x` += 1
        //
        // `+=` is not assumed to start an expression since it follows an identifier
        // in backticks and is a binary operator. Hence, `x` is not classified as a
        // leading infix operator.
        def assumeStartsExpr(lexeme: TokenData) =
          (canStartExprTokens.contains(lexeme.token) || lexeme.token == COLONeol)
          && (!lexeme.isOperator || nme.raw.isUnary(lexeme.name))
        val lookahead = LookaheadScanner()
        lookahead.allowLeadingInfixOperators = false
          // force a NEWLINE a after current token if it is on its own line
        lookahead.nextToken()
        assumeStartsExpr(lookahead)
        || lookahead.token == NEWLINE
           && assumeStartsExpr(lookahead.next)
           && indentWidth(offset) <= indentWidth(lookahead.next.offset)
      }
      && {
        currentRegion match
          case r: Indented =>
            r.width <= nextWidth
            || {
              r.outer match
                case null => true
                case ro @ Indented(outerWidth, _, _) =>
                  outerWidth < nextWidth && !ro.otherIndentWidths.contains(nextWidth)
                case outer =>
                  outer.indentWidth < nextWidth
            }
          case _ => true
      }
      && {
        if migrateTo3 then
          val (what, previous) =
            if inConditional then ("Rest of line", "previous expression in parentheses")
            else ("Line", "expression on the previous line")
          report.errorOrMigrationWarning(
            em"""$what starts with an operator;
                |it is now treated as a continuation of the $previous,
                |not as a separate statement.""",
            sourcePos(), from = `3.0`)
        true
      }

    /** The indentation width of the given offset. */
    def indentWidth(offset: Offset): IndentWidth =
      import IndentWidth.{Run, Conc}
      def recur(idx: Int, ch: Char, n: Int, k: IndentWidth => IndentWidth): IndentWidth =
        if (idx < 0) k(Run(ch, n))
        else {
          val nextChar = buf(idx)
          if (nextChar == LF) k(Run(ch, n))
          else if (nextChar == ' ' || nextChar == '\t')
            if (nextChar == ch)
              recur(idx - 1, ch, n + 1, k)
            else {
              val k1: IndentWidth => IndentWidth = if (n == 0) k else Conc(_, Run(ch, n))
              recur(idx - 1, nextChar, 1, k1)
            }
          else recur(idx - 1, ' ', 0, identity)
        }
      recur(offset - 1, ' ', 0, identity)
    end indentWidth

    /** Handle newlines, possibly inserting an INDENT, OUTDENT, NEWLINE, or NEWLINES token
     *  in front of the current token. This depends on whether indentation is significant or not.
     *
     *  Indentation is _significant_ if indentSyntax is set, and we are not inside a
     *  {...}, [...], (...), case ... => pair, nor in a if/while condition
     *  (i.e. currentRegion is empty).
     *
     *  There are three rules:
     *
     *   1. Insert NEWLINE or NEWLINES if
     *
     *      - the closest enclosing sepRegion is { ... } or for ... do/yield,
     *         or we are on the toplevel, i.e. currentRegion is empty, and
     *      - the previous token can end a statement, and
     *      - the current token can start a statement, and
     *      - the current token is not a leading infix operator, and
     *      - if indentation is significant then the current token starts at the current
     *        indentation width or to the right of it.
     *
     *      The inserted token is NEWLINES if the current token is preceded by a
     *      whitespace line, or NEWLINE otherwise.
     *
     *   2. Insert INDENT if
     *
     *      - indentation is significant, and
     *      - the last token can start an indentation region.
     *      - the indentation of the current token is strictly greater than the previous
     *        indentation width, or the two widths are the same and the current token is
     *        one of `:` or `match`.
     *
     *      The following tokens can start an indentation region:
     *
     *         :  =  =>  <-  if  then  else  while  do  try  catch  finally  for  yield  match
     *
     *      Inserting an INDENT starts a new indentation region with the indentation of the current
     *      token as indentation width.
     *
     *   3. Insert OUTDENT if
     *
     *      - indentation is significant, and
     *      - the indentation of the current token is strictly less than the
     *        previous indentation width,
     *      - the current token is not a leading infix operator.
     *
     *      Inserting an OUTDENT closes an indentation region. In this case, issue an error if
     *      the indentation of the current token does not match the indentation of some previous
     *      line in an enclosing indentation region.
     *
     *      If a token is inserted and consumed, the original source token is still considered to
     *      start a new line, so the process that inserts an OUTDENT might repeat several times.
     *
     *  Indentation widths are strings consisting of spaces and tabs, ordered by the prefix relation.
     *  I.e. `a <= b` iff `b.startsWith(a)`. If indentation is significant it is considered an error
     *  if the current indentation width and the indentation of the current token are incomparable.
     */
    def handleNewLine(lastToken: Token) =
      var indentIsSignificant = false
      var newlineIsSeparating = false
      var lastWidth = IndentWidth.Zero
      var indentPrefix = EMPTY
      val nextWidth = indentWidth(offset)

      // If nextWidth is an indentation level not yet seen by enclosing indentation
      // region, invoke `handler`.
      inline def handleNewIndentWidth(r: Region, inline handler: Indented => Unit): Unit = r match
        case r @ Indented(curWidth, prefix, outer)
        if curWidth < nextWidth && !r.otherIndentWidths.contains(nextWidth) && nextWidth != lastWidth =>
          handler(r)
        case _ =>

      /** Is this line seen as a continuation of last line? We assume that
       *   - last line ended in a token that can end a statement
       *   - current line starts with a token that can start a statement
       *   - current line does not start with a leading infix operator
       *  The answer is different for Scala-2 and Scala-3.
       *   - In Scala 2: Only `{` is treated as continuing, irrespective of indentation.
       *     But this is in fact handled by Parser.argumentStart which skips a NEWLINE,
       *     so we always assume false here.
       *   - In Scala 3: Only indented statements are treated as continuing, as long as
       *     they start with `(`, `[` or `{`, or the last statement ends in a `return`.
       *   The Scala 2 rules apply under source `3.0-migration` or under `-no-indent`.
       */
      inline def isContinuing =
        lastWidth < nextWidth
        && (openParensTokens.contains(token) || lastToken == RETURN)
        && !pastBlankLine
        && !migrateTo3
        && !noindentSyntax

      currentRegion match
        case r: Indented =>
          indentIsSignificant = indentSyntax
          lastWidth = r.width
          newlineIsSeparating = lastWidth <= nextWidth || r.isOutermost
          indentPrefix = r.prefix
        case _: InString => ()
        case r =>
          indentIsSignificant = indentSyntax
          r.proposeKnownWidth(nextWidth, lastToken)
          lastWidth = r.knownWidth
          newlineIsSeparating = r.isInstanceOf[InBraces]

      if newlineIsSeparating
         && canEndStatTokens.contains(lastToken)
         && canStartStatTokens.contains(token)
         && !isLeadingInfixOperator(nextWidth)
         && !isContinuing
      then
        insert(if (pastBlankLine) NEWLINES else NEWLINE, lineOffset)
      else if indentIsSignificant then
        if nextWidth < lastWidth
           || nextWidth == lastWidth && (indentPrefix == MATCH || indentPrefix == CATCH) && token != CASE then
          if currentRegion.isOutermost then
            if nextWidth < lastWidth then currentRegion = topLevelRegion(nextWidth)
          else if !isLeadingInfixOperator(nextWidth) && !statCtdTokens.contains(lastToken) && lastToken != INDENT then
            currentRegion match
              case r: Indented =>
                insert(OUTDENT, offset)
                handleNewIndentWidth(r.enclosing, ir =>
                  val lw = lastWidth
                  errorButContinue(
                    em"""The start of this line does not match any of the previous indentation widths.
                        |Indentation width of current line : $nextWidth
                        |This falls between previous widths: ${ir.width} and $lw"""))
              case r =>
                if skipping then
                  if r.enclosing.isClosedByUndentAt(nextWidth) then
                    insert(OUTDENT, offset)
                else if r.isInstanceOf[InBraces] && !closingRegionTokens.contains(token) then
                  report.warning("Line is indented too far to the left, or a `}` is missing", sourcePos())

        else if lastWidth < nextWidth
             || lastWidth == nextWidth && (lastToken == MATCH || lastToken == CATCH) && token == CASE then
          if canStartIndentTokens.contains(lastToken) then
            currentRegion = Indented(nextWidth, lastToken, currentRegion)
            insert(INDENT, offset)
          else if lastToken == SELFARROW then
            currentRegion.knownWidth = nextWidth
        else if (lastWidth != nextWidth)
          val lw = lastWidth
          errorButContinue(spaceTabMismatchMsg(lw, nextWidth))
      if token != OUTDENT then
        handleNewIndentWidth(currentRegion, _.otherIndentWidths += nextWidth)
      if next.token == EMPTY then
        profile.recordNewLine()
    end handleNewLine

    def spaceTabMismatchMsg(lastWidth: IndentWidth, nextWidth: IndentWidth): Message =
      em"""Incompatible combinations of tabs and spaces in indentation prefixes.
          |Previous indent : $lastWidth
         |Latest indent   : $nextWidth"""

    def observeColonEOL(inTemplate: Boolean): Unit =
      val enabled =
        if token == COLONop && inTemplate then
          report.deprecationWarning(em"`:` after symbolic operator is deprecated; use backticks around operator instead", sourcePos(offset))
          true
        else token == COLONfollow && (inTemplate || fewerBracesEnabled)
      if enabled then
        peekAhead()
        val atEOL = isAfterLineEnd || token == EOF
        reset()
        if atEOL then token = COLONeol

    def observeIndented(): Unit =
      if indentSyntax && isNewLine then
        val nextWidth = indentWidth(next.offset)
        val lastWidth = currentRegion.indentWidth
        if lastWidth < nextWidth then
          currentRegion = Indented(nextWidth, COLONeol, currentRegion)
          offset = next.offset
          token = INDENT
    end observeIndented

    /** Insert an <outdent> token if next token closes an indentation region.
     *  Exception: continue if indentation region belongs to a `match` and next token is `case`.
     */
    def observeOutdented(): Unit = currentRegion match
      case r: Indented
      if !r.isOutermost
         && closingRegionTokens.contains(token)
         && !(token == CASE && r.prefix == MATCH)
         && next.token == EMPTY  // can be violated for ill-formed programs, e.g. neg/i12605.sala
      =>
        insert(OUTDENT, offset)
      case _ =>

    def peekAhead() =
      prev.copyFrom(this)
      getNextToken(token)
      if token == END && !isEndMarker then token = IDENTIFIER

    def reset() =
      next.copyFrom(this)
      this.copyFrom(prev)

    def closeIndented() = currentRegion match
      case r: Indented if !r.isOutermost => insert(OUTDENT, offset)
      case _ =>

    /** - Join CASE + CLASS => CASECLASS, CASE + OBJECT => CASEOBJECT
     *         SEMI + ELSE => ELSE, COLON following id/)/] => COLONfollow
     *  - Insert missing OUTDENTs at EOF
     */
    def postProcessToken(lastToken: Token, lastName: SimpleName): Unit = {
      def fuse(tok: Int) = {
        token = tok
        offset = prev.offset
        lastOffset = prev.lastOffset
        lineOffset = prev.lineOffset
      }
      (token: @switch) match {
        case CASE =>
          peekAhead()
          if (token == CLASS) fuse(CASECLASS)
          else if (token == OBJECT) fuse(CASEOBJECT)
          else reset()
        case SEMI =>
          peekAhead()
          if (token != ELSE) reset()
        case COMMA =>
          def isEnclosedInParens(r: Region): Boolean = r match
            case r: Indented => isEnclosedInParens(r.outer)
            case _: InParens => true
            case _ => false
          currentRegion match
            case r: Indented if isEnclosedInParens(r.outer) =>
              insert(OUTDENT, offset)
            case _ =>
              peekAhead()
              if isAfterLineEnd
                 && currentRegion.commasExpected
                 && (token == RPAREN || token == RBRACKET || token == RBRACE || token == OUTDENT)
              then
                () /* skip the trailing comma */
              else
                reset()
        case END =>
          if !isEndMarker then token = IDENTIFIER
        case COLONop =>
          if lastToken == IDENTIFIER && lastName != null && isIdentifierStart(lastName.head)
              || colonEOLPredecessors.contains(lastToken)
          then token = COLONfollow
        case RBRACE | RPAREN | RBRACKET =>
          closeIndented()
        case EOF =>
          if !source.maybeIncomplete then closeIndented()
        case _ =>
      }
    }

    protected def isEndMarker: Boolean =
      if indentSyntax && isAfterLineEnd then
        val endLine = source.offsetToLine(offset)
        val lookahead = new LookaheadScanner():
          override def isEndMarker = false
        lookahead.nextToken()
        if endMarkerTokens.contains(lookahead.token)
          && source.offsetToLine(lookahead.offset) == endLine
        then
          lookahead.nextToken()
          if lookahead.token == EOF
          || source.offsetToLine(lookahead.offset) > endLine
          then return true
      false

    /** Is there a blank line between the current token and the last one?
     *  A blank line consists only of characters <= ' '.
     *  @pre  afterLineEnd().
     */
    private def pastBlankLine: Boolean = {
      val end = offset
      def recur(idx: Offset, isBlank: Boolean): Boolean =
        idx < end && {
          val ch = buf(idx)
          if (ch == LF || ch == FF) isBlank || recur(idx + 1, true)
          else recur(idx + 1, isBlank && ch <= ' ')
        }
      recur(lastOffset, false)
    }

    import Character.{isHighSurrogate, isLowSurrogate, isUnicodeIdentifierPart, isUnicodeIdentifierStart, isValidCodePoint, toCodePoint}

    // f"\\u$c%04x" or f"${"\\"}u$c%04x"
    private def toUnicode(c: Char): String = { val s = c.toInt.toHexString; "\\u" + "0" * (4 - s.length) + s }

    // given char (ch) is high surrogate followed by low, codepoint passes predicate.
    // true means supplementary chars were put to buffer.
    // strict to require low surrogate (if not in string literal).
    private def isSupplementary(high: Char, test: Int => Boolean, strict: Boolean = true): Boolean =
      isHighSurrogate(high) && {
        var res = false
        val low = lookaheadChar()
        if isLowSurrogate(low) then
          val codepoint = toCodePoint(high, low)
          if isValidCodePoint(codepoint) then
            if test(codepoint) then
              putChar(high)
              putChar(low)
              nextChar()
              nextChar()
              res = true
          else
            error(em"illegal character '${toUnicode(high)}${toUnicode(low)}'")
        else if !strict then
          putChar(high)
          nextChar()
          res = true
        else
          error(em"illegal character '${toUnicode(high)}' missing low surrogate")
        res
      }
    private def atSupplementary(ch: Char, f: Int => Boolean): Boolean =
      isHighSurrogate(ch) && {
        val hi = ch
        val lo = lookaheadChar()
        isLowSurrogate(lo) && {
          val codepoint = toCodePoint(hi, lo)
          isValidCodePoint(codepoint) && f(codepoint)
        }
      }

    /** read next token, filling TokenData fields of Scanner.
     */
    protected final def fetchToken(): Unit = {
      offset = charOffset - 1
      lineOffset = if (lastOffset < lineStartOffset) lineStartOffset else -1
      name = null
      (ch: @switch) match {
        case ' ' | '\t' | CR | LF | FF =>
          nextChar()
          fetchToken()
        case 'A' | 'B' | 'C' | 'D' | 'E' |
             'F' | 'G' | 'H' | 'I' | 'J' |
             'K' | 'L' | 'M' | 'N' | 'O' |
             'P' | 'Q' | 'R' | 'S' | 'T' |
             'U' | 'V' | 'W' | 'X' | 'Y' |
             'Z' | '$' | '_' |
             'a' | 'b' | 'c' | 'd' | 'e' |
             'f' | 'g' | 'h' | 'i' | 'j' |
             'k' | 'l' | 'm' | 'n' | 'o' |
             'p' | 'q' | 'r' | 's' | 't' |
             'u' | 'v' | 'w' | 'x' | 'y' |
             'z' =>
          putChar(ch)
          nextChar()
          getIdentRest()
          if (ch == '"' && token == IDENTIFIER)
            token = INTERPOLATIONID
        case '<' => // is XMLSTART?
          def fetchLT() = {
            val last = if (charOffset >= 2) buf(charOffset - 2) else ' '
            nextChar()
            last match {
              case ' ' | '\t' | '\n' | '{' | '(' | '>' if xml.Utility.isNameStart(ch) || ch == '!' || ch == '?' =>
                token = XMLSTART
              case _ =>
                // Console.println("found '<', but last is '" + in.last +"'"); // DEBUG
                putChar('<')
                getOperatorRest()
            }
          }
          fetchLT()
        case '~' | '!' | '@' | '#' | '%' |
             '^' | '*' | '+' | '-' | /*'<' | */
             '>' | '?' | ':' | '=' | '&' |
             '|' | '\\' =>
          putChar(ch)
          nextChar()
          getOperatorRest()
        case '/' =>
          if (skipComment())
            fetchToken()
          else {
            putChar('/')
            getOperatorRest()
          }
        case '0' =>
          def fetchLeadingZero(): Unit = {
            nextChar()
            ch match {
              case 'x' | 'X' => base = 16 ; nextChar()
              //case 'b' | 'B' => base = 2  ; nextChar()
              case _         => base = 10 ; putChar('0')
            }
            if (base != 10 && !isNumberSeparator(ch) && digit2int(ch, base) < 0)
              error(em"invalid literal number")
          }
          fetchLeadingZero()
          getNumber()
        case '1' | '2' | '3' | '4' | '5' | '6' | '7' | '8' | '9' =>
          base = 10
          getNumber()
        case '`' =>
          getBackquotedIdent()
        case '\"' =>
          def stringPart(multiLine: Boolean) = {
            getStringPart(multiLine)
            currentRegion = InString(multiLine, currentRegion)
          }
          def fetchDoubleQuote() =
            if (token == INTERPOLATIONID) {
              nextRawChar()
              if (ch == '\"') {
                if (lookaheadChar() == '\"') {
                  nextRawChar()
                  nextRawChar()
                  stringPart(multiLine = true)
                }
                else {
                  nextChar()
                  token = STRINGLIT
                  strVal = ""
                }
              }
              else {
                stringPart(multiLine = false)
              }
            }
            else {
              nextChar()
              if (ch == '\"') {
                nextChar()
                if (ch == '\"') {
                  nextRawChar()
                  getRawStringLit()
                }
                else {
                  token = STRINGLIT
                  strVal = ""
                }
              }
              else
                getStringLit()
            }
          fetchDoubleQuote()
        case '\'' =>
          def fetchSingleQuote(): Unit = {
            nextChar()
            if isIdentifierStart(ch) then
              charLitOr { getIdentRest(); QUOTEID }
            else if isOperatorPart(ch) && ch != '\\' then
              charLitOr { getOperatorRest(); QUOTEID }
            else ch match {
              case '{' | '[' | ' ' | '\t' if lookaheadChar() != '\'' =>
                token = QUOTE
              case _ if !isAtEnd && ch != SU && ch != CR && ch != LF =>
                val isEmptyCharLit = (ch == '\'')
                getLitChar()
                if ch == '\'' then
                  if isEmptyCharLit then error(em"empty character literal (use '\\'' for single quote)")
                  else if litBuf.length != 1 then error(em"illegal codepoint in Char constant: ${litBuf.toString.map(toUnicode).mkString("'", "", "'")}")
                  else finishCharLit()
                else if isEmptyCharLit then error(em"empty character literal")
                else error(em"unclosed character literal")
              case _ =>
                error(em"unclosed character literal")
            }
          }
          fetchSingleQuote()
        case '.' =>
          nextChar()
          if ('0' <= ch && ch <= '9') {
            putChar('.'); getFraction(); setStrVal()
          }
          else
            token = DOT
        case ';' =>
          nextChar(); token = SEMI
        case ',' =>
          nextChar(); token = COMMA
        case '(' =>
          nextChar(); token = LPAREN
        case '{' =>
          nextChar(); token = LBRACE
        case ')' =>
          nextChar(); token = RPAREN
        case '}' =>
          if (inMultiLineInterpolatedExpression) nextRawChar() else nextChar()
          token = RBRACE
        case '[' =>
          nextChar(); token = LBRACKET
        case ']' =>
          nextChar(); token = RBRACKET
        case SU =>
          if (isAtEnd) token = EOF
          else {
            error(em"illegal character")
            nextChar()
          }
        case _ =>
          def fetchOther() =
            if ch == '\u21D2' then
              nextChar(); token = ARROW
              report.deprecationWarning(em"The unicode arrow `⇒` is deprecated, use `=>` instead. If you still wish to display it as one character, consider using a font with programming ligatures such as Fira Code.", sourcePos(offset))
            else if ch == '\u2190' then
              nextChar(); token = LARROW
              report.deprecationWarning(em"The unicode arrow `←` is deprecated, use `<-` instead. If you still wish to display it as one character, consider using a font with programming ligatures such as Fira Code.", sourcePos(offset))
            else if isUnicodeIdentifierStart(ch) then
              putChar(ch)
              nextChar()
              getIdentRest()
              if ch == '"' && token == IDENTIFIER then token = INTERPOLATIONID
            else if isSpecial(ch) then
              putChar(ch)
              nextChar()
              getOperatorRest()
            else if isSupplementary(ch, isUnicodeIdentifierStart) then
              getIdentRest()
              if ch == '"' && token == IDENTIFIER then token = INTERPOLATIONID
            else if isSupplementary(ch, isSpecial) then
              getOperatorRest()
            else
              error(em"illegal character '${toUnicode(ch)}'")
              nextChar()
          fetchOther()
      }
    }

    private def skipComment(): Boolean = {
      def appendToComment(ch: Char) =
        if (keepComments) commentBuf.append(ch)
      def nextChar() = {
        appendToComment(ch)
        Scanner.this.nextChar()
      }
      def skipLine(): Unit = {
        nextChar()
        if ((ch != CR) && (ch != LF) && (ch != SU)) skipLine()
      }
      @tailrec
      def skipComment(): Unit =
        if (ch == '/') {
          nextChar()
          if (ch == '*') nestedComment()
          skipComment()
        }
        else if (ch == '*') {
          while ({ nextChar() ; ch == '*' }) ()
          if (ch == '/') nextChar()
          else skipComment()
        }
        else if (ch == SU) incompleteInputError(em"unclosed comment")
        else { nextChar(); skipComment() }
      def nestedComment() = { nextChar(); skipComment() }
      val start = lastCharOffset
      def finishComment(): Boolean = {
        if (keepComments) {
          val pos = Span(start, charOffset - 1, start)
          val comment = Comment(pos, commentBuf.toString)
          commentBuf.clear()
          commentPosBuf += pos

          if (comment.isDocComment)
            addComment(comment)
          else
            // "forward" doc comments over normal ones
            getDocComment(start).foreach(addComment)
        }

        true
      }
      nextChar()
      if (ch == '/') { skipLine(); finishComment() }
      else if (ch == '*') { nextChar(); skipComment(); finishComment() }
      else {
        // This was not a comment, remove the `/` from the buffer
        commentBuf.clear()
        false
      }
    }

// Lookahead ---------------------------------------------------------------

    /** The next token after this one.
     *  The token is computed via fetchToken, so complex two word
     *  tokens such as CASECLASS are not recognized.
     *  Newlines and indent/unindent tokens are skipped.
     *  Restriction: `lookahead` is illegal if the current token is INTERPOLATIONID
     */
    def lookahead: TokenData =
      if next.token == EMPTY then
        assert(token != INTERPOLATIONID)
          // INTERPOLATONIDs are followed by a string literal, which can set next
          // in peekAhead(). In that case, the following reset() would forget that token.
        peekAhead()
        reset()
      next

    class LookaheadScanner(val allowIndent: Boolean = false) extends Scanner(source, offset, allowIndent = allowIndent) {
      override protected def initialCharBufferSize = 8
      override def languageImportContext = Scanner.this.languageImportContext
    }

    /** Skip matching pairs of `(...)` or `[...]` parentheses.
     *  @pre  The current token is `(` or `[`
     */
    final def skipParens(multiple: Boolean = true): Unit =
      val opening = token
      nextToken()
      while token != EOF && token != opening + 1 do
        if token == opening && multiple then skipParens() else nextToken()
      nextToken()

    /** Is the current token in a position where a modifier is allowed? */
    def inModifierPosition(): Boolean = {
      val lookahead = LookaheadScanner()
      while
        lookahead.nextToken()
        lookahead.isNewLine || lookahead.isSoftModifier
      do ()
      modifierFollowers.contains(lookahead.token)
    }

// Identifiers ---------------------------------------------------------------

    private def getBackquotedIdent(): Unit = {
      nextChar()
      getLitChars('`')
      if (ch == '`') {
        nextChar()
        finishNamedToken(BACKQUOTED_IDENT, target = this)
        if (name.length == 0)
          error(em"empty quoted identifier")
        else if (name == nme.WILDCARD)
          error(em"wildcard invalid as backquoted identifier")
      }
      else error(em"unclosed quoted identifier")
    }

    @tailrec private def getIdentRest(): Unit = (ch: @switch) match {
      case 'A' | 'B' | 'C' | 'D' | 'E' |
           'F' | 'G' | 'H' | 'I' | 'J' |
           'K' | 'L' | 'M' | 'N' | 'O' |
           'P' | 'Q' | 'R' | 'S' | 'T' |
           'U' | 'V' | 'W' | 'X' | 'Y' |
           'Z' | '$' |
           'a' | 'b' | 'c' | 'd' | 'e' |
           'f' | 'g' | 'h' | 'i' | 'j' |
           'k' | 'l' | 'm' | 'n' | 'o' |
           'p' | 'q' | 'r' | 's' | 't' |
           'u' | 'v' | 'w' | 'x' | 'y' |
           'z' |
           '0' | '1' | '2' | '3' | '4' |
           '5' | '6' | '7' | '8' | '9' =>
        putChar(ch)
        nextChar()
        getIdentRest()
      case '_' =>
        putChar(ch)
        nextChar()
        getIdentOrOperatorRest()
      case SU => // strangely enough, Character.isUnicodeIdentifierPart(SU) returns true!
        finishNamed()
      case _ =>
        if isUnicodeIdentifierPart(ch) then
          putChar(ch)
          nextChar()
          getIdentRest()
        else if isSupplementary(ch, isUnicodeIdentifierPart) then
          getIdentRest()
        else
          finishNamed()
    }

    @tailrec private def getOperatorRest(): Unit = (ch: @switch) match {
      case '~' | '!' | '@' | '#' | '%' |
           '^' | '*' | '+' | '-' | '<' |
           '>' | '?' | ':' | '=' | '&' |
           '|' | '\\' =>
        putChar(ch); nextChar(); getOperatorRest()
      case '/' =>
        val nxch = lookaheadChar()
        if nxch == '/' || nxch == '*' then finishNamed()
        else { putChar(ch); nextChar(); getOperatorRest() }
      case _ =>
        if isSpecial(ch) then { putChar(ch); nextChar(); getOperatorRest() }
        else if isSupplementary(ch, isSpecial) then getOperatorRest()
        else finishNamed()
    }

    private def getIdentOrOperatorRest(): Unit =
      if (isIdentifierPart(ch) || isSupplementary(ch, isIdentifierPart)) getIdentRest() else getOperatorRest()

    def isSoftModifier: Boolean =
      token == IDENTIFIER
      && (softModifierNames.contains(name) || name == nme.erased && erasedEnabled)

    def isSoftModifierInModifierPosition: Boolean =
      isSoftModifier && inModifierPosition()

    def isSoftModifierInParamModifierPosition: Boolean =
      isSoftModifier && !lookahead.isColon

    def isErased: Boolean = isIdent(nme.erased) && erasedEnabled

    def canStartStatTokens =
      if migrateTo3 then canStartStatTokens2 else canStartStatTokens3

    def canStartExprTokens =
      if migrateTo3 then canStartExprTokens2 else canStartExprTokens3

// Literals -----------------------------------------------------------------

    private def getStringLit() = {
      getLitChars('"')
      if (ch == '"') {
        setStrVal()
        nextChar()
        token = STRINGLIT
      }
      else error(em"unclosed string literal")
    }

    private def getRawStringLit(): Unit =
      if (ch == '\"') {
        nextRawChar()
        if (isTripleQuote()) {
          setStrVal()
          token = STRINGLIT
        }
        else
          getRawStringLit()
      }
      else if (ch == SU)
        incompleteInputError(em"unclosed multi-line string literal")
      else {
        putChar(ch)
        nextRawChar()
        getRawStringLit()
      }

    // for interpolated strings
    @tailrec private def getStringPart(multiLine: Boolean): Unit =
      if (ch == '"')
        if (multiLine) {
          nextRawChar()
          if (isTripleQuote()) {
            setStrVal()
            token = STRINGLIT
          }
          else
            getStringPart(multiLine)
        }
        else {
          nextChar()
          setStrVal()
          token = STRINGLIT
        }
      else if (ch == '\\' && !multiLine) {
        putChar(ch)
        nextRawChar()
        if (ch == '"' || ch == '\\')
          putChar(ch)
          nextRawChar()
        getStringPart(multiLine)
      }
      else if (ch == '$') {
        def getInterpolatedIdentRest(hasSupplement: Boolean): Unit =
          @tailrec def loopRest(): Unit =
            if ch != SU && isUnicodeIdentifierPart(ch) then
              putChar(ch) ; nextRawChar()
              loopRest()
            else if atSupplementary(ch, isUnicodeIdentifierPart) then
              putChar(ch) ; nextRawChar()
              putChar(ch) ; nextRawChar()
              loopRest()
            else
              finishNamedToken(IDENTIFIER, target = next)
          end loopRest
          setStrVal()
          token = STRINGPART
          next.lastOffset = charOffset - 1
          next.offset = charOffset - 1
          putChar(ch) ; nextRawChar()
          if hasSupplement then
            putChar(ch) ; nextRawChar()
          loopRest()
        end getInterpolatedIdentRest

        nextRawChar()
        if (ch == '$' || ch == '"') {
          putChar(ch)
          nextRawChar()
          getStringPart(multiLine)
        }
        else if (ch == '{') {
          setStrVal()
          token = STRINGPART
        }
        else if isUnicodeIdentifierStart(ch) || ch == '_' then
          getInterpolatedIdentRest(hasSupplement = false)
        else if atSupplementary(ch, isUnicodeIdentifierStart) then
          getInterpolatedIdentRest(hasSupplement = true)
        else
          error("invalid string interpolation: `$$`, `$\"`, `$`ident or `$`BlockExpr expected".toMessage, off = charOffset - 2)
          putChar('$')
          getStringPart(multiLine)
      }
      else {
        val isUnclosedLiteral = !isUnicodeEscape && (ch == SU || (!multiLine && (ch == CR || ch == LF)))
        if (isUnclosedLiteral)
          if (multiLine)
            incompleteInputError(em"unclosed multi-line string literal")
          else
            error(em"unclosed string literal")
        else {
          putChar(ch)
          nextRawChar()
          getStringPart(multiLine)
        }
      }
    end getStringPart

    private def fetchStringPart(multiLine: Boolean) = {
      offset = charOffset - 1
      getStringPart(multiLine)
    }

    private def isTripleQuote(): Boolean =
      if (ch == '"') {
        nextRawChar()
        if (ch == '"') {
          nextChar()
          while (ch == '"') {
            putChar('"')
            nextChar()
          }
          true
        }
        else {
          putChar('"')
          putChar('"')
          false
        }
      }
      else {
        putChar('"')
        false
      }

    /** Copy current character into cbuf, interpreting any escape sequences,
     *  and advance to next character. Surrogate pairs are consumed (see check
     *  at fetchSingleQuote), but orphan surrogate is allowed.
     */
    protected def getLitChar(): Unit =
      if ch == '\\' then
        nextChar()
        charEscape()
      else if !isSupplementary(ch, _ => true, strict = false) then
        putChar(ch)
        nextChar()

    private def charEscape(): Unit =
      var bump = true
      ch match
        case 'b'  => putChar('\b')
        case 't'  => putChar('\t')
        case 'n'  => putChar('\n')
        case 'f'  => putChar('\f')
        case 'r'  => putChar('\r')
        case '\"' => putChar('\"')
        case '\'' => putChar('\'')
        case '\\' => putChar('\\')
        case 'u' |
             'U'  => uEscape(); bump = false
        case x if '0' <= x && x <= '7' => octalEscape(); bump = false
        case _    => invalidEscape()
      if bump then nextChar()
    end charEscape

    private def uEscape(): Unit =
      while ch == 'u' || ch == 'U' do nextChar()
      var i  = 0
      var cp = 0
      while i < 4 do
        val digit = digit2int(ch, 16)
        if digit < 0 then
          error("invalid character in unicode escape sequence", charOffset - 1)
          putChar(ch)
          return
        val shift = (3 - i) * 4
        cp += digit << shift
        nextChar()
        i += 1
      end while
      putChar(cp.asInstanceOf[Char])
    end uEscape

    private def octalEscape(): Unit =
      val start = charOffset - 2
      val leadch: Char = ch
      var oct: Int = digit2int(ch, 8)
      nextChar()
      if '0' <= ch && ch <= '7' then
        oct = oct * 8 + digit2int(ch, 8)
        nextChar()
        if leadch <= '3' && '0' <= ch && ch <= '7' then
          oct = oct * 8 + digit2int(ch, 8)
          nextChar()
      val alt = if oct == LF then raw"\n" else toUnicode(oct.toChar)
      error(s"octal escape literals are unsupported: use $alt instead", start)
      putChar(oct.toChar)
    end octalEscape

    protected def invalidEscape(): Unit =
      error("invalid escape character", charOffset - 1)
      putChar(ch)

    private def getLitChars(delimiter: Char) =
      while (ch != delimiter && !isAtEnd && (ch != SU && ch != CR && ch != LF || isUnicodeEscape))
        getLitChar()

    /** read fractional part and exponent of floating point number
     *  if one is present.
     */
    protected def getFraction(): Unit = {
      token = DECILIT
      while ('0' <= ch && ch <= '9' || isNumberSeparator(ch)) {
        putChar(ch)
        nextChar()
      }
      checkNoTrailingSeparator()
      if (ch == 'e' || ch == 'E') {
        val lookahead = lookaheadReader()
        lookahead.nextChar()
        if (lookahead.ch == '+' || lookahead.ch == '-')
          lookahead.nextChar()
        if ('0' <= lookahead.ch && lookahead.ch <= '9' || isNumberSeparator(ch)) {
          putChar(ch)
          nextChar()
          if (ch == '+' || ch == '-') {
            putChar(ch)
            nextChar()
          }
          while ('0' <= ch && ch <= '9' || isNumberSeparator(ch)) {
            putChar(ch)
            nextChar()
          }
          checkNoTrailingSeparator()
        }
        token = EXPOLIT
      }
      if (ch == 'd' || ch == 'D') {
        putChar(ch)
        nextChar()
        token = DOUBLELIT
      }
      else if (ch == 'f' || ch == 'F') {
        putChar(ch)
        nextChar()
        token = FLOATLIT
      }
      checkNoLetter()
    }
    def checkNoLetter(): Unit =
      if (isIdentifierPart(ch) && ch >= ' ')
        error(em"Invalid literal number")

    /** Read a number into strVal and set base
    */
    protected def getNumber(): Unit = {
      while (isNumberSeparator(ch) || digit2int(ch, base) >= 0) {
        putChar(ch)
        nextChar()
      }
      checkNoTrailingSeparator()
      token = INTLIT
      if (base == 10 && ch == '.') {
        val lch = lookaheadChar()
        if ('0' <= lch && lch <= '9') {
          putChar('.')
          nextChar()
          getFraction()
        }
      }
      else (ch: @switch) match {
        case 'e' | 'E' | 'f' | 'F' | 'd' | 'D' =>
          if (base == 10) getFraction()
        case 'l' | 'L' =>
          nextChar()
          token = LONGLIT
        case _ =>
      }

      checkNoTrailingSeparator()

      setStrVal()
    }

    private def finishCharLit(): Unit = {
      nextChar()
      token = CHARLIT
      setStrVal()
    }

    /** Parse character literal if current character is followed by \',
     *  or follow with given op and return a symbol literal token
     */
    def charLitOr(op: => Token): Unit = {
      putChar(ch)
      nextChar()
      if (ch == '\'') finishCharLit()
      else {
        token = op
        strVal = Objects.toString(name)
        litBuf.clear()
      }
    }

    override def toString: String =
      showTokenDetailed(token) + {
        if identifierTokens.contains(token) then s" $name"
        else if literalTokens.contains(token) then s" $strVal"
        else ""
      }

    def show: String = token match {
      case IDENTIFIER | BACKQUOTED_IDENT => s"id($name)"
      case CHARLIT => s"char($strVal)"
      case INTLIT => s"int($strVal, base = $base)"
      case LONGLIT => s"long($strVal, base = $base)"
      case FLOATLIT => s"float($strVal)"
      case DOUBLELIT => s"double($strVal)"
      case STRINGLIT => s"string($strVal)"
      case STRINGPART => s"stringpart($strVal)"
      case INTERPOLATIONID => s"interpolationid($name)"
      case SEMI => ";"
      case NEWLINE => ";"
      case NEWLINES => ";;"
      case COMMA => ","
      case COLONfollow | COLONeol => "':'"
      case _ =>
        if debugTokenStream then showTokenDetailed(token) else showToken(token)
    }

    /* Resume normal scanning after XML */
    def resume(lastTokenData: TokenData): Unit = {
      this.copyFrom(lastTokenData)
      if (next.token != EMPTY && !ctx.reporter.hasErrors)
        error(em"unexpected end of input: possible missing '}' in XML block")

      nextToken()
    }

   /* Initialization: read first char, then first token */
    nextChar()
    nextToken()
    currentRegion = topLevelRegion(indentWidth(offset))
  }
  end Scanner

  /** A Region indicates what encloses the current token. It can be one of the following
   *
   *   InString    a string interpolation
   *   InParens    a pair of parentheses (...) or brackets [...]
   *   InBraces    a pair of braces { ... }
   *   Indented    a pair of <indent> ... <outdent> tokens
   */
  abstract class Region(val closedBy: Token):

   /** The region enclosing this one, or `null` for the outermost region */
    def outer: Region | Null

    /** Is this region the outermost region? */
    def isOutermost = outer == null

    /** The enclosing region, which is required to exist */
    def enclosing: Region = outer.asInstanceOf[Region]

    var knownWidth: IndentWidth | Null = null

    /** The indentation width, Zero if not known */
    final def indentWidth: IndentWidth =
      if knownWidth == null then IndentWidth.Zero else knownWidth

    def proposeKnownWidth(width: IndentWidth, lastToken: Token) =
      if knownWidth == null then
        this match
          case InParens(_, _) if lastToken != LPAREN =>
            useOuterWidth()
          case _ =>
            knownWidth = width

    private def useOuterWidth(): Unit =
      if enclosing.knownWidth == null then enclosing.useOuterWidth()
      knownWidth = enclosing.knownWidth

    /** Does `width` represent an undent of an enclosing indentation region?
     *  This is the case if there is an indentation region that goes deeper than `width`
     *  and that is enclosed in a region that contains `width` as an indentation width.
     */
    def isClosedByUndentAt(width: IndentWidth): Boolean = this match
      case _: Indented =>
        !isOutermost && width <= indentWidth && enclosing.coversIndent(width)
      case _ =>
        enclosing.isClosedByUndentAt(width)

    /** A region "covers" an indentation with `width` if it has `width` as known
     *  indentation width (either as primary, or in case of an Indent region as
     *  alternate width).
     */
    protected def coversIndent(w: IndentWidth): Boolean =
      knownWidth != null && w == indentWidth

    private var myCommasExpected: Boolean = false

    inline def withCommasExpected[T](inline op: => T): T =
      val saved = myCommasExpected
      myCommasExpected = true
      val res = op
      myCommasExpected = false
      res

    def commasExpected = myCommasExpected

    def toList: List[Region] =
      this :: (if outer == null then Nil else outer.toList)

    private def delimiter = this match
      case _: InString => "}(in string)"
      case InParens(LPAREN, _) => ")"
      case InParens(LBRACKET, _) => "]"
      case _: InBraces => "}"
      case _: InCase => "=>"
      case _: Indented => "UNDENT"

    /** Show open regions as list of lines with decreasing indentations */
    def visualize: String =
      toList.map(r => s"${r.indentWidth.toPrefix}${r.delimiter}").mkString("\n")

    override def toString: String =
      toList.map(r => s"(${r.indentWidth}, ${r.delimiter})").mkString(" in ")
  end Region

  case class InString(multiLine: Boolean, outer: Region) extends Region(RBRACE)
  case class InParens(prefix: Token, outer: Region) extends Region(prefix + 1)
  case class InBraces(outer: Region) extends Region(RBRACE)
  case class InCase(outer: Region) extends Region(OUTDENT)

  /** A class describing an indentation region.
   *  @param width   The principal indendation width
   *  @param prefix  The token before the initial <indent> of the region
   */
  case class Indented(width: IndentWidth, prefix: Token, outer: Region | Null) extends Region(OUTDENT):
    knownWidth = width

    /** Other indendation widths > width of lines in the same region */
    var otherIndentWidths: Set[IndentWidth] = Set()

    override def coversIndent(w: IndentWidth) = width == w || otherIndentWidths.contains(w)
  end Indented

  def topLevelRegion(width: IndentWidth) = Indented(width, EMPTY, null)

  enum IndentWidth {
    case Run(ch: Char, n: Int)
    case Conc(l: IndentWidth, r: Run)

    def <= (that: IndentWidth): Boolean = this match {
      case Run(ch1, n1) =>
        that match {
          case Run(ch2, n2) => n1 <= n2 && (ch1 == ch2 || n1 == 0)
          case Conc(l, r) => this <= l
        }
      case Conc(l1, r1) =>
        that match {
          case Conc(l2, r2) => l1 == l2 && r1 <= r2
          case _ => false
        }
    }

    def < (that: IndentWidth): Boolean = this <= that && !(that <= this)

    def toPrefix: String = this match {
      case Run(ch, n) => ch.toString * n
      case Conc(l, r) => l.toPrefix ++ r.toPrefix
    }

    override def toString: String = {
      def kind(ch: Char) = ch match {
        case ' ' => "space"
        case '\t' => "tab"
        case _ => s"'$ch'-character"
      }
      this match {
        case Run(ch, n) => s"$n ${kind(ch)}${if (n == 1) "" else "s"}"
        case Conc(l, r) => s"$l, $r"
      }
    }
  }

  object IndentWidth {
    private inline val MaxCached = 40
    private val spaces = Array.tabulate(MaxCached + 1)(new Run(' ', _))
    private val tabs = Array.tabulate(MaxCached + 1)(new Run('\t', _))

    def Run(ch: Char, n: Int): Run =
      if (n <= MaxCached && ch == ' ') spaces(n)
      else if (n <= MaxCached && ch == '\t') tabs(n)
      else new Run(ch, n)

    val Zero = Run(' ', 0)
  }

  // ------------- keyword configuration -----------------------------------

  private val (lastKeywordStart, kwArray) = buildKeywordArray(keywords)
}<|MERGE_RESOLUTION|>--- conflicted
+++ resolved
@@ -117,13 +117,8 @@
       report.error(msg, sourcePos(off))
 
     /** signal an error where the input ended in the middle of a token */
-<<<<<<< HEAD
-    def incompleteInputError(msg: String): Unit = {
-      report.incompleteInputError(msg.toMessage, sourcePos())
-=======
     def incompleteInputError(msg: Message): Unit = {
       report.incompleteInputError(msg, sourcePos())
->>>>>>> d6cc1010
       token = EOF
       errOffset = offset
     }
