--- conflicted
+++ resolved
@@ -256,10 +256,6 @@
    */
   def referencesOuter(cls: Symbol, tree: Tree)(using Context): Boolean =
 
-<<<<<<< HEAD
-
-=======
->>>>>>> d6cc1010
     val test = new TreeAccumulator[Boolean]:
       private var inInline = false
 
@@ -305,33 +301,20 @@
       def containsOuterRefs(t: Tree): Boolean = t match
         case _: This | _: Ident => isOuterRef(t.tpe)
         case nw: New =>
-<<<<<<< HEAD
-          val newCls = nw.tpe.classSymbol
-          isOuterSym(newCls.owner.enclosingClass) ||
-          hasOuterPrefix(nw.tpe) ||
-=======
           val newType = nw.tpe.dealias
           val newCls = newType.classSymbol
           isOuterSym(newCls.owner.enclosingClass) ||
           hasOuterPrefix(newType) ||
->>>>>>> d6cc1010
           newCls.owner.isTerm && cls.isProperlyContainedIn(newCls)
             // newCls might get proxies for free variables. If current class is
             // properly contained in newCls, it needs an outer path to newCls access the
             // proxies and forward them to the new instance.
         case app: TypeApply if app.symbol.isTypeTest =>
           // Type tests of singletons translate to `eq` tests with references, which might require outer pointers
-<<<<<<< HEAD
-          containsOuterRefsAtTopLevel(app.args.head.tpe)
-        case t: TypeTree if inInline =>
-          // Expansions of inline methods must be able to address outer types
-          containsOuterRefsAnywhere(t.tpe)
-=======
           containsOuterRefsAtTopLevel(app.args.head.tpe.dealias)
         case t: TypeTree if inInline =>
           // Expansions of inline methods must be able to address outer types
           containsOuterRefsAnywhere(t.tpe.dealias)
->>>>>>> d6cc1010
         case _ =>
           false
 
