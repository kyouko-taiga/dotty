--- conflicted
+++ resolved
@@ -156,11 +156,7 @@
     def hasField(f: Symbol) = fields.contains(f)
 
   object Promoted:
-<<<<<<< HEAD
-    class PromotionInfo:
-=======
     class PromotionInfo(val entryClass: ClassSymbol):
->>>>>>> 22193a39
       var isCurrentObjectPromoted: Boolean = false
       val values = mutable.Set.empty[Value]
       override def toString(): String = values.toString()
@@ -663,20 +659,12 @@
 
     def select(field: Symbol, receiver: Type, needResolve: Boolean = true): Contextual[Value] = log("select " + field.show + ", this = " + value, printer, (_: Value).show) {
       if promoted.isCurrentObjectPromoted then Hot
-<<<<<<< HEAD
-      else value match {
-=======
       else value match
->>>>>>> 22193a39
         case Hot  =>
           Hot
 
         case Cold =>
-<<<<<<< HEAD
-          val error = AccessCold(field, trace.toVector)
-=======
           val error = AccessCold(field)(trace.toVector)
->>>>>>> 22193a39
           reporter.report(error)
           Hot
 
@@ -701,20 +689,6 @@
                 val rhs = target.defTree.asInstanceOf[ValOrDefDef].rhs
                 eval(rhs, ref, target.owner.asClass, cacheResult = true)
               else
-<<<<<<< HEAD
-                val error = CallUnknown(field, trace.toVector)
-                reporter.report(error)
-                Hot
-            else
-              val error = AccessNonInit(target, trace.toVector)
-              reporter.report(error)
-              Hot
-          else
-            if ref.klass.isSubClass(receiver.widenSingleton.classSymbol) then
-              report.error("[Internal error] Unexpected resolution failure: ref.klass = " + ref.klass.show + ", field = " + field.show + Trace.show, Trace.position)
-              Hot
-            else
-=======
                 val error = CallUnknown(field)(trace.toVector)
                 reporter.report(error)
                 Hot
@@ -727,7 +701,6 @@
               report.error("[Internal error] Unexpected resolution failure: ref.klass = " + ref.klass.show + ", field = " + field.show + Trace.show, Trace.position)
               Hot
             else
->>>>>>> 22193a39
               // This is possible due to incorrect type cast.
               // See tests/init/pos/Type.scala
               Hot
@@ -738,10 +711,6 @@
 
         case RefSet(refs) =>
           refs.map(_.select(field, receiver)).join
-<<<<<<< HEAD
-      }
-=======
->>>>>>> 22193a39
     }
 
     def call(meth: Symbol, args: List[ArgInfo], receiver: Type, superType: Type, needResolve: Boolean = true): Contextual[Value] = log("call " + meth.show + ", args = " + args.map(_.value.show), printer, (_: Value).show) {
@@ -810,11 +779,7 @@
 
         case Cold =>
           promoteArgs()
-<<<<<<< HEAD
-          val error = CallCold(meth, trace.toVector)
-=======
           val error = CallCold(meth)(trace.toVector)
->>>>>>> 22193a39
           reporter.report(error)
           Hot
 
@@ -855,11 +820,7 @@
               // try promoting the receiver as last resort
               val hasErrors = Reporter.hasErrors { ref.promote("try promote value to hot") }
               if hasErrors then
-<<<<<<< HEAD
-                val error = CallUnknown(target, trace.toVector)
-=======
                 val error = CallUnknown(target)(trace.toVector)
->>>>>>> 22193a39
                 reporter.report(error)
               Hot
           else if target.exists then
@@ -938,11 +899,7 @@
             Hot
           else
             // no source code available
-<<<<<<< HEAD
-            val error = CallUnknown(ctor, trace.toVector)
-=======
             val error = CallUnknown(ctor)(trace.toVector)
->>>>>>> 22193a39
             reporter.report(error)
             Hot
       }
@@ -965,11 +922,7 @@
             yield
               i + 1
 
-<<<<<<< HEAD
-          val error = UnsafeLeaking(trace.toVector, errors.head, nonHotOuterClass, indices)
-=======
           val error = UnsafeLeaking(errors.head, nonHotOuterClass, indices)(trace.toVector)
->>>>>>> 22193a39
           reporter.report(error)
           Hot
         else
@@ -994,11 +947,7 @@
             tryLeak(warm, NoSymbol, args2)
 
         case Cold =>
-<<<<<<< HEAD
-          val error = CallCold(ctor, trace.toVector)
-=======
           val error = CallCold(ctor)(trace.toVector)
->>>>>>> 22193a39
           reporter.report(error)
           Hot
 
@@ -1124,34 +1073,20 @@
     /** Promotion of values to hot */
     def promote(msg: String): Contextual[Unit] = log("promoting " + value + ", promoted = " + promoted, printer) {
       if !promoted.isCurrentObjectPromoted then
-<<<<<<< HEAD
 
         value match
         case Hot   =>
 
         case Cold  =>
-          reporter.report(PromoteError(msg, trace.toVector))
-
-=======
-
-        value match
-        case Hot   =>
-
-        case Cold  =>
           reporter.report(PromoteError(msg)(trace.toVector))
 
->>>>>>> 22193a39
         case thisRef: ThisRef =>
           val emptyFields = thisRef.nonInitFields()
           if emptyFields.isEmpty then
             promoted.promoteCurrent(thisRef)
           else
             val fields = "Non initialized field(s): " + emptyFields.map(_.show).mkString(", ") + "."
-<<<<<<< HEAD
-            reporter.report(PromoteError(msg + "\n" + fields, trace.toVector))
-=======
             reporter.report(PromoteError(msg + "\n" + fields)(trace.toVector))
->>>>>>> 22193a39
 
         case warm: Warm =>
           if !promoted.contains(warm) then
@@ -1171,11 +1106,7 @@
               res.promote("The function return value is not hot. Found = " + res.show + ".")
             }
             if errors.nonEmpty then
-<<<<<<< HEAD
-              reporter.report(UnsafePromotion(msg, trace.toVector, errors.head))
-=======
               reporter.report(UnsafePromotion(msg, errors.head)(trace.toVector))
->>>>>>> 22193a39
             else
               promoted.add(fun)
 
@@ -1225,11 +1156,7 @@
         if !isHotSegment then
           for member <- klass.info.decls do
             if member.isClass then
-<<<<<<< HEAD
-              val error = PromoteError("Promotion cancelled as the value contains inner " + member.show + ".", Vector.empty)
-=======
               val error = PromoteError("Promotion cancelled as the value contains inner " + member.show + ".")(Vector.empty)
->>>>>>> 22193a39
               reporter.report(error)
             else if !member.isType && !member.isConstructor  && !member.is(Flags.Deferred) then
               given Trace = Trace.empty
@@ -1262,11 +1189,7 @@
       }
 
       if errors.isEmpty then Nil
-<<<<<<< HEAD
-      else UnsafePromotion(msg, trace.toVector, errors.head) :: Nil
-=======
       else UnsafePromotion(msg, errors.head)(trace.toVector) :: Nil
->>>>>>> 22193a39
     }
 
   end extension
@@ -1285,13 +1208,6 @@
 
 // ----- API --------------------------------
 
-<<<<<<< HEAD
-  class WorkList private[Semantic]():
-    private val pendingTasks: mutable.ArrayBuffer[Task] = new mutable.ArrayBuffer
-
-    def addTask(task: Task): Unit =
-      if !pendingTasks.contains(task) then pendingTasks.append(task)
-=======
   /** Check an individual class
    *
    *  The class to be checked must be an instantiable concrete class.
@@ -1305,54 +1221,15 @@
       given Promoted = Promoted.empty(classSym)
       given Trace = Trace.empty.add(classSym.defTree)
       given reporter: Reporter.BufferedReporter = new Reporter.BufferedReporter
->>>>>>> 22193a39
 
       thisRef.ensureFresh()
 
-<<<<<<< HEAD
-    /** Check an individual class
-     *
-     *  This method should only be called from the work list scheduler.
-     */
-    private def doTask(task: Task)(using Cache, Context): Unit =
-      val thisRef = task.value
-      val tpl = thisRef.klass.defTree.asInstanceOf[TypeDef].rhs.asInstanceOf[Template]
-
-      @tailrec
-      def iterate(): Unit = {
-        given Promoted = Promoted.empty
-        given Trace = Trace.empty.add(thisRef.klass.defTree)
-        given reporter: Reporter.BufferedReporter = new Reporter.BufferedReporter
-
-        thisRef.ensureFresh()
-
-        // set up constructor parameters
-        for param <- tpl.constr.termParamss.flatten do
-          thisRef.updateField(param.symbol, Hot)
-
-        log("checking " + task) { eval(tpl, thisRef, thisRef.klass) }
-        reporter.errors.foreach(_.issue)
-
-        if cache.hasChanged && reporter.errors.isEmpty then
-          // code to prepare cache and heap for next iteration
-          cache.prepareForNextIteration()
-          iterate()
-        else
-          cache.prepareForNextClass()
-      }
-
-      iterate()
-    end doTask
-  end WorkList
-  inline def workList(using wl: WorkList): WorkList = wl
-=======
       // set up constructor parameters
       for param <- tpl.constr.termParamss.flatten do
         thisRef.updateField(param.symbol, Hot)
 
       log("checking " + classSym) { eval(tpl, thisRef, classSym) }
       reporter.errors.foreach(_.issue)
->>>>>>> 22193a39
 
       if cache.hasChanged && reporter.errors.isEmpty then
         // code to prepare cache and heap for next iteration
@@ -1365,19 +1242,6 @@
     iterate()
   end checkClass
 
-<<<<<<< HEAD
-  /** Check the specified tasks
-   *
-   *      Semantic.checkTasks {
-   *         Semantic.addTask(...)
-   *      }
-   */
-  def checkTasks(using Context)(taskBuilder: WorkList ?=> Unit): Unit =
-    val workList = new WorkList
-    val cache = new Cache
-    taskBuilder(using workList)
-    workList.work()(using cache, ctx)
-=======
   /**
    * Check the specified concrete classes
    */
@@ -1385,7 +1249,6 @@
     given Cache()
     for classSym <- classes if isConcreteClass(classSym) do
       checkClass(classSym)
->>>>>>> 22193a39
 
 // ----- Semantic definition --------------------------------
 
@@ -1410,14 +1273,10 @@
    *
    *  This method only handles cache logic and delegates the work to `cases`.
    *
-<<<<<<< HEAD
-   *  The parameter `cacheResult` is used to reduce the size of the cache.
-=======
    * @param expr        The expression to be evaluated.
    * @param thisV       The value for `C.this` where `C` is represented by the parameter `klass`.
    * @param klass       The enclosing class where the expression is located.
    * @param cacheResult It is used to reduce the size of the cache.
->>>>>>> 22193a39
    */
   def eval(expr: Tree, thisV: Ref, klass: ClassSymbol, cacheResult: Boolean = false): Contextual[Value] = log("evaluating " + expr.show + ", this = " + thisV.show + " in " + klass.show, printer, (_: Value).show) {
     cache.get(thisV, expr) match
@@ -1628,9 +1487,6 @@
         report.error("[Internal error] unexpected tree" + Trace.show, expr)
         Hot
 
-<<<<<<< HEAD
-  /** Handle semantics of leaf nodes */
-=======
   /** Handle semantics of leaf nodes
    *
    * For leaf nodes, their semantics is determined by their types.
@@ -1639,7 +1495,6 @@
    * @param thisV   The value for `C.this` where `C` is represented by the parameter `klass`.
    * @param klass   The enclosing class where the type `tp` is located.
    */
->>>>>>> 22193a39
   def cases(tp: Type, thisV: Ref, klass: ClassSymbol): Contextual[Value] = log("evaluating " + tp.show, printer, (_: Value).show) {
     tp match
       case _: ConstantType =>
@@ -1649,9 +1504,6 @@
         thisV.accessLocal(tmref, klass)
 
       case tmref: TermRef =>
-<<<<<<< HEAD
-        cases(tmref.prefix, thisV, klass).select(tmref.symbol, receiver = tmref.prefix)
-=======
         val cls = tmref.widenSingleton.classSymbol
         if cls.exists && cls.isStaticOwner then
           if klass.isContainedIn(cls) then
@@ -1662,7 +1514,6 @@
             Hot
         else
           cases(tmref.prefix, thisV, klass).select(tmref.symbol, receiver = tmref.prefix)
->>>>>>> 22193a39
 
       case tp @ ThisType(tref) =>
         val cls = tref.classSymbol.asClass
@@ -1670,12 +1521,7 @@
           // O.this outside the body of the object O
           Hot
         else
-<<<<<<< HEAD
-          val value = resolveThis(cls, thisV, klass)
-          value
-=======
           resolveThis(cls, thisV, klass)
->>>>>>> 22193a39
 
       case _: TermParamRef | _: RecThis  =>
         // possible from checking effects of types
@@ -1686,16 +1532,12 @@
         Hot
   }
 
-<<<<<<< HEAD
-  /** Resolve C.this that appear in `klass` */
-=======
   /** Resolve C.this that appear in `klass`
    *
    * @param target  The class symbol for `C` for which `C.this` is to be resolved.
    * @param thisV   The value for `D.this` where `D` is represented by the parameter `klass`.
    * @param klass   The enclosing class where the type `C.this` is located.
    */
->>>>>>> 22193a39
   def resolveThis(target: ClassSymbol, thisV: Value, klass: ClassSymbol): Contextual[Value] = log("resolving " + target.show + ", this = " + thisV.show + " in " + klass.show, printer, (_: Value).show) {
     if target == klass then thisV
     else if target.is(Flags.Package) then Hot
@@ -1720,16 +1562,12 @@
 
   }
 
-<<<<<<< HEAD
-  /** Compute the outer value that correspond to `tref.prefix` */
-=======
   /** Compute the outer value that correspond to `tref.prefix`
    *
    * @param tref    The type whose prefix is to be evaluated.
    * @param thisV   The value for `C.this` where `C` is represented by the parameter `klass`.
    * @param klass   The enclosing class where the type `tref` is located.
    */
->>>>>>> 22193a39
   def outerValue(tref: TypeRef, thisV: Ref, klass: ClassSymbol): Contextual[Value] =
     val cls = tref.classSymbol.asClass
     if tref.prefix == NoPrefix then
@@ -1740,16 +1578,12 @@
       if cls.isAllOf(Flags.JavaInterface) then Hot
       else cases(tref.prefix, thisV, klass)
 
-<<<<<<< HEAD
-  /** Initialize part of an abstract object in `klass` of the inheritance chain */
-=======
   /** Initialize part of an abstract object in `klass` of the inheritance chain
    *
    * @param tpl       The class body to be evaluated.
    * @param thisV     The value of the current object to be initialized.
    * @param klass     The class to which the template belongs.
    */
->>>>>>> 22193a39
   def init(tpl: Template, thisV: Ref, klass: ClassSymbol): Contextual[Value] = log("init " + klass.show, printer, (_: Value).show) {
     val paramsMap = tpl.constr.termParamss.flatten.map { vdef =>
       vdef.name -> thisV.objekt.field(vdef.symbol)
@@ -1844,9 +1678,6 @@
     if thisV.isThisRef || !thisV.asInstanceOf[Warm].isPopulatingParams then tpl.body.foreach {
       case vdef : ValDef if !vdef.symbol.is(Flags.Lazy) && !vdef.rhs.isEmpty =>
         val res = eval(vdef.rhs, thisV, klass)
-<<<<<<< HEAD
-        thisV.updateField(vdef.symbol, res)
-=======
         // TODO: Improve promotion to avoid handling enum initialization specially
         //
         // The failing case is tests/init/pos/i12544.scala due to promotion failure.
@@ -1857,7 +1688,6 @@
           thisV.updateField(vdef.symbol, Hot)
         else
           thisV.updateField(vdef.symbol, res)
->>>>>>> 22193a39
         fieldsChanged = true
 
       case _: MemberDef =>
@@ -1957,8 +1787,6 @@
   def resolve(cls: ClassSymbol, sym: Symbol)(using Context): Symbol = log("resove " + cls + ", " + sym, printer, (_: Symbol).show) {
     if (sym.isEffectivelyFinal || sym.isConstructor) sym
     else sym.matchingMember(cls.appliedRef)
-<<<<<<< HEAD
-=======
   }
 
   private def isConcreteClass(cls: ClassSymbol)(using Context) = {
@@ -1974,5 +1802,4 @@
 
     // A concrete class may not be instantiated if the self type is not satisfied
     instantiable && cls.enclosingPackageClass != defn.StdLibPatchesPackage.moduleClass
->>>>>>> 22193a39
   }